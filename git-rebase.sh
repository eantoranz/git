--- conflicted
+++ resolved
@@ -147,7 +147,6 @@
 	esac
 }
 
-<<<<<<< HEAD
 finish_rebase () {
 	if test -f "$state_dir/autostash"
 	then
@@ -168,10 +167,7 @@
 	rm -rf "$state_dir"
 }
 
-run_specific_rebase () {
-=======
 run_specific_rebase_internal () {
->>>>>>> 99855ddf
 	if [ "$interactive_rebase" = implied ]; then
 		GIT_EDITOR=:
 		export GIT_EDITOR
