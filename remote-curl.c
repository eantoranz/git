--- conflicted
+++ resolved
@@ -168,8 +168,6 @@
 		else
 			return -1;
 		return 0;
-<<<<<<< HEAD
-#endif /* LIBCURL_VERSION_NUM >= 0x070a08 */
 	} else if (!strcmp(name, "from-promisor")) {
 		options.from_promisor = 1;
 		return 0;
@@ -179,8 +177,6 @@
 	} else if (!strcmp(name, "filter")) {
 		options.filter = xstrdup(value);
 		return 0;
-=======
->>>>>>> 01e08e4e
 	} else {
 		return 1 /* unsupported */;
 	}
