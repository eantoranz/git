#!/bin/sh

test_description='Combination of submodules and multiple workdirs'

. ./test-lib.sh

base_path=$(pwd -P)

test_expect_success 'setup: make origin'  '
	mkdir -p origin/sub &&
	(
		cd origin/sub && git init &&
		echo file1 >file1 &&
		git add file1 &&
		git commit -m file1
	) &&
	mkdir -p origin/main &&
	(
		cd origin/main && git init &&
		git submodule add ../sub &&
		git commit -m "add sub"
	) &&
	(
		cd origin/sub &&
		echo file1updated >file1 &&
		git add file1 &&
		git commit -m "file1 updated"
	) &&
	git -C origin/main/sub pull &&
	(
		cd origin/main &&
		git add sub &&
		git commit -m "sub updated"
	)
'

test_expect_success 'setup: clone' '
	mkdir clone &&
	git -C clone clone --recursive "$base_path/origin/main"
'

rev1_hash_main=$(git --git-dir=origin/main/.git show --pretty=format:%h -q "HEAD~1")
rev1_hash_sub=$(git --git-dir=origin/sub/.git show --pretty=format:%h -q "HEAD~1")

test_expect_success 'checkout main' '
	mkdir default_checkout &&
	git -C clone/main worktree add "$base_path/default_checkout/main" "$rev1_hash_main"
'

<<<<<<< HEAD
test_expect_failure 'can see submodule diffs just after checkout' '
=======
test_expect_success 'can see submodule diffs just after checkout' '
>>>>>>> cc7a11a3
	git -C default_checkout/main diff --submodule master"^!" >out &&
	grep "file1 updated" out
'

test_expect_success 'checkout main and initialize independent clones' '
	mkdir fully_cloned_submodule &&
	git -C clone/main worktree add "$base_path/fully_cloned_submodule/main" "$rev1_hash_main" &&
	git -C fully_cloned_submodule/main submodule update
'

test_expect_success 'can see submodule diffs after independent cloning' '
	git -C fully_cloned_submodule/main diff --submodule master"^!" >out &&
	grep "file1 updated" out
'

test_expect_success 'checkout sub manually' '
	mkdir linked_submodule &&
	git -C clone/main worktree add "$base_path/linked_submodule/main" "$rev1_hash_main" &&
	git -C clone/main/sub worktree add "$base_path/linked_submodule/main/sub" "$rev1_hash_sub"
'

test_expect_success 'can see submodule diffs after manual checkout of linked submodule' '
	git -C linked_submodule/main diff --submodule master"^!" >out &&
	grep "file1 updated" out
'

test_done<|MERGE_RESOLUTION|>--- conflicted
+++ resolved
@@ -47,11 +47,7 @@
 	git -C clone/main worktree add "$base_path/default_checkout/main" "$rev1_hash_main"
 '
 
-<<<<<<< HEAD
-test_expect_failure 'can see submodule diffs just after checkout' '
-=======
 test_expect_success 'can see submodule diffs just after checkout' '
->>>>>>> cc7a11a3
 	git -C default_checkout/main diff --submodule master"^!" >out &&
 	grep "file1 updated" out
 '
