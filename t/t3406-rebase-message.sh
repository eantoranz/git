--- conflicted
+++ resolved
@@ -91,7 +91,6 @@
 	test_i18ngrep "Invalid whitespace option" err
 '
 
-<<<<<<< HEAD
 test_expect_success 'GIT_REFLOG_ACTION' '
 	git checkout start &&
 	test_commit reflog-onto &&
@@ -116,7 +115,8 @@
 	change-the-reflog: checkout reflog-onto
 	EOF
 	test_cmp expect actual
-=======
+'
+
 test_expect_success 'rebase -i onto unrelated history' '
 	git init unrelated &&
 	test_commit -C unrelated 1 &&
@@ -125,7 +125,6 @@
 	git -C unrelated -c core.editor=true rebase -i -v --stat >actual &&
 	test_i18ngrep "Changes to " actual &&
 	test_i18ngrep "5 files changed" actual
->>>>>>> 8797f0f0
 '
 
 test_done