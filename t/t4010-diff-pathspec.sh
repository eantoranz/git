--- conflicted
+++ resolved
@@ -127,7 +127,6 @@
 	test_cmp expect actual
 '
 
-<<<<<<< HEAD
 test_expect_success 'diff multiple wildcard pathspecs' '
 	mkdir path2 &&
 	echo rezrov >path2/file1 &&
@@ -138,11 +137,12 @@
 	path1/file1
 	path2/file1
 	EOF
-=======
+	test_cmp expect actual
+'
+
 test_expect_success 'diff-cache ignores trailing slash on submodule path' '
 	git diff --name-only HEAD^ submod >expect &&
 	git diff --name-only HEAD^ submod/ >actual &&
->>>>>>> 2e70c017
 	test_cmp expect actual
 '
 
