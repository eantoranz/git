#!/bin/sh

test_description='git fsck random collection of tests

* (HEAD) B
* (master) A
'

. ./test-lib.sh

test_expect_success setup '
	git config gc.auto 0 &&
	git config i18n.commitencoding ISO-8859-1 &&
	test_commit A fileA one &&
	git config --unset i18n.commitencoding &&
	git checkout HEAD^0 &&
	test_commit B fileB two &&
	git tag -d A B &&
	git reflog expire --expire=now --all &&
	>empty
'

test_expect_success 'loose objects borrowed from alternate are not missing' '
	mkdir another &&
	(
		cd another &&
		git init &&
		echo ../../../.git/objects >.git/objects/info/alternates &&
		test_commit C fileC one &&
		git fsck --no-dangling >../actual 2>&1
	) &&
	test_cmp empty actual
'

test_expect_success 'HEAD is part of refs, valid objects appear valid' '
	git fsck >actual 2>&1 &&
	test_cmp empty actual
'

# Corruption tests follow.  Make sure to remove all traces of the
# specific corruption you test afterwards, lest a later test trip over
# it.

test_expect_success 'setup: helpers for corruption tests' '
	sha1_file() {
		remainder=${1#??} &&
		firsttwo=${1%$remainder} &&
		echo ".git/objects/$firsttwo/$remainder"
	} &&

	remove_object() {
		rm "$(sha1_file "$1")"
	}
'

test_expect_success 'object with bad sha1' '
	sha=$(echo blob | git hash-object -w --stdin) &&
	old=$(echo $sha | sed "s+^..+&/+") &&
	new=$(dirname $old)/ffffffffffffffffffffffffffffffffffffff &&
	sha="$(dirname $new)$(basename $new)" &&
	mv .git/objects/$old .git/objects/$new &&
	test_when_finished "remove_object $sha" &&
	git update-index --add --cacheinfo 100644 $sha foo &&
	test_when_finished "git read-tree -u --reset HEAD" &&
	tree=$(git write-tree) &&
	test_when_finished "remove_object $tree" &&
	cmt=$(echo bogus | git commit-tree $tree) &&
	test_when_finished "remove_object $cmt" &&
	git update-ref refs/heads/bogus $cmt &&
	test_when_finished "git update-ref -d refs/heads/bogus" &&

	test_must_fail git fsck 2>out &&
	cat out &&
	grep "$sha.*corrupt" out
'

test_expect_success 'branch pointing to non-commit' '
	git rev-parse HEAD^{tree} >.git/refs/heads/invalid &&
	test_when_finished "git update-ref -d refs/heads/invalid" &&
	test_must_fail git fsck 2>out &&
	cat out &&
	grep "not a commit" out
'

test_expect_success 'HEAD link pointing at a funny object' '
	test_when_finished "mv .git/SAVED_HEAD .git/HEAD" &&
	mv .git/HEAD .git/SAVED_HEAD &&
	echo 0000000000000000000000000000000000000000 >.git/HEAD &&
	# avoid corrupt/broken HEAD from interfering with repo discovery
	test_must_fail env GIT_DIR=.git git fsck 2>out &&
	cat out &&
	grep "detached HEAD points" out
'

test_expect_success 'HEAD link pointing at a funny place' '
	test_when_finished "mv .git/SAVED_HEAD .git/HEAD" &&
	mv .git/HEAD .git/SAVED_HEAD &&
	echo "ref: refs/funny/place" >.git/HEAD &&
	# avoid corrupt/broken HEAD from interfering with repo discovery
	test_must_fail env GIT_DIR=.git git fsck 2>out &&
	cat out &&
	grep "HEAD points to something strange" out
'

test_expect_success 'email without @ is okay' '
	git cat-file commit HEAD >basis &&
	sed "s/@/AT/" basis >okay &&
	new=$(git hash-object -t commit -w --stdin <okay) &&
	test_when_finished "remove_object $new" &&
	git update-ref refs/heads/bogus "$new" &&
	test_when_finished "git update-ref -d refs/heads/bogus" &&
	git fsck 2>out &&
	cat out &&
	! grep "commit $new" out
'

test_expect_success 'email with embedded > is not okay' '
	git cat-file commit HEAD >basis &&
	sed "s/@[a-z]/&>/" basis >bad-email &&
	new=$(git hash-object -t commit -w --stdin <bad-email) &&
	test_when_finished "remove_object $new" &&
	git update-ref refs/heads/bogus "$new" &&
	test_when_finished "git update-ref -d refs/heads/bogus" &&
	test_must_fail git fsck 2>out &&
	cat out &&
	grep "error in commit $new" out
'

test_expect_success 'missing < email delimiter is reported nicely' '
	git cat-file commit HEAD >basis &&
	sed "s/<//" basis >bad-email-2 &&
	new=$(git hash-object -t commit -w --stdin <bad-email-2) &&
	test_when_finished "remove_object $new" &&
	git update-ref refs/heads/bogus "$new" &&
	test_when_finished "git update-ref -d refs/heads/bogus" &&
	test_must_fail git fsck 2>out &&
	cat out &&
	grep "error in commit $new.* - bad name" out
'

test_expect_success 'missing email is reported nicely' '
	git cat-file commit HEAD >basis &&
	sed "s/[a-z]* <[^>]*>//" basis >bad-email-3 &&
	new=$(git hash-object -t commit -w --stdin <bad-email-3) &&
	test_when_finished "remove_object $new" &&
	git update-ref refs/heads/bogus "$new" &&
	test_when_finished "git update-ref -d refs/heads/bogus" &&
	test_must_fail git fsck 2>out &&
	cat out &&
	grep "error in commit $new.* - missing email" out
'

test_expect_success '> in name is reported' '
	git cat-file commit HEAD >basis &&
	sed "s/ </> </" basis >bad-email-4 &&
	new=$(git hash-object -t commit -w --stdin <bad-email-4) &&
	test_when_finished "remove_object $new" &&
	git update-ref refs/heads/bogus "$new" &&
	test_when_finished "git update-ref -d refs/heads/bogus" &&
	test_must_fail git fsck 2>out &&
	cat out &&
	grep "error in commit $new" out
'

# date is 2^64 + 1
test_expect_success 'integer overflow in timestamps is reported' '
	git cat-file commit HEAD >basis &&
	sed "s/^\\(author .*>\\) [0-9]*/\\1 18446744073709551617/" \
		<basis >bad-timestamp &&
	new=$(git hash-object -t commit -w --stdin <bad-timestamp) &&
	test_when_finished "remove_object $new" &&
	git update-ref refs/heads/bogus "$new" &&
	test_when_finished "git update-ref -d refs/heads/bogus" &&
	test_must_fail git fsck 2>out &&
	cat out &&
	grep "error in commit $new.*integer overflow" out
'

test_expect_success 'commit with NUL in header' '
	git cat-file commit HEAD >basis &&
	sed "s/author ./author Q/" <basis | q_to_nul >commit-NUL-header &&
	new=$(git hash-object -t commit -w --stdin <commit-NUL-header) &&
	test_when_finished "remove_object $new" &&
	git update-ref refs/heads/bogus "$new" &&
	test_when_finished "git update-ref -d refs/heads/bogus" &&
	test_must_fail git fsck 2>out &&
	cat out &&
	grep "error in commit $new.*unterminated header: NUL at offset" out
'

test_expect_success 'tree object with duplicate entries' '
	test_when_finished "for i in \$T; do remove_object \$i; done" &&
	T=$(
		GIT_INDEX_FILE=test-index &&
		export GIT_INDEX_FILE &&
		rm -f test-index &&
		>x &&
		git add x &&
		git rev-parse :x &&
		T=$(git write-tree) &&
		echo $T &&
		(
			git cat-file tree $T &&
			git cat-file tree $T
		) |
		git hash-object -w -t tree --stdin
	) &&
	test_must_fail git fsck 2>out &&
	grep "error in tree .*contains duplicate file entries" out
'

test_expect_success 'unparseable tree object' '
	test_when_finished "git update-ref -d refs/heads/wrong" &&
	test_when_finished "remove_object \$tree_sha1" &&
	test_when_finished "remove_object \$commit_sha1" &&
	tree_sha1=$(printf "100644 \0twenty-bytes-of-junk" | git hash-object -t tree --stdin -w --literally) &&
	commit_sha1=$(git commit-tree $tree_sha1) &&
	git update-ref refs/heads/wrong $commit_sha1 &&
	test_must_fail git fsck 2>out &&
	test_i18ngrep "error: empty filename in tree entry" out &&
	test_i18ngrep "$tree_sha1" out &&
	test_i18ngrep ! "fatal: empty filename in tree entry" out
'

test_expect_success 'tag pointing to nonexistent' '
	cat >invalid-tag <<-\EOF &&
	object ffffffffffffffffffffffffffffffffffffffff
	type commit
	tag invalid
	tagger T A Gger <tagger@example.com> 1234567890 -0000

	This is an invalid tag.
	EOF

	tag=$(git hash-object -t tag -w --stdin <invalid-tag) &&
	test_when_finished "remove_object $tag" &&
	echo $tag >.git/refs/tags/invalid &&
	test_when_finished "git update-ref -d refs/tags/invalid" &&
	test_must_fail git fsck --tags >out &&
	cat out &&
	grep "broken link" out
'

test_expect_success 'tag pointing to something else than its type' '
	sha=$(echo blob | git hash-object -w --stdin) &&
	test_when_finished "remove_object $sha" &&
	cat >wrong-tag <<-EOF &&
	object $sha
	type commit
	tag wrong
	tagger T A Gger <tagger@example.com> 1234567890 -0000

	This is an invalid tag.
	EOF

	tag=$(git hash-object -t tag -w --stdin <wrong-tag) &&
	test_when_finished "remove_object $tag" &&
	echo $tag >.git/refs/tags/wrong &&
	test_when_finished "git update-ref -d refs/tags/wrong" &&
	test_must_fail git fsck --tags
'

test_expect_success 'tag with incorrect tag name & missing tagger' '
	sha=$(git rev-parse HEAD) &&
	cat >wrong-tag <<-EOF &&
	object $sha
	type commit
	tag wrong name format

	This is an invalid tag.
	EOF

	tag=$(git hash-object -t tag -w --stdin <wrong-tag) &&
	test_when_finished "remove_object $tag" &&
	echo $tag >.git/refs/tags/wrong &&
	test_when_finished "git update-ref -d refs/tags/wrong" &&
	git fsck --tags 2>out &&

	cat >expect <<-EOF &&
	warning in tag $tag: badTagName: invalid '\''tag'\'' name: wrong name format
	warning in tag $tag: missingTaggerEntry: invalid format - expected '\''tagger'\'' line
	EOF
	test_cmp expect out
'

test_expect_success 'tag with bad tagger' '
	sha=$(git rev-parse HEAD) &&
	cat >wrong-tag <<-EOF &&
	object $sha
	type commit
	tag not-quite-wrong
	tagger Bad Tagger Name

	This is an invalid tag.
	EOF

	tag=$(git hash-object --literally -t tag -w --stdin <wrong-tag) &&
	test_when_finished "remove_object $tag" &&
	echo $tag >.git/refs/tags/wrong &&
	test_when_finished "git update-ref -d refs/tags/wrong" &&
	test_must_fail git fsck --tags 2>out &&
	grep "error in tag .*: invalid author/committer" out
'

test_expect_success 'tag with NUL in header' '
	sha=$(git rev-parse HEAD) &&
	q_to_nul >tag-NUL-header <<-EOF &&
	object $sha
	type commit
	tag contains-Q-in-header
	tagger T A Gger <tagger@example.com> 1234567890 -0000

	This is an invalid tag.
	EOF

	tag=$(git hash-object --literally -t tag -w --stdin <tag-NUL-header) &&
	test_when_finished "remove_object $tag" &&
	echo $tag >.git/refs/tags/wrong &&
	test_when_finished "git update-ref -d refs/tags/wrong" &&
	test_must_fail git fsck --tags 2>out &&
	cat out &&
	grep "error in tag $tag.*unterminated header: NUL at offset" out
'

test_expect_success 'cleaned up' '
	git fsck >actual 2>&1 &&
	test_cmp empty actual
'

test_expect_success 'rev-list --verify-objects' '
	git rev-list --verify-objects --all >/dev/null 2>out &&
	test_cmp empty out
'

test_expect_success 'rev-list --verify-objects with bad sha1' '
	sha=$(echo blob | git hash-object -w --stdin) &&
	old=$(echo $sha | sed "s+^..+&/+") &&
	new=$(dirname $old)/ffffffffffffffffffffffffffffffffffffff &&
	sha="$(dirname $new)$(basename $new)" &&
	mv .git/objects/$old .git/objects/$new &&
	test_when_finished "remove_object $sha" &&
	git update-index --add --cacheinfo 100644 $sha foo &&
	test_when_finished "git read-tree -u --reset HEAD" &&
	tree=$(git write-tree) &&
	test_when_finished "remove_object $tree" &&
	cmt=$(echo bogus | git commit-tree $tree) &&
	test_when_finished "remove_object $cmt" &&
	git update-ref refs/heads/bogus $cmt &&
	test_when_finished "git update-ref -d refs/heads/bogus" &&

	test_might_fail git rev-list --verify-objects refs/heads/bogus >/dev/null 2>out &&
	cat out &&
	grep -q "error: sha1 mismatch 63ffffffffffffffffffffffffffffffffffffff" out
'

test_expect_success 'force fsck to ignore double author' '
	git cat-file commit HEAD >basis &&
	sed "s/^author .*/&,&/" <basis | tr , \\n >multiple-authors &&
	new=$(git hash-object -t commit -w --stdin <multiple-authors) &&
	test_when_finished "remove_object $new" &&
	git update-ref refs/heads/bogus "$new" &&
	test_when_finished "git update-ref -d refs/heads/bogus" &&
	test_must_fail git fsck &&
	git -c fsck.multipleAuthors=ignore fsck
'

_bz='\0'
_bz5="$_bz$_bz$_bz$_bz$_bz"
_bz20="$_bz5$_bz5$_bz5$_bz5"

test_expect_success 'fsck notices blob entry pointing to null sha1' '
	(git init null-blob &&
	 cd null-blob &&
	 sha=$(printf "100644 file$_bz$_bz20" |
	       git hash-object -w --stdin -t tree) &&
	  git fsck 2>out &&
	  cat out &&
	  grep "warning.*null sha1" out
	)
'

test_expect_success 'fsck notices submodule entry pointing to null sha1' '
	(git init null-commit &&
	 cd null-commit &&
	 sha=$(printf "160000 submodule$_bz$_bz20" |
	       git hash-object -w --stdin -t tree) &&
	  git fsck 2>out &&
	  cat out &&
	  grep "warning.*null sha1" out
	)
'

while read name path pretty; do
	while read mode type; do
		: ${pretty:=$path}
		test_expect_success "fsck notices $pretty as $type" '
		(
			git init $name-$type &&
			cd $name-$type &&
			echo content >file &&
			git add file &&
			git commit -m base &&
			blob=$(git rev-parse :file) &&
			tree=$(git rev-parse HEAD^{tree}) &&
			value=$(eval "echo \$$type") &&
			printf "$mode $type %s\t%s" "$value" "$path" >bad &&
			bad_tree=$(git mktree <bad) &&
			git fsck 2>out &&
			cat out &&
			grep "warning.*tree $bad_tree" out
		)'
	done <<-\EOF
	100644 blob
	040000 tree
	EOF
done <<-EOF
dot .
dotdot ..
dotgit .git
dotgit-case .GIT
dotgit-unicode .gI${u200c}T .gI{u200c}T
dotgit-case2 .Git
git-tilde1 git~1
dotgitdot .git.
dot-backslash-case .\\\\.GIT\\\\foobar
dotgit-case-backslash .git\\\\foobar
EOF

test_expect_success 'fsck allows .Ňit' '
	(
		git init not-dotgit &&
		cd not-dotgit &&
		echo content >file &&
		git add file &&
		git commit -m base &&
		blob=$(git rev-parse :file) &&
		printf "100644 blob $blob\t.\\305\\207it" >tree &&
		tree=$(git mktree <tree) &&
		git fsck 2>err &&
		test_line_count = 0 err
	)
'

test_expect_success 'NUL in commit' '
	rm -fr nul-in-commit &&
	git init nul-in-commit &&
	(
		cd nul-in-commit &&
		git commit --allow-empty -m "initial commitQNUL after message" &&
		git cat-file commit HEAD >original &&
		q_to_nul <original >munged &&
		git hash-object -w -t commit --stdin <munged >name &&
		git branch bad $(cat name) &&

		test_must_fail git -c fsck.nulInCommit=error fsck 2>warn.1 &&
		grep nulInCommit warn.1 &&
		git fsck 2>warn.2 &&
		grep nulInCommit warn.2
	)
'

# create a static test repo which is broken by omitting
# one particular object ($1, which is looked up via rev-parse
# in the new repository).
create_repo_missing () {
	rm -rf missing &&
	git init missing &&
	(
		cd missing &&
		git commit -m one --allow-empty &&
		mkdir subdir &&
		echo content >subdir/file &&
		git add subdir/file &&
		git commit -m two &&
		unrelated=$(echo unrelated | git hash-object --stdin -w) &&
		git tag -m foo tag $unrelated &&
		sha1=$(git rev-parse --verify "$1") &&
		path=$(echo $sha1 | sed 's|..|&/|') &&
		rm .git/objects/$path
	)
}

test_expect_success 'fsck notices missing blob' '
	create_repo_missing HEAD:subdir/file &&
	test_must_fail git -C missing fsck
'

test_expect_success 'fsck notices missing subtree' '
	create_repo_missing HEAD:subdir &&
	test_must_fail git -C missing fsck
'

test_expect_success 'fsck notices missing root tree' '
	create_repo_missing HEAD^{tree} &&
	test_must_fail git -C missing fsck
'

test_expect_success 'fsck notices missing parent' '
	create_repo_missing HEAD^ &&
	test_must_fail git -C missing fsck
'

test_expect_success 'fsck notices missing tagged object' '
	create_repo_missing tag^{blob} &&
	test_must_fail git -C missing fsck
'

test_expect_success 'fsck notices ref pointing to missing commit' '
	create_repo_missing HEAD &&
	test_must_fail git -C missing fsck
'

test_expect_success 'fsck notices ref pointing to missing tag' '
	create_repo_missing tag &&
	test_must_fail git -C missing fsck
'

test_expect_success 'fsck --connectivity-only' '
	rm -rf connectivity-only &&
	git init connectivity-only &&
	(
		cd connectivity-only &&
		touch empty &&
		git add empty &&
		test_commit empty &&

		# Drop the index now; we want to be sure that we
		# recursively notice the broken objects
		# because they are reachable from refs, not because
		# they are in the index.
		rm -f .git/index &&

		# corrupt the blob, but in a way that we can still identify
		# its type. That lets us see that --connectivity-only is
		# not actually looking at the contents, but leaves it
		# free to examine the type if it chooses.
		empty=.git/objects/e6/9de29bb2d1d6434b8b29ae775ad8c2e48c5391 &&
		blob=$(echo unrelated | git hash-object -w --stdin) &&
		mv -f $(sha1_file $blob) $empty &&

		test_must_fail git fsck --strict &&
		git fsck --strict --connectivity-only &&
		tree=$(git rev-parse HEAD:) &&
		suffix=${tree#??} &&
		tree=.git/objects/${tree%$suffix}/$suffix &&
		rm -f $tree &&
		echo invalid >$tree &&
		test_must_fail git fsck --strict --connectivity-only
	)
'

<<<<<<< HEAD
=======
test_expect_success 'fsck --connectivity-only with explicit head' '
	rm -rf connectivity-only &&
	git init connectivity-only &&
	(
		cd connectivity-only &&
		test_commit foo &&
		rm -f .git/index &&
		tree=$(git rev-parse HEAD^{tree}) &&
		remove_object $(git rev-parse HEAD:foo.t) &&
		test_must_fail git fsck --connectivity-only $tree
	)
'

remove_loose_object () {
	sha1="$(git rev-parse "$1")" &&
	remainder=${sha1#??} &&
	firsttwo=${sha1%$remainder} &&
	rm .git/objects/$firsttwo/$remainder
}

>>>>>>> a2b22854
test_expect_success 'fsck --name-objects' '
	rm -rf name-objects &&
	git init name-objects &&
	(
		cd name-objects &&
		test_commit julius caesar.t &&
		test_commit augustus &&
		test_commit caesar &&
		remove_object $(git rev-parse julius:caesar.t) &&
		test_must_fail git fsck --name-objects >out &&
		tree=$(git rev-parse --verify julius:) &&
		grep "$tree (\(refs/heads/master\|HEAD\)@{[0-9]*}:" out
	)
'

<<<<<<< HEAD
test_expect_success 'alternate objects are correctly blamed' '
	test_when_finished "rm -rf alt.git .git/objects/info/alternates" &&
	git init --bare alt.git &&
	echo "../../alt.git/objects" >.git/objects/info/alternates &&
	mkdir alt.git/objects/12 &&
	>alt.git/objects/12/34567890123456789012345678901234567890 &&
	test_must_fail git fsck >out 2>&1 &&
	grep alt.git out
'

test_expect_success 'fsck errors in packed objects' '
	git cat-file commit HEAD >basis &&
	sed "s/</one/" basis >one &&
	sed "s/</foo/" basis >two &&
	one=$(git hash-object -t commit -w one) &&
	two=$(git hash-object -t commit -w two) &&
	pack=$(
		{
			echo $one &&
			echo $two
		} | git pack-objects .git/objects/pack/pack
	) &&
	test_when_finished "rm -f .git/objects/pack/pack-$pack.*" &&
	remove_object $one &&
	remove_object $two &&
	test_must_fail git fsck 2>out &&
	grep "error in commit $one.* - bad name" out &&
	grep "error in commit $two.* - bad name" out &&
	! grep corrupt out
'

test_expect_success 'fsck finds problems in duplicate loose objects' '
	rm -rf broken-duplicate &&
	git init broken-duplicate &&
	(
		cd broken-duplicate &&
		test_commit duplicate &&
		# no "-d" here, so we end up with duplicates
		git repack &&
		# now corrupt the loose copy
		file=$(sha1_file "$(git rev-parse HEAD)") &&
		rm "$file" &&
		echo broken >"$file" &&
		test_must_fail git fsck
	)
'

test_expect_success 'fsck detects trailing loose garbage (commit)' '
	git cat-file commit HEAD >basis &&
	echo bump-commit-sha1 >>basis &&
	commit=$(git hash-object -w -t commit basis) &&
	file=$(sha1_file $commit) &&
	test_when_finished "remove_object $commit" &&
	chmod +w "$file" &&
	echo garbage >>"$file" &&
	test_must_fail git fsck 2>out &&
	test_i18ngrep "garbage.*$commit" out
'

test_expect_success 'fsck detects trailing loose garbage (blob)' '
	blob=$(echo trailing | git hash-object -w --stdin) &&
	file=$(sha1_file $blob) &&
	test_when_finished "remove_object $blob" &&
	chmod +w "$file" &&
	echo garbage >>"$file" &&
	test_must_fail git fsck 2>out &&
	test_i18ngrep "garbage.*$blob" out
=======
# for each of type, we have one version which is referenced by another object
# (and so while unreachable, not dangling), and another variant which really is
# dangling.
test_expect_success 'fsck notices dangling objects' '
	git init dangling &&
	(
		cd dangling &&
		blob=$(echo not-dangling | git hash-object -w --stdin) &&
		dblob=$(echo dangling | git hash-object -w --stdin) &&
		tree=$(printf "100644 blob %s\t%s\n" $blob one | git mktree) &&
		dtree=$(printf "100644 blob %s\t%s\n" $blob two | git mktree) &&
		commit=$(git commit-tree $tree) &&
		dcommit=$(git commit-tree -p $commit $tree) &&

		cat >expect <<-EOF &&
		dangling blob $dblob
		dangling commit $dcommit
		dangling tree $dtree
		EOF

		git fsck >actual &&
		# the output order is non-deterministic, as it comes from a hash
		sort <actual >actual.sorted &&
		test_cmp expect actual.sorted
	)
'

test_expect_success 'fsck $name notices bogus $name' '
	test_must_fail git fsck bogus &&
	test_must_fail git fsck $_z40
'

test_expect_success 'bogus head does not fallback to all heads' '
	# set up a case that will cause a reachability complaint
	echo to-be-deleted >foo &&
	git add foo &&
	blob=$(git rev-parse :foo) &&
	test_when_finished "git rm --cached foo" &&
	remove_object $blob &&
	test_must_fail git fsck $_z40 >out 2>&1 &&
	! grep $blob out
>>>>>>> a2b22854
'

test_done<|MERGE_RESOLUTION|>--- conflicted
+++ resolved
@@ -549,8 +549,6 @@
 	)
 '
 
-<<<<<<< HEAD
-=======
 test_expect_success 'fsck --connectivity-only with explicit head' '
 	rm -rf connectivity-only &&
 	git init connectivity-only &&
@@ -564,14 +562,6 @@
 	)
 '
 
-remove_loose_object () {
-	sha1="$(git rev-parse "$1")" &&
-	remainder=${sha1#??} &&
-	firsttwo=${sha1%$remainder} &&
-	rm .git/objects/$firsttwo/$remainder
-}
-
->>>>>>> a2b22854
 test_expect_success 'fsck --name-objects' '
 	rm -rf name-objects &&
 	git init name-objects &&
@@ -587,7 +577,6 @@
 	)
 '
 
-<<<<<<< HEAD
 test_expect_success 'alternate objects are correctly blamed' '
 	test_when_finished "rm -rf alt.git .git/objects/info/alternates" &&
 	git init --bare alt.git &&
@@ -655,7 +644,8 @@
 	echo garbage >>"$file" &&
 	test_must_fail git fsck 2>out &&
 	test_i18ngrep "garbage.*$blob" out
-=======
+'
+
 # for each of type, we have one version which is referenced by another object
 # (and so while unreachable, not dangling), and another variant which really is
 # dangling.
@@ -697,7 +687,6 @@
 	remove_object $blob &&
 	test_must_fail git fsck $_z40 >out 2>&1 &&
 	! grep $blob out
->>>>>>> a2b22854
 '
 
 test_done