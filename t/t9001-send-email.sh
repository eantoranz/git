--- conflicted
+++ resolved
@@ -1555,7 +1555,6 @@
 	grep "^!someone@example\.org!$" commandline1
 '
 
-<<<<<<< HEAD
 test_sendmail_aliases () {
 	msg="$1" && shift &&
 	expect="$@" &&
@@ -1627,7 +1626,7 @@
 
 test_sendmail_aliases 'sendmail aliases empty' alice bcgrp <<-\EOF
 	EOF
-=======
+
 test_expect_success $PREREQ 'alias support in To header' '
 	clean_fake_sendmail &&
 	echo "alias sbd  someone@example.org" >.mailrc &&
@@ -1687,7 +1686,6 @@
 		2>errors >out &&
 	grep "^!someone@example\.org!$" commandline1
 '
->>>>>>> fa5b1aa9
 
 do_xmailer_test () {
 	expected=$1 params=$2 &&
