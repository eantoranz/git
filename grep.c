#include "cache.h"
#include "config.h"
#include "grep.h"
#include "object-store.h"
#include "userdiff.h"
#include "xdiff-interface.h"
#include "diff.h"
#include "diffcore.h"
#include "commit.h"
#include "quote.h"
#include "help.h"

static int grep_source_load(struct grep_source *gs);
static int grep_source_is_binary(struct grep_source *gs);

static struct grep_opt grep_defaults;

static const char *color_grep_slots[] = {
	[GREP_COLOR_CONTEXT]	    = "context",
	[GREP_COLOR_FILENAME]	    = "filename",
	[GREP_COLOR_FUNCTION]	    = "function",
	[GREP_COLOR_LINENO]	    = "lineNumber",
	[GREP_COLOR_MATCH_CONTEXT]  = "matchContext",
	[GREP_COLOR_MATCH_SELECTED] = "matchSelected",
	[GREP_COLOR_SELECTED]	    = "selected",
	[GREP_COLOR_SEP]	    = "separator",
};

static void std_output(struct grep_opt *opt, const void *buf, size_t size)
{
	fwrite(buf, size, 1, stdout);
}

static void color_set(char *dst, const char *color_bytes)
{
	xsnprintf(dst, COLOR_MAXLEN, "%s", color_bytes);
}

/*
 * Initialize the grep_defaults template with hardcoded defaults.
 * We could let the compiler do this, but without C99 initializers
 * the code gets unwieldy and unreadable, so...
 */
void init_grep_defaults(void)
{
	struct grep_opt *opt = &grep_defaults;
	static int run_once;

	if (run_once)
		return;
	run_once++;

	memset(opt, 0, sizeof(*opt));
	opt->relative = 1;
	opt->pathname = 1;
	opt->max_depth = -1;
	opt->pattern_type_option = GREP_PATTERN_TYPE_UNSPECIFIED;
<<<<<<< HEAD
	color_set(opt->colors[GREP_COLOR_CONTEXT], "");
	color_set(opt->colors[GREP_COLOR_FILENAME], "");
	color_set(opt->colors[GREP_COLOR_FUNCTION], "");
	color_set(opt->colors[GREP_COLOR_LINENO], "");
	color_set(opt->colors[GREP_COLOR_MATCH_CONTEXT], GIT_COLOR_BOLD_RED);
	color_set(opt->colors[GREP_COLOR_MATCH_SELECTED], GIT_COLOR_BOLD_RED);
	color_set(opt->colors[GREP_COLOR_SELECTED], "");
	color_set(opt->colors[GREP_COLOR_SEP], GIT_COLOR_CYAN);
=======
	color_set(opt->color_context, "");
	color_set(opt->color_filename, "");
	color_set(opt->color_function, "");
	color_set(opt->color_lineno, "");
	color_set(opt->color_columnno, "");
	color_set(opt->color_match_context, GIT_COLOR_BOLD_RED);
	color_set(opt->color_match_selected, GIT_COLOR_BOLD_RED);
	color_set(opt->color_selected, "");
	color_set(opt->color_sep, GIT_COLOR_CYAN);
>>>>>>> 240cf2a2
	opt->color = -1;
	opt->output = std_output;
}

static int parse_pattern_type_arg(const char *opt, const char *arg)
{
	if (!strcmp(arg, "default"))
		return GREP_PATTERN_TYPE_UNSPECIFIED;
	else if (!strcmp(arg, "basic"))
		return GREP_PATTERN_TYPE_BRE;
	else if (!strcmp(arg, "extended"))
		return GREP_PATTERN_TYPE_ERE;
	else if (!strcmp(arg, "fixed"))
		return GREP_PATTERN_TYPE_FIXED;
	else if (!strcmp(arg, "perl"))
		return GREP_PATTERN_TYPE_PCRE;
	die("bad %s argument: %s", opt, arg);
}

define_list_config_array_extra(color_grep_slots, {"match"});

/*
 * Read the configuration file once and store it in
 * the grep_defaults template.
 */
int grep_config(const char *var, const char *value, void *cb)
{
	struct grep_opt *opt = &grep_defaults;
	const char *slot;

	if (userdiff_config(var, value) < 0)
		return -1;

	if (!strcmp(var, "grep.extendedregexp")) {
		opt->extended_regexp_option = git_config_bool(var, value);
		return 0;
	}

	if (!strcmp(var, "grep.patterntype")) {
		opt->pattern_type_option = parse_pattern_type_arg(var, value);
		return 0;
	}

	if (!strcmp(var, "grep.linenumber")) {
		opt->linenum = git_config_bool(var, value);
		return 0;
	}
	if (!strcmp(var, "grep.column")) {
		opt->columnnum = git_config_bool(var, value);
		return 0;
	}

	if (!strcmp(var, "grep.fullname")) {
		opt->relative = !git_config_bool(var, value);
		return 0;
	}

	if (!strcmp(var, "color.grep"))
		opt->color = git_config_colorbool(var, value);
<<<<<<< HEAD
	if (!strcmp(var, "color.grep.match")) {
		if (grep_config("color.grep.matchcontext", value, cb) < 0)
			return -1;
		if (grep_config("color.grep.matchselected", value, cb) < 0)
			return -1;
	} else if (skip_prefix(var, "color.grep.", &slot)) {
		int i = LOOKUP_CONFIG(color_grep_slots, slot);
		char *color;

		if (i < 0)
			return -1;
		color = opt->colors[i];
=======
	else if (!strcmp(var, "color.grep.context"))
		color = opt->color_context;
	else if (!strcmp(var, "color.grep.filename"))
		color = opt->color_filename;
	else if (!strcmp(var, "color.grep.function"))
		color = opt->color_function;
	else if (!strcmp(var, "color.grep.linenumber"))
		color = opt->color_lineno;
	else if (!strcmp(var, "color.grep.column"))
		color = opt->color_columnno;
	else if (!strcmp(var, "color.grep.matchcontext"))
		color = opt->color_match_context;
	else if (!strcmp(var, "color.grep.matchselected"))
		color = opt->color_match_selected;
	else if (!strcmp(var, "color.grep.selected"))
		color = opt->color_selected;
	else if (!strcmp(var, "color.grep.separator"))
		color = opt->color_sep;
	else if (!strcmp(var, "color.grep.match")) {
		int rc = 0;
		if (!value)
			return config_error_nonbool(var);
		rc |= color_parse(value, opt->color_match_context);
		rc |= color_parse(value, opt->color_match_selected);
		return rc;
	}

	if (color) {
>>>>>>> 240cf2a2
		if (!value)
			return config_error_nonbool(var);
		return color_parse(value, color);
	}
	return 0;
}

/*
 * Initialize one instance of grep_opt and copy the
 * default values from the template we read the configuration
 * information in an earlier call to git_config(grep_config).
 */
void grep_init(struct grep_opt *opt, const char *prefix)
{
	struct grep_opt *def = &grep_defaults;
	int i;

	memset(opt, 0, sizeof(*opt));
	opt->prefix = prefix;
	opt->prefix_length = (prefix && *prefix) ? strlen(prefix) : 0;
	opt->pattern_tail = &opt->pattern_list;
	opt->header_tail = &opt->header_list;

	opt->color = def->color;
	opt->extended_regexp_option = def->extended_regexp_option;
	opt->pattern_type_option = def->pattern_type_option;
	opt->linenum = def->linenum;
	opt->columnnum = def->columnnum;
	opt->max_depth = def->max_depth;
	opt->pathname = def->pathname;
	opt->relative = def->relative;
	opt->output = def->output;

<<<<<<< HEAD
	for (i = 0; i < NR_GREP_COLORS; i++)
		color_set(opt->colors[i], def->colors[i]);
=======
	color_set(opt->color_context, def->color_context);
	color_set(opt->color_filename, def->color_filename);
	color_set(opt->color_function, def->color_function);
	color_set(opt->color_lineno, def->color_lineno);
	color_set(opt->color_columnno, def->color_columnno);
	color_set(opt->color_match_context, def->color_match_context);
	color_set(opt->color_match_selected, def->color_match_selected);
	color_set(opt->color_selected, def->color_selected);
	color_set(opt->color_sep, def->color_sep);
>>>>>>> 240cf2a2
}

static void grep_set_pattern_type_option(enum grep_pattern_type pattern_type, struct grep_opt *opt)
{
	/*
	 * When committing to the pattern type by setting the relevant
	 * fields in grep_opt it's generally not necessary to zero out
	 * the fields we're not choosing, since they won't have been
	 * set by anything. The extended_regexp_option field is the
	 * only exception to this.
	 *
	 * This is because in the process of parsing grep.patternType
	 * & grep.extendedRegexp we set opt->pattern_type_option and
	 * opt->extended_regexp_option, respectively. We then
	 * internally use opt->extended_regexp_option to see if we're
	 * compiling an ERE. It must be unset if that's not actually
	 * the case.
	 */
	if (pattern_type != GREP_PATTERN_TYPE_ERE &&
	    opt->extended_regexp_option)
		opt->extended_regexp_option = 0;

	switch (pattern_type) {
	case GREP_PATTERN_TYPE_UNSPECIFIED:
		/* fall through */

	case GREP_PATTERN_TYPE_BRE:
		break;

	case GREP_PATTERN_TYPE_ERE:
		opt->extended_regexp_option = 1;
		break;

	case GREP_PATTERN_TYPE_FIXED:
		opt->fixed = 1;
		break;

	case GREP_PATTERN_TYPE_PCRE:
#ifdef USE_LIBPCRE2
		opt->pcre2 = 1;
#else
		/*
		 * It's important that pcre1 always be assigned to
		 * even when there's no USE_LIBPCRE* defined. We still
		 * call the PCRE stub function, it just dies with
		 * "cannot use Perl-compatible regexes[...]".
		 */
		opt->pcre1 = 1;
#endif
		break;
	}
}

void grep_commit_pattern_type(enum grep_pattern_type pattern_type, struct grep_opt *opt)
{
	if (pattern_type != GREP_PATTERN_TYPE_UNSPECIFIED)
		grep_set_pattern_type_option(pattern_type, opt);
	else if (opt->pattern_type_option != GREP_PATTERN_TYPE_UNSPECIFIED)
		grep_set_pattern_type_option(opt->pattern_type_option, opt);
	else if (opt->extended_regexp_option)
		/*
		 * This branch *must* happen after setting from the
		 * opt->pattern_type_option above, we don't want
		 * grep.extendedRegexp to override grep.patternType!
		 */
		grep_set_pattern_type_option(GREP_PATTERN_TYPE_ERE, opt);
}

static struct grep_pat *create_grep_pat(const char *pat, size_t patlen,
					const char *origin, int no,
					enum grep_pat_token t,
					enum grep_header_field field)
{
	struct grep_pat *p = xcalloc(1, sizeof(*p));
	p->pattern = xmemdupz(pat, patlen);
	p->patternlen = patlen;
	p->origin = origin;
	p->no = no;
	p->token = t;
	p->field = field;
	return p;
}

static void do_append_grep_pat(struct grep_pat ***tail, struct grep_pat *p)
{
	**tail = p;
	*tail = &p->next;
	p->next = NULL;

	switch (p->token) {
	case GREP_PATTERN: /* atom */
	case GREP_PATTERN_HEAD:
	case GREP_PATTERN_BODY:
		for (;;) {
			struct grep_pat *new_pat;
			size_t len = 0;
			char *cp = p->pattern + p->patternlen, *nl = NULL;
			while (++len <= p->patternlen) {
				if (*(--cp) == '\n') {
					nl = cp;
					break;
				}
			}
			if (!nl)
				break;
			new_pat = create_grep_pat(nl + 1, len - 1, p->origin,
						  p->no, p->token, p->field);
			new_pat->next = p->next;
			if (!p->next)
				*tail = &new_pat->next;
			p->next = new_pat;
			*nl = '\0';
			p->patternlen -= len;
		}
		break;
	default:
		break;
	}
}

void append_header_grep_pattern(struct grep_opt *opt,
				enum grep_header_field field, const char *pat)
{
	struct grep_pat *p = create_grep_pat(pat, strlen(pat), "header", 0,
					     GREP_PATTERN_HEAD, field);
	if (field == GREP_HEADER_REFLOG)
		opt->use_reflog_filter = 1;
	do_append_grep_pat(&opt->header_tail, p);
}

void append_grep_pattern(struct grep_opt *opt, const char *pat,
			 const char *origin, int no, enum grep_pat_token t)
{
	append_grep_pat(opt, pat, strlen(pat), origin, no, t);
}

void append_grep_pat(struct grep_opt *opt, const char *pat, size_t patlen,
		     const char *origin, int no, enum grep_pat_token t)
{
	struct grep_pat *p = create_grep_pat(pat, patlen, origin, no, t, 0);
	do_append_grep_pat(&opt->pattern_tail, p);
}

struct grep_opt *grep_opt_dup(const struct grep_opt *opt)
{
	struct grep_pat *pat;
	struct grep_opt *ret = xmalloc(sizeof(struct grep_opt));
	*ret = *opt;

	ret->pattern_list = NULL;
	ret->pattern_tail = &ret->pattern_list;

	for(pat = opt->pattern_list; pat != NULL; pat = pat->next)
	{
		if(pat->token == GREP_PATTERN_HEAD)
			append_header_grep_pattern(ret, pat->field,
						   pat->pattern);
		else
			append_grep_pat(ret, pat->pattern, pat->patternlen,
					pat->origin, pat->no, pat->token);
	}

	return ret;
}

static NORETURN void compile_regexp_failed(const struct grep_pat *p,
		const char *error)
{
	char where[1024];

	if (p->no)
		xsnprintf(where, sizeof(where), "In '%s' at %d, ", p->origin, p->no);
	else if (p->origin)
		xsnprintf(where, sizeof(where), "%s, ", p->origin);
	else
		where[0] = 0;

	die("%s'%s': %s", where, p->pattern, error);
}

static int is_fixed(const char *s, size_t len)
{
	size_t i;

	for (i = 0; i < len; i++) {
		if (is_regex_special(s[i]))
			return 0;
	}

	return 1;
}

static int has_null(const char *s, size_t len)
{
	/*
	 * regcomp cannot accept patterns with NULs so when using it
	 * we consider any pattern containing a NUL fixed.
	 */
	if (memchr(s, 0, len))
		return 1;

	return 0;
}

#ifdef USE_LIBPCRE1
static void compile_pcre1_regexp(struct grep_pat *p, const struct grep_opt *opt)
{
	const char *error;
	int erroffset;
	int options = PCRE_MULTILINE;

	if (opt->ignore_case) {
		if (has_non_ascii(p->pattern))
			p->pcre1_tables = pcre_maketables();
		options |= PCRE_CASELESS;
	}
	if (is_utf8_locale() && has_non_ascii(p->pattern))
		options |= PCRE_UTF8;

	p->pcre1_regexp = pcre_compile(p->pattern, options, &error, &erroffset,
				      p->pcre1_tables);
	if (!p->pcre1_regexp)
		compile_regexp_failed(p, error);

	p->pcre1_extra_info = pcre_study(p->pcre1_regexp, GIT_PCRE_STUDY_JIT_COMPILE, &error);
	if (!p->pcre1_extra_info && error)
		die("%s", error);

#ifdef GIT_PCRE1_USE_JIT
	pcre_config(PCRE_CONFIG_JIT, &p->pcre1_jit_on);
	if (p->pcre1_jit_on == 1) {
		p->pcre1_jit_stack = pcre_jit_stack_alloc(1, 1024 * 1024);
		if (!p->pcre1_jit_stack)
			die("Couldn't allocate PCRE JIT stack");
		pcre_assign_jit_stack(p->pcre1_extra_info, NULL, p->pcre1_jit_stack);
	} else if (p->pcre1_jit_on != 0) {
		BUG("The pcre1_jit_on variable should be 0 or 1, not %d",
		    p->pcre1_jit_on);
	}
#endif
}

static int pcre1match(struct grep_pat *p, const char *line, const char *eol,
		regmatch_t *match, int eflags)
{
	int ovector[30], ret, flags = 0;

	if (eflags & REG_NOTBOL)
		flags |= PCRE_NOTBOL;

#ifdef GIT_PCRE1_USE_JIT
	if (p->pcre1_jit_on) {
		ret = pcre_jit_exec(p->pcre1_regexp, p->pcre1_extra_info, line,
				    eol - line, 0, flags, ovector,
				    ARRAY_SIZE(ovector), p->pcre1_jit_stack);
	} else
#endif
	{
		ret = pcre_exec(p->pcre1_regexp, p->pcre1_extra_info, line,
				eol - line, 0, flags, ovector,
				ARRAY_SIZE(ovector));
	}

	if (ret < 0 && ret != PCRE_ERROR_NOMATCH)
		die("pcre_exec failed with error code %d", ret);
	if (ret > 0) {
		ret = 0;
		match->rm_so = ovector[0];
		match->rm_eo = ovector[1];
	}

	return ret;
}

static void free_pcre1_regexp(struct grep_pat *p)
{
	pcre_free(p->pcre1_regexp);
#ifdef GIT_PCRE1_USE_JIT
	if (p->pcre1_jit_on) {
		pcre_free_study(p->pcre1_extra_info);
		pcre_jit_stack_free(p->pcre1_jit_stack);
	} else
#endif
	{
		pcre_free(p->pcre1_extra_info);
	}
	pcre_free((void *)p->pcre1_tables);
}
#else /* !USE_LIBPCRE1 */
static void compile_pcre1_regexp(struct grep_pat *p, const struct grep_opt *opt)
{
	die("cannot use Perl-compatible regexes when not compiled with USE_LIBPCRE");
}

static int pcre1match(struct grep_pat *p, const char *line, const char *eol,
		regmatch_t *match, int eflags)
{
	return 1;
}

static void free_pcre1_regexp(struct grep_pat *p)
{
}
#endif /* !USE_LIBPCRE1 */

#ifdef USE_LIBPCRE2
static void compile_pcre2_pattern(struct grep_pat *p, const struct grep_opt *opt)
{
	int error;
	PCRE2_UCHAR errbuf[256];
	PCRE2_SIZE erroffset;
	int options = PCRE2_MULTILINE;
	const uint8_t *character_tables = NULL;
	int jitret;
	int patinforet;
	size_t jitsizearg;

	assert(opt->pcre2);

	p->pcre2_compile_context = NULL;

	if (opt->ignore_case) {
		if (has_non_ascii(p->pattern)) {
			character_tables = pcre2_maketables(NULL);
			p->pcre2_compile_context = pcre2_compile_context_create(NULL);
			pcre2_set_character_tables(p->pcre2_compile_context, character_tables);
		}
		options |= PCRE2_CASELESS;
	}
	if (is_utf8_locale() && has_non_ascii(p->pattern))
		options |= PCRE2_UTF;

	p->pcre2_pattern = pcre2_compile((PCRE2_SPTR)p->pattern,
					 p->patternlen, options, &error, &erroffset,
					 p->pcre2_compile_context);

	if (p->pcre2_pattern) {
		p->pcre2_match_data = pcre2_match_data_create_from_pattern(p->pcre2_pattern, NULL);
		if (!p->pcre2_match_data)
			die("Couldn't allocate PCRE2 match data");
	} else {
		pcre2_get_error_message(error, errbuf, sizeof(errbuf));
		compile_regexp_failed(p, (const char *)&errbuf);
	}

	pcre2_config(PCRE2_CONFIG_JIT, &p->pcre2_jit_on);
	if (p->pcre2_jit_on == 1) {
		jitret = pcre2_jit_compile(p->pcre2_pattern, PCRE2_JIT_COMPLETE);
		if (jitret)
			die("Couldn't JIT the PCRE2 pattern '%s', got '%d'\n", p->pattern, jitret);

		/*
		 * The pcre2_config(PCRE2_CONFIG_JIT, ...) call just
		 * tells us whether the library itself supports JIT,
		 * but to see whether we're going to be actually using
		 * JIT we need to extract PCRE2_INFO_JITSIZE from the
		 * pattern *after* we do pcre2_jit_compile() above.
		 *
		 * This is because if the pattern contains the
		 * (*NO_JIT) verb (see pcre2syntax(3))
		 * pcre2_jit_compile() will exit early with 0. If we
		 * then proceed to call pcre2_jit_match() further down
		 * the line instead of pcre2_match() we'll either
		 * segfault (pre PCRE 10.31) or run into a fatal error
		 * (post PCRE2 10.31)
		 */
		patinforet = pcre2_pattern_info(p->pcre2_pattern, PCRE2_INFO_JITSIZE, &jitsizearg);
		if (patinforet)
			BUG("pcre2_pattern_info() failed: %d", patinforet);
		if (jitsizearg == 0) {
			p->pcre2_jit_on = 0;
			return;
		}

		p->pcre2_jit_stack = pcre2_jit_stack_create(1, 1024 * 1024, NULL);
		if (!p->pcre2_jit_stack)
			die("Couldn't allocate PCRE2 JIT stack");
		p->pcre2_match_context = pcre2_match_context_create(NULL);
		if (!p->pcre2_match_context)
			die("Couldn't allocate PCRE2 match context");
		pcre2_jit_stack_assign(p->pcre2_match_context, NULL, p->pcre2_jit_stack);
	} else if (p->pcre2_jit_on != 0) {
		BUG("The pcre2_jit_on variable should be 0 or 1, not %d",
		    p->pcre1_jit_on);
	}
}

static int pcre2match(struct grep_pat *p, const char *line, const char *eol,
		regmatch_t *match, int eflags)
{
	int ret, flags = 0;
	PCRE2_SIZE *ovector;
	PCRE2_UCHAR errbuf[256];

	if (eflags & REG_NOTBOL)
		flags |= PCRE2_NOTBOL;

	if (p->pcre2_jit_on)
		ret = pcre2_jit_match(p->pcre2_pattern, (unsigned char *)line,
				      eol - line, 0, flags, p->pcre2_match_data,
				      NULL);
	else
		ret = pcre2_match(p->pcre2_pattern, (unsigned char *)line,
				  eol - line, 0, flags, p->pcre2_match_data,
				  NULL);

	if (ret < 0 && ret != PCRE2_ERROR_NOMATCH) {
		pcre2_get_error_message(ret, errbuf, sizeof(errbuf));
		die("%s failed with error code %d: %s",
		    (p->pcre2_jit_on ? "pcre2_jit_match" : "pcre2_match"), ret,
		    errbuf);
	}
	if (ret > 0) {
		ovector = pcre2_get_ovector_pointer(p->pcre2_match_data);
		ret = 0;
		match->rm_so = (int)ovector[0];
		match->rm_eo = (int)ovector[1];
	}

	return ret;
}

static void free_pcre2_pattern(struct grep_pat *p)
{
	pcre2_compile_context_free(p->pcre2_compile_context);
	pcre2_code_free(p->pcre2_pattern);
	pcre2_match_data_free(p->pcre2_match_data);
	pcre2_jit_stack_free(p->pcre2_jit_stack);
	pcre2_match_context_free(p->pcre2_match_context);
}
#else /* !USE_LIBPCRE2 */
static void compile_pcre2_pattern(struct grep_pat *p, const struct grep_opt *opt)
{
	/*
	 * Unreachable until USE_LIBPCRE2 becomes synonymous with
	 * USE_LIBPCRE. See the sibling comment in
	 * grep_set_pattern_type_option().
	 */
	die("cannot use Perl-compatible regexes when not compiled with USE_LIBPCRE");
}

static int pcre2match(struct grep_pat *p, const char *line, const char *eol,
		regmatch_t *match, int eflags)
{
	return 1;
}

static void free_pcre2_pattern(struct grep_pat *p)
{
}
#endif /* !USE_LIBPCRE2 */

static void compile_fixed_regexp(struct grep_pat *p, struct grep_opt *opt)
{
	struct strbuf sb = STRBUF_INIT;
	int err;
	int regflags = 0;

	basic_regex_quote_buf(&sb, p->pattern);
	if (opt->ignore_case)
		regflags |= REG_ICASE;
	err = regcomp(&p->regexp, sb.buf, regflags);
	if (opt->debug)
		fprintf(stderr, "fixed %s\n", sb.buf);
	strbuf_release(&sb);
	if (err) {
		char errbuf[1024];
		regerror(err, &p->regexp, errbuf, sizeof(errbuf));
		compile_regexp_failed(p, errbuf);
	}
}

static void compile_regexp(struct grep_pat *p, struct grep_opt *opt)
{
	int ascii_only;
	int err;
	int regflags = REG_NEWLINE;

	p->word_regexp = opt->word_regexp;
	p->ignore_case = opt->ignore_case;
	ascii_only     = !has_non_ascii(p->pattern);

	/*
	 * Even when -F (fixed) asks us to do a non-regexp search, we
	 * may not be able to correctly case-fold when -i
	 * (ignore-case) is asked (in which case, we'll synthesize a
	 * regexp to match the pattern that matches regexp special
	 * characters literally, while ignoring case differences).  On
	 * the other hand, even without -F, if the pattern does not
	 * have any regexp special characters and there is no need for
	 * case-folding search, we can internally turn it into a
	 * simple string match using kws.  p->fixed tells us if we
	 * want to use kws.
	 */
	if (opt->fixed ||
	    has_null(p->pattern, p->patternlen) ||
	    is_fixed(p->pattern, p->patternlen))
		p->fixed = !p->ignore_case || ascii_only;

	if (p->fixed) {
		p->kws = kwsalloc(p->ignore_case ? tolower_trans_tbl : NULL);
		kwsincr(p->kws, p->pattern, p->patternlen);
		kwsprep(p->kws);
		return;
	} else if (opt->fixed) {
		/*
		 * We come here when the pattern has the non-ascii
		 * characters we cannot case-fold, and asked to
		 * ignore-case.
		 */
		compile_fixed_regexp(p, opt);
		return;
	}

	if (opt->pcre2) {
		compile_pcre2_pattern(p, opt);
		return;
	}

	if (opt->pcre1) {
		compile_pcre1_regexp(p, opt);
		return;
	}

	if (p->ignore_case)
		regflags |= REG_ICASE;
	if (opt->extended_regexp_option)
		regflags |= REG_EXTENDED;
	err = regcomp(&p->regexp, p->pattern, regflags);
	if (err) {
		char errbuf[1024];
		regerror(err, &p->regexp, errbuf, 1024);
		compile_regexp_failed(p, errbuf);
	}
}

static struct grep_expr *compile_pattern_or(struct grep_pat **);
static struct grep_expr *compile_pattern_atom(struct grep_pat **list)
{
	struct grep_pat *p;
	struct grep_expr *x;

	p = *list;
	if (!p)
		return NULL;
	switch (p->token) {
	case GREP_PATTERN: /* atom */
	case GREP_PATTERN_HEAD:
	case GREP_PATTERN_BODY:
		x = xcalloc(1, sizeof (struct grep_expr));
		x->node = GREP_NODE_ATOM;
		x->u.atom = p;
		*list = p->next;
		return x;
	case GREP_OPEN_PAREN:
		*list = p->next;
		x = compile_pattern_or(list);
		if (!*list || (*list)->token != GREP_CLOSE_PAREN)
			die("unmatched parenthesis");
		*list = (*list)->next;
		return x;
	default:
		return NULL;
	}
}

static struct grep_expr *compile_pattern_not(struct grep_pat **list)
{
	struct grep_pat *p;
	struct grep_expr *x;

	p = *list;
	if (!p)
		return NULL;
	switch (p->token) {
	case GREP_NOT:
		if (!p->next)
			die("--not not followed by pattern expression");
		*list = p->next;
		x = xcalloc(1, sizeof (struct grep_expr));
		x->node = GREP_NODE_NOT;
		x->u.unary = compile_pattern_not(list);
		if (!x->u.unary)
			die("--not followed by non pattern expression");
		return x;
	default:
		return compile_pattern_atom(list);
	}
}

static struct grep_expr *compile_pattern_and(struct grep_pat **list)
{
	struct grep_pat *p;
	struct grep_expr *x, *y, *z;

	x = compile_pattern_not(list);
	p = *list;
	if (p && p->token == GREP_AND) {
		if (!p->next)
			die("--and not followed by pattern expression");
		*list = p->next;
		y = compile_pattern_and(list);
		if (!y)
			die("--and not followed by pattern expression");
		z = xcalloc(1, sizeof (struct grep_expr));
		z->node = GREP_NODE_AND;
		z->u.binary.left = x;
		z->u.binary.right = y;
		return z;
	}
	return x;
}

static struct grep_expr *compile_pattern_or(struct grep_pat **list)
{
	struct grep_pat *p;
	struct grep_expr *x, *y, *z;

	x = compile_pattern_and(list);
	p = *list;
	if (x && p && p->token != GREP_CLOSE_PAREN) {
		y = compile_pattern_or(list);
		if (!y)
			die("not a pattern expression %s", p->pattern);
		z = xcalloc(1, sizeof (struct grep_expr));
		z->node = GREP_NODE_OR;
		z->u.binary.left = x;
		z->u.binary.right = y;
		return z;
	}
	return x;
}

static struct grep_expr *compile_pattern_expr(struct grep_pat **list)
{
	return compile_pattern_or(list);
}

static void indent(int in)
{
	while (in-- > 0)
		fputc(' ', stderr);
}

static void dump_grep_pat(struct grep_pat *p)
{
	switch (p->token) {
	case GREP_AND: fprintf(stderr, "*and*"); break;
	case GREP_OPEN_PAREN: fprintf(stderr, "*(*"); break;
	case GREP_CLOSE_PAREN: fprintf(stderr, "*)*"); break;
	case GREP_NOT: fprintf(stderr, "*not*"); break;
	case GREP_OR: fprintf(stderr, "*or*"); break;

	case GREP_PATTERN: fprintf(stderr, "pattern"); break;
	case GREP_PATTERN_HEAD: fprintf(stderr, "pattern_head"); break;
	case GREP_PATTERN_BODY: fprintf(stderr, "pattern_body"); break;
	}

	switch (p->token) {
	default: break;
	case GREP_PATTERN_HEAD:
		fprintf(stderr, "<head %d>", p->field); break;
	case GREP_PATTERN_BODY:
		fprintf(stderr, "<body>"); break;
	}
	switch (p->token) {
	default: break;
	case GREP_PATTERN_HEAD:
	case GREP_PATTERN_BODY:
	case GREP_PATTERN:
		fprintf(stderr, "%.*s", (int)p->patternlen, p->pattern);
		break;
	}
	fputc('\n', stderr);
}

static void dump_grep_expression_1(struct grep_expr *x, int in)
{
	indent(in);
	switch (x->node) {
	case GREP_NODE_TRUE:
		fprintf(stderr, "true\n");
		break;
	case GREP_NODE_ATOM:
		dump_grep_pat(x->u.atom);
		break;
	case GREP_NODE_NOT:
		fprintf(stderr, "(not\n");
		dump_grep_expression_1(x->u.unary, in+1);
		indent(in);
		fprintf(stderr, ")\n");
		break;
	case GREP_NODE_AND:
		fprintf(stderr, "(and\n");
		dump_grep_expression_1(x->u.binary.left, in+1);
		dump_grep_expression_1(x->u.binary.right, in+1);
		indent(in);
		fprintf(stderr, ")\n");
		break;
	case GREP_NODE_OR:
		fprintf(stderr, "(or\n");
		dump_grep_expression_1(x->u.binary.left, in+1);
		dump_grep_expression_1(x->u.binary.right, in+1);
		indent(in);
		fprintf(stderr, ")\n");
		break;
	}
}

static void dump_grep_expression(struct grep_opt *opt)
{
	struct grep_expr *x = opt->pattern_expression;

	if (opt->all_match)
		fprintf(stderr, "[all-match]\n");
	dump_grep_expression_1(x, 0);
	fflush(NULL);
}

static struct grep_expr *grep_true_expr(void)
{
	struct grep_expr *z = xcalloc(1, sizeof(*z));
	z->node = GREP_NODE_TRUE;
	return z;
}

static struct grep_expr *grep_or_expr(struct grep_expr *left, struct grep_expr *right)
{
	struct grep_expr *z = xcalloc(1, sizeof(*z));
	z->node = GREP_NODE_OR;
	z->u.binary.left = left;
	z->u.binary.right = right;
	return z;
}

static struct grep_expr *prep_header_patterns(struct grep_opt *opt)
{
	struct grep_pat *p;
	struct grep_expr *header_expr;
	struct grep_expr *(header_group[GREP_HEADER_FIELD_MAX]);
	enum grep_header_field fld;

	if (!opt->header_list)
		return NULL;

	for (p = opt->header_list; p; p = p->next) {
		if (p->token != GREP_PATTERN_HEAD)
			BUG("a non-header pattern in grep header list.");
		if (p->field < GREP_HEADER_FIELD_MIN ||
		    GREP_HEADER_FIELD_MAX <= p->field)
			BUG("unknown header field %d", p->field);
		compile_regexp(p, opt);
	}

	for (fld = 0; fld < GREP_HEADER_FIELD_MAX; fld++)
		header_group[fld] = NULL;

	for (p = opt->header_list; p; p = p->next) {
		struct grep_expr *h;
		struct grep_pat *pp = p;

		h = compile_pattern_atom(&pp);
		if (!h || pp != p->next)
			BUG("malformed header expr");
		if (!header_group[p->field]) {
			header_group[p->field] = h;
			continue;
		}
		header_group[p->field] = grep_or_expr(h, header_group[p->field]);
	}

	header_expr = NULL;

	for (fld = 0; fld < GREP_HEADER_FIELD_MAX; fld++) {
		if (!header_group[fld])
			continue;
		if (!header_expr)
			header_expr = grep_true_expr();
		header_expr = grep_or_expr(header_group[fld], header_expr);
	}
	return header_expr;
}

static struct grep_expr *grep_splice_or(struct grep_expr *x, struct grep_expr *y)
{
	struct grep_expr *z = x;

	while (x) {
		assert(x->node == GREP_NODE_OR);
		if (x->u.binary.right &&
		    x->u.binary.right->node == GREP_NODE_TRUE) {
			x->u.binary.right = y;
			break;
		}
		x = x->u.binary.right;
	}
	return z;
}

static void compile_grep_patterns_real(struct grep_opt *opt)
{
	struct grep_pat *p;
	struct grep_expr *header_expr = prep_header_patterns(opt);

	for (p = opt->pattern_list; p; p = p->next) {
		switch (p->token) {
		case GREP_PATTERN: /* atom */
		case GREP_PATTERN_HEAD:
		case GREP_PATTERN_BODY:
			compile_regexp(p, opt);
			break;
		default:
			opt->extended = 1;
			break;
		}
	}

	if (opt->all_match || header_expr)
		opt->extended = 1;
	else if (!opt->extended && !opt->debug)
		return;

	p = opt->pattern_list;
	if (p)
		opt->pattern_expression = compile_pattern_expr(&p);
	if (p)
		die("incomplete pattern expression: %s", p->pattern);

	if (!header_expr)
		return;

	if (!opt->pattern_expression)
		opt->pattern_expression = header_expr;
	else if (opt->all_match)
		opt->pattern_expression = grep_splice_or(header_expr,
							 opt->pattern_expression);
	else
		opt->pattern_expression = grep_or_expr(opt->pattern_expression,
						       header_expr);
	opt->all_match = 1;
}

void compile_grep_patterns(struct grep_opt *opt)
{
	compile_grep_patterns_real(opt);
	if (opt->debug)
		dump_grep_expression(opt);
}

static void free_pattern_expr(struct grep_expr *x)
{
	switch (x->node) {
	case GREP_NODE_TRUE:
	case GREP_NODE_ATOM:
		break;
	case GREP_NODE_NOT:
		free_pattern_expr(x->u.unary);
		break;
	case GREP_NODE_AND:
	case GREP_NODE_OR:
		free_pattern_expr(x->u.binary.left);
		free_pattern_expr(x->u.binary.right);
		break;
	}
	free(x);
}

void free_grep_patterns(struct grep_opt *opt)
{
	struct grep_pat *p, *n;

	for (p = opt->pattern_list; p; p = n) {
		n = p->next;
		switch (p->token) {
		case GREP_PATTERN: /* atom */
		case GREP_PATTERN_HEAD:
		case GREP_PATTERN_BODY:
			if (p->kws)
				kwsfree(p->kws);
			else if (p->pcre1_regexp)
				free_pcre1_regexp(p);
			else if (p->pcre2_pattern)
				free_pcre2_pattern(p);
			else
				regfree(&p->regexp);
			free(p->pattern);
			break;
		default:
			break;
		}
		free(p);
	}

	if (!opt->extended)
		return;
	free_pattern_expr(opt->pattern_expression);
}

static char *end_of_line(char *cp, unsigned long *left)
{
	unsigned long l = *left;
	while (l && *cp != '\n') {
		l--;
		cp++;
	}
	*left = l;
	return cp;
}

static int word_char(char ch)
{
	return isalnum(ch) || ch == '_';
}

static void output_color(struct grep_opt *opt, const void *data, size_t size,
			 const char *color)
{
	if (want_color(opt->color) && color && color[0]) {
		opt->output(opt, color, strlen(color));
		opt->output(opt, data, size);
		opt->output(opt, GIT_COLOR_RESET, strlen(GIT_COLOR_RESET));
	} else
		opt->output(opt, data, size);
}

static void output_sep(struct grep_opt *opt, char sign)
{
	if (opt->null_following_name)
		opt->output(opt, "\0", 1);
	else
		output_color(opt, &sign, 1, opt->colors[GREP_COLOR_SEP]);
}

static void show_name(struct grep_opt *opt, const char *name)
{
	output_color(opt, name, strlen(name), opt->colors[GREP_COLOR_FILENAME]);
	opt->output(opt, opt->null_following_name ? "\0" : "\n", 1);
}

static int fixmatch(struct grep_pat *p, char *line, char *eol,
		    regmatch_t *match)
{
	struct kwsmatch kwsm;
	size_t offset = kwsexec(p->kws, line, eol - line, &kwsm);
	if (offset == -1) {
		match->rm_so = match->rm_eo = -1;
		return REG_NOMATCH;
	} else {
		match->rm_so = offset;
		match->rm_eo = match->rm_so + kwsm.size[0];
		return 0;
	}
}

static int patmatch(struct grep_pat *p, char *line, char *eol,
		    regmatch_t *match, int eflags)
{
	int hit;

	if (p->fixed)
		hit = !fixmatch(p, line, eol, match);
	else if (p->pcre1_regexp)
		hit = !pcre1match(p, line, eol, match, eflags);
	else if (p->pcre2_pattern)
		hit = !pcre2match(p, line, eol, match, eflags);
	else
		hit = !regexec_buf(&p->regexp, line, eol - line, 1, match,
				   eflags);

	return hit;
}

static int strip_timestamp(char *bol, char **eol_p)
{
	char *eol = *eol_p;
	int ch;

	while (bol < --eol) {
		if (*eol != '>')
			continue;
		*eol_p = ++eol;
		ch = *eol;
		*eol = '\0';
		return ch;
	}
	return 0;
}

static struct {
	const char *field;
	size_t len;
} header_field[] = {
	{ "author ", 7 },
	{ "committer ", 10 },
	{ "reflog ", 7 },
};

static int match_one_pattern(struct grep_pat *p, char *bol, char *eol,
			     enum grep_context ctx,
			     regmatch_t *pmatch, int eflags)
{
	int hit = 0;
	int saved_ch = 0;
	const char *start = bol;

	if ((p->token != GREP_PATTERN) &&
	    ((p->token == GREP_PATTERN_HEAD) != (ctx == GREP_CONTEXT_HEAD)))
		return 0;

	if (p->token == GREP_PATTERN_HEAD) {
		const char *field;
		size_t len;
		assert(p->field < ARRAY_SIZE(header_field));
		field = header_field[p->field].field;
		len = header_field[p->field].len;
		if (strncmp(bol, field, len))
			return 0;
		bol += len;
		switch (p->field) {
		case GREP_HEADER_AUTHOR:
		case GREP_HEADER_COMMITTER:
			saved_ch = strip_timestamp(bol, &eol);
			break;
		default:
			break;
		}
	}

 again:
	hit = patmatch(p, bol, eol, pmatch, eflags);

	if (hit && p->word_regexp) {
		if ((pmatch[0].rm_so < 0) ||
		    (eol - bol) < pmatch[0].rm_so ||
		    (pmatch[0].rm_eo < 0) ||
		    (eol - bol) < pmatch[0].rm_eo)
			die("regexp returned nonsense");

		/* Match beginning must be either beginning of the
		 * line, or at word boundary (i.e. the last char must
		 * not be a word char).  Similarly, match end must be
		 * either end of the line, or at word boundary
		 * (i.e. the next char must not be a word char).
		 */
		if ( ((pmatch[0].rm_so == 0) ||
		      !word_char(bol[pmatch[0].rm_so-1])) &&
		     ((pmatch[0].rm_eo == (eol-bol)) ||
		      !word_char(bol[pmatch[0].rm_eo])) )
			;
		else
			hit = 0;

		/* Words consist of at least one character. */
		if (pmatch->rm_so == pmatch->rm_eo)
			hit = 0;

		if (!hit && pmatch[0].rm_so + bol + 1 < eol) {
			/* There could be more than one match on the
			 * line, and the first match might not be
			 * strict word match.  But later ones could be!
			 * Forward to the next possible start, i.e. the
			 * next position following a non-word char.
			 */
			bol = pmatch[0].rm_so + bol + 1;
			while (word_char(bol[-1]) && bol < eol)
				bol++;
			eflags |= REG_NOTBOL;
			if (bol < eol)
				goto again;
		}
	}
	if (p->token == GREP_PATTERN_HEAD && saved_ch)
		*eol = saved_ch;
	if (hit) {
		pmatch[0].rm_so += bol - start;
		pmatch[0].rm_eo += bol - start;
	}
	return hit;
}

static int match_expr_eval(struct grep_opt *opt, struct grep_expr *x, char *bol,
			   char *eol, enum grep_context ctx, ssize_t *col,
			   ssize_t *icol, int collect_hits)
{
	int h = 0;

	if (!x)
		die("Not a valid grep expression");
	switch (x->node) {
	case GREP_NODE_TRUE:
		h = 1;
		break;
	case GREP_NODE_ATOM:
		{
			regmatch_t tmp;
			h = match_one_pattern(x->u.atom, bol, eol, ctx,
					      &tmp, 0);
			if (h && (*col < 0 || tmp.rm_so < *col))
				*col = tmp.rm_so;
		}
		break;
	case GREP_NODE_NOT:
		/*
		 * Upon visiting a GREP_NODE_NOT, col and icol become swapped.
		 */
		h = !match_expr_eval(opt, x->u.unary, bol, eol, ctx, icol, col,
				     0);
		break;
	case GREP_NODE_AND:
		h = match_expr_eval(opt, x->u.binary.left, bol, eol, ctx, col,
				    icol, 0);
		if (h || opt->columnnum) {
			/*
			 * Don't short-circuit AND when given --column, since a
			 * NOT earlier in the tree may turn this into an OR. In
			 * this case, see the below comment.
			 */
			h &= match_expr_eval(opt, x->u.binary.right, bol, eol,
					     ctx, col, icol, 0);
		}
		break;
	case GREP_NODE_OR:
		if (!(collect_hits || opt->columnnum)) {
			/*
			 * Don't short-circuit OR when given --column (or
			 * collecting hits) to ensure we don't skip a later
			 * child that would produce an earlier match.
			 */
			return (match_expr_eval(opt, x->u.binary.left, bol, eol,
						ctx, col, icol, 0) ||
				match_expr_eval(opt, x->u.binary.right, bol,
						eol, ctx, col, icol, 0));
		}
		h = match_expr_eval(opt, x->u.binary.left, bol, eol, ctx, col,
				    icol, 0);
		if (collect_hits)
			x->u.binary.left->hit |= h;
		h |= match_expr_eval(opt, x->u.binary.right, bol, eol, ctx, col,
				     icol, collect_hits);
		break;
	default:
		die("Unexpected node type (internal error) %d", x->node);
	}
	if (collect_hits)
		x->hit |= h;
	return h;
}

static int match_expr(struct grep_opt *opt, char *bol, char *eol,
		      enum grep_context ctx, ssize_t *col,
		      ssize_t *icol, int collect_hits)
{
	struct grep_expr *x = opt->pattern_expression;
	return match_expr_eval(opt, x, bol, eol, ctx, col, icol, collect_hits);
}

static int match_line(struct grep_opt *opt, char *bol, char *eol,
		      ssize_t *col, ssize_t *icol,
		      enum grep_context ctx, int collect_hits)
{
	struct grep_pat *p;
	int hit = 0;

	if (opt->extended)
		return match_expr(opt, bol, eol, ctx, col, icol,
				  collect_hits);

	/* we do not call with collect_hits without being extended */
	for (p = opt->pattern_list; p; p = p->next) {
		regmatch_t tmp;
		if (match_one_pattern(p, bol, eol, ctx, &tmp, 0)) {
			hit |= 1;
			if (!opt->columnnum) {
				/*
				 * Without --column, any single match on a line
				 * is enough to know that it needs to be
				 * printed. With --column, scan _all_ patterns
				 * to find the earliest.
				 */
				break;
			}
			if (*col < 0 || tmp.rm_so < *col)
				*col = tmp.rm_so;
		}
	}
	return hit;
}

static int match_next_pattern(struct grep_pat *p, char *bol, char *eol,
			      enum grep_context ctx,
			      regmatch_t *pmatch, int eflags)
{
	regmatch_t match;

	if (!match_one_pattern(p, bol, eol, ctx, &match, eflags))
		return 0;
	if (match.rm_so < 0 || match.rm_eo < 0)
		return 0;
	if (pmatch->rm_so >= 0 && pmatch->rm_eo >= 0) {
		if (match.rm_so > pmatch->rm_so)
			return 1;
		if (match.rm_so == pmatch->rm_so && match.rm_eo < pmatch->rm_eo)
			return 1;
	}
	pmatch->rm_so = match.rm_so;
	pmatch->rm_eo = match.rm_eo;
	return 1;
}

static int next_match(struct grep_opt *opt, char *bol, char *eol,
		      enum grep_context ctx, regmatch_t *pmatch, int eflags)
{
	struct grep_pat *p;
	int hit = 0;

	pmatch->rm_so = pmatch->rm_eo = -1;
	if (bol < eol) {
		for (p = opt->pattern_list; p; p = p->next) {
			switch (p->token) {
			case GREP_PATTERN: /* atom */
			case GREP_PATTERN_HEAD:
			case GREP_PATTERN_BODY:
				hit |= match_next_pattern(p, bol, eol, ctx,
							  pmatch, eflags);
				break;
			default:
				break;
			}
		}
	}
	return hit;
}

static void show_line(struct grep_opt *opt, char *bol, char *eol,
		      const char *name, unsigned lno, ssize_t cno, char sign)
{
	int rest = eol - bol;
	const char *match_color, *line_color = NULL;

	if (opt->file_break && opt->last_shown == 0) {
		if (opt->show_hunk_mark)
			opt->output(opt, "\n", 1);
	} else if (opt->pre_context || opt->post_context || opt->funcbody) {
		if (opt->last_shown == 0) {
			if (opt->show_hunk_mark) {
				output_color(opt, "--", 2, opt->colors[GREP_COLOR_SEP]);
				opt->output(opt, "\n", 1);
			}
		} else if (lno > opt->last_shown + 1) {
			output_color(opt, "--", 2, opt->colors[GREP_COLOR_SEP]);
			opt->output(opt, "\n", 1);
		}
	}
	if (opt->heading && opt->last_shown == 0) {
		output_color(opt, name, strlen(name), opt->colors[GREP_COLOR_FILENAME]);
		opt->output(opt, "\n", 1);
	}
	opt->last_shown = lno;

	if (!opt->heading && opt->pathname) {
		output_color(opt, name, strlen(name), opt->colors[GREP_COLOR_FILENAME]);
		output_sep(opt, sign);
	}
	if (opt->linenum) {
		char buf[32];
		xsnprintf(buf, sizeof(buf), "%d", lno);
		output_color(opt, buf, strlen(buf), opt->colors[GREP_COLOR_LINENO]);
		output_sep(opt, sign);
	}
	/*
	 * Treat 'cno' as the 1-indexed offset from the start of a non-context
	 * line to its first match. Otherwise, 'cno' is 0 indicating that we are
	 * being called with a context line.
	 */
	if (opt->columnnum && cno) {
		char buf[32];
		xsnprintf(buf, sizeof(buf), "%"PRIuMAX, (uintmax_t)cno);
		output_color(opt, buf, strlen(buf), opt->color_columnno);
		output_sep(opt, sign);
	}
	if (opt->color) {
		regmatch_t match;
		enum grep_context ctx = GREP_CONTEXT_BODY;
		int ch = *eol;
		int eflags = 0;

		if (sign == ':')
			match_color = opt->colors[GREP_COLOR_MATCH_SELECTED];
		else
			match_color = opt->colors[GREP_COLOR_MATCH_CONTEXT];
		if (sign == ':')
			line_color = opt->colors[GREP_COLOR_SELECTED];
		else if (sign == '-')
			line_color = opt->colors[GREP_COLOR_CONTEXT];
		else if (sign == '=')
			line_color = opt->colors[GREP_COLOR_FUNCTION];
		*eol = '\0';
		while (next_match(opt, bol, eol, ctx, &match, eflags)) {
			if (match.rm_so == match.rm_eo)
				break;

			output_color(opt, bol, match.rm_so, line_color);
			output_color(opt, bol + match.rm_so,
				     match.rm_eo - match.rm_so, match_color);
			bol += match.rm_eo;
			rest -= match.rm_eo;
			eflags = REG_NOTBOL;
		}
		*eol = ch;
	}
	output_color(opt, bol, rest, line_color);
	opt->output(opt, "\n", 1);
}

#ifndef NO_PTHREADS
int grep_use_locks;

/*
 * This lock protects access to the gitattributes machinery, which is
 * not thread-safe.
 */
pthread_mutex_t grep_attr_mutex;

static inline void grep_attr_lock(void)
{
	if (grep_use_locks)
		pthread_mutex_lock(&grep_attr_mutex);
}

static inline void grep_attr_unlock(void)
{
	if (grep_use_locks)
		pthread_mutex_unlock(&grep_attr_mutex);
}

/*
 * Same as git_attr_mutex, but protecting the thread-unsafe object db access.
 */
pthread_mutex_t grep_read_mutex;

#else
#define grep_attr_lock()
#define grep_attr_unlock()
#endif

static int match_funcname(struct grep_opt *opt, struct grep_source *gs, char *bol, char *eol)
{
	xdemitconf_t *xecfg = opt->priv;
	if (xecfg && !xecfg->find_func) {
		grep_source_load_driver(gs);
		if (gs->driver->funcname.pattern) {
			const struct userdiff_funcname *pe = &gs->driver->funcname;
			xdiff_set_find_func(xecfg, pe->pattern, pe->cflags);
		} else {
			xecfg = opt->priv = NULL;
		}
	}

	if (xecfg) {
		char buf[1];
		return xecfg->find_func(bol, eol - bol, buf, 1,
					xecfg->find_func_priv) >= 0;
	}

	if (bol == eol)
		return 0;
	if (isalpha(*bol) || *bol == '_' || *bol == '$')
		return 1;
	return 0;
}

static void show_funcname_line(struct grep_opt *opt, struct grep_source *gs,
			       char *bol, unsigned lno)
{
	while (bol > gs->buf) {
		char *eol = --bol;

		while (bol > gs->buf && bol[-1] != '\n')
			bol--;
		lno--;

		if (lno <= opt->last_shown)
			break;

		if (match_funcname(opt, gs, bol, eol)) {
			show_line(opt, bol, eol, gs->name, lno, 0, '=');
			break;
		}
	}
}

static int is_empty_line(const char *bol, const char *eol);

static void show_pre_context(struct grep_opt *opt, struct grep_source *gs,
			     char *bol, char *end, unsigned lno)
{
	unsigned cur = lno, from = 1, funcname_lno = 0, orig_from;
	int funcname_needed = !!opt->funcname, comment_needed = 0;

	if (opt->pre_context < lno)
		from = lno - opt->pre_context;
	if (from <= opt->last_shown)
		from = opt->last_shown + 1;
	orig_from = from;
	if (opt->funcbody) {
		if (match_funcname(opt, gs, bol, end))
			comment_needed = 1;
		else
			funcname_needed = 1;
		from = opt->last_shown + 1;
	}

	/* Rewind. */
	while (bol > gs->buf && cur > from) {
		char *next_bol = bol;
		char *eol = --bol;

		while (bol > gs->buf && bol[-1] != '\n')
			bol--;
		cur--;
		if (comment_needed && (is_empty_line(bol, eol) ||
				       match_funcname(opt, gs, bol, eol))) {
			comment_needed = 0;
			from = orig_from;
			if (cur < from) {
				cur++;
				bol = next_bol;
				break;
			}
		}
		if (funcname_needed && match_funcname(opt, gs, bol, eol)) {
			funcname_lno = cur;
			funcname_needed = 0;
			if (opt->funcbody)
				comment_needed = 1;
			else
				from = orig_from;
		}
	}

	/* We need to look even further back to find a function signature. */
	if (opt->funcname && funcname_needed)
		show_funcname_line(opt, gs, bol, cur);

	/* Back forward. */
	while (cur < lno) {
		char *eol = bol, sign = (cur == funcname_lno) ? '=' : '-';

		while (*eol != '\n')
			eol++;
		show_line(opt, bol, eol, gs->name, cur, 0, sign);
		bol = eol + 1;
		cur++;
	}
}

static int should_lookahead(struct grep_opt *opt)
{
	struct grep_pat *p;

	if (opt->extended)
		return 0; /* punt for too complex stuff */
	if (opt->invert)
		return 0;
	for (p = opt->pattern_list; p; p = p->next) {
		if (p->token != GREP_PATTERN)
			return 0; /* punt for "header only" and stuff */
	}
	return 1;
}

static int look_ahead(struct grep_opt *opt,
		      unsigned long *left_p,
		      unsigned *lno_p,
		      char **bol_p)
{
	unsigned lno = *lno_p;
	char *bol = *bol_p;
	struct grep_pat *p;
	char *sp, *last_bol;
	regoff_t earliest = -1;

	for (p = opt->pattern_list; p; p = p->next) {
		int hit;
		regmatch_t m;

		hit = patmatch(p, bol, bol + *left_p, &m, 0);
		if (!hit || m.rm_so < 0 || m.rm_eo < 0)
			continue;
		if (earliest < 0 || m.rm_so < earliest)
			earliest = m.rm_so;
	}

	if (earliest < 0) {
		*bol_p = bol + *left_p;
		*left_p = 0;
		return 1;
	}
	for (sp = bol + earliest; bol < sp && sp[-1] != '\n'; sp--)
		; /* find the beginning of the line */
	last_bol = sp;

	for (sp = bol; sp < last_bol; sp++) {
		if (*sp == '\n')
			lno++;
	}
	*left_p -= last_bol - bol;
	*bol_p = last_bol;
	*lno_p = lno;
	return 0;
}

static int fill_textconv_grep(struct userdiff_driver *driver,
			      struct grep_source *gs)
{
	struct diff_filespec *df;
	char *buf;
	size_t size;

	if (!driver || !driver->textconv)
		return grep_source_load(gs);

	/*
	 * The textconv interface is intimately tied to diff_filespecs, so we
	 * have to pretend to be one. If we could unify the grep_source
	 * and diff_filespec structs, this mess could just go away.
	 */
	df = alloc_filespec(gs->path);
	switch (gs->type) {
	case GREP_SOURCE_OID:
		fill_filespec(df, gs->identifier, 1, 0100644);
		break;
	case GREP_SOURCE_FILE:
		fill_filespec(df, &null_oid, 0, 0100644);
		break;
	default:
		BUG("attempt to textconv something without a path?");
	}

	/*
	 * fill_textconv is not remotely thread-safe; it may load objects
	 * behind the scenes, and it modifies the global diff tempfile
	 * structure.
	 */
	grep_read_lock();
	size = fill_textconv(driver, df, &buf);
	grep_read_unlock();
	free_filespec(df);

	/*
	 * The normal fill_textconv usage by the diff machinery would just keep
	 * the textconv'd buf separate from the diff_filespec. But much of the
	 * grep code passes around a grep_source and assumes that its "buf"
	 * pointer is the beginning of the thing we are searching. So let's
	 * install our textconv'd version into the grep_source, taking care not
	 * to leak any existing buffer.
	 */
	grep_source_clear_data(gs);
	gs->buf = buf;
	gs->size = size;

	return 0;
}

static int is_empty_line(const char *bol, const char *eol)
{
	while (bol < eol && isspace(*bol))
		bol++;
	return bol == eol;
}

static int grep_source_1(struct grep_opt *opt, struct grep_source *gs, int collect_hits)
{
	char *bol;
	char *peek_bol = NULL;
	unsigned long left;
	unsigned lno = 1;
	unsigned last_hit = 0;
	int binary_match_only = 0;
	unsigned count = 0;
	int try_lookahead = 0;
	int show_function = 0;
	struct userdiff_driver *textconv = NULL;
	enum grep_context ctx = GREP_CONTEXT_HEAD;
	xdemitconf_t xecfg;

	if (!opt->output)
		opt->output = std_output;

	if (opt->pre_context || opt->post_context || opt->file_break ||
	    opt->funcbody) {
		/* Show hunk marks, except for the first file. */
		if (opt->last_shown)
			opt->show_hunk_mark = 1;
		/*
		 * If we're using threads then we can't easily identify
		 * the first file.  Always put hunk marks in that case
		 * and skip the very first one later in work_done().
		 */
		if (opt->output != std_output)
			opt->show_hunk_mark = 1;
	}
	opt->last_shown = 0;

	if (opt->allow_textconv) {
		grep_source_load_driver(gs);
		/*
		 * We might set up the shared textconv cache data here, which
		 * is not thread-safe.
		 */
		grep_attr_lock();
		textconv = userdiff_get_textconv(gs->driver);
		grep_attr_unlock();
	}

	/*
	 * We know the result of a textconv is text, so we only have to care
	 * about binary handling if we are not using it.
	 */
	if (!textconv) {
		switch (opt->binary) {
		case GREP_BINARY_DEFAULT:
			if (grep_source_is_binary(gs))
				binary_match_only = 1;
			break;
		case GREP_BINARY_NOMATCH:
			if (grep_source_is_binary(gs))
				return 0; /* Assume unmatch */
			break;
		case GREP_BINARY_TEXT:
			break;
		default:
			BUG("unknown binary handling mode");
		}
	}

	memset(&xecfg, 0, sizeof(xecfg));
	opt->priv = &xecfg;

	try_lookahead = should_lookahead(opt);

	if (fill_textconv_grep(textconv, gs) < 0)
		return 0;

	bol = gs->buf;
	left = gs->size;
	while (left) {
		char *eol, ch;
		int hit;
		ssize_t cno;
		ssize_t col = -1, icol = -1;

		/*
		 * look_ahead() skips quickly to the line that possibly
		 * has the next hit; don't call it if we need to do
		 * something more than just skipping the current line
		 * in response to an unmatch for the current line.  E.g.
		 * inside a post-context window, we will show the current
		 * line as a context around the previous hit when it
		 * doesn't hit.
		 */
		if (try_lookahead
		    && !(last_hit
			 && (show_function ||
			     lno <= last_hit + opt->post_context))
		    && look_ahead(opt, &left, &lno, &bol))
			break;
		eol = end_of_line(bol, &left);
		ch = *eol;
		*eol = 0;

		if ((ctx == GREP_CONTEXT_HEAD) && (eol == bol))
			ctx = GREP_CONTEXT_BODY;

		hit = match_line(opt, bol, eol, &col, &icol, ctx, collect_hits);
		*eol = ch;

		if (collect_hits)
			goto next_line;

		/* "grep -v -e foo -e bla" should list lines
		 * that do not have either, so inversion should
		 * be done outside.
		 */
		if (opt->invert)
			hit = !hit;
		if (opt->unmatch_name_only) {
			if (hit)
				return 0;
			goto next_line;
		}
		if (hit) {
			count++;
			if (opt->status_only)
				return 1;
			if (opt->name_only) {
				show_name(opt, gs->name);
				return 1;
			}
			if (opt->count)
				goto next_line;
			if (binary_match_only) {
				opt->output(opt, "Binary file ", 12);
				output_color(opt, gs->name, strlen(gs->name),
					     opt->colors[GREP_COLOR_FILENAME]);
				opt->output(opt, " matches\n", 9);
				return 1;
			}
			/* Hit at this line.  If we haven't shown the
			 * pre-context lines, we would need to show them.
			 */
			if (opt->pre_context || opt->funcbody)
				show_pre_context(opt, gs, bol, eol, lno);
			else if (opt->funcname)
				show_funcname_line(opt, gs, bol, lno);
			cno = opt->invert ? icol : col;
			if (cno < 0) {
				/*
				 * A negative cno indicates that there was no
				 * match on the line. We are thus inverted and
				 * being asked to show all lines that _don't_
				 * match a given expression. Therefore, set cno
				 * to 0 to suggest the whole line matches.
				 */
				cno = 0;
			}
			show_line(opt, bol, eol, gs->name, lno, cno + 1, ':');
			last_hit = lno;
			if (opt->funcbody)
				show_function = 1;
			goto next_line;
		}
		if (show_function && (!peek_bol || peek_bol < bol)) {
			unsigned long peek_left = left;
			char *peek_eol = eol;

			/*
			 * Trailing empty lines are not interesting.
			 * Peek past them to see if they belong to the
			 * body of the current function.
			 */
			peek_bol = bol;
			while (is_empty_line(peek_bol, peek_eol)) {
				peek_bol = peek_eol + 1;
				peek_eol = end_of_line(peek_bol, &peek_left);
			}

			if (match_funcname(opt, gs, peek_bol, peek_eol))
				show_function = 0;
		}
		if (show_function ||
		    (last_hit && lno <= last_hit + opt->post_context)) {
			/* If the last hit is within the post context,
			 * we need to show this line.
			 */
			show_line(opt, bol, eol, gs->name, lno, col + 1, '-');
		}

	next_line:
		bol = eol + 1;
		if (!left)
			break;
		left--;
		lno++;
	}

	if (collect_hits)
		return 0;

	if (opt->status_only)
		return opt->unmatch_name_only;
	if (opt->unmatch_name_only) {
		/* We did not see any hit, so we want to show this */
		show_name(opt, gs->name);
		return 1;
	}

	xdiff_clear_find_func(&xecfg);
	opt->priv = NULL;

	/* NEEDSWORK:
	 * The real "grep -c foo *.c" gives many "bar.c:0" lines,
	 * which feels mostly useless but sometimes useful.  Maybe
	 * make it another option?  For now suppress them.
	 */
	if (opt->count && count) {
		char buf[32];
		if (opt->pathname) {
			output_color(opt, gs->name, strlen(gs->name),
				     opt->colors[GREP_COLOR_FILENAME]);
			output_sep(opt, ':');
		}
		xsnprintf(buf, sizeof(buf), "%u\n", count);
		opt->output(opt, buf, strlen(buf));
		return 1;
	}
	return !!last_hit;
}

static void clr_hit_marker(struct grep_expr *x)
{
	/* All-hit markers are meaningful only at the very top level
	 * OR node.
	 */
	while (1) {
		x->hit = 0;
		if (x->node != GREP_NODE_OR)
			return;
		x->u.binary.left->hit = 0;
		x = x->u.binary.right;
	}
}

static int chk_hit_marker(struct grep_expr *x)
{
	/* Top level nodes have hit markers.  See if they all are hits */
	while (1) {
		if (x->node != GREP_NODE_OR)
			return x->hit;
		if (!x->u.binary.left->hit)
			return 0;
		x = x->u.binary.right;
	}
}

int grep_source(struct grep_opt *opt, struct grep_source *gs)
{
	/*
	 * we do not have to do the two-pass grep when we do not check
	 * buffer-wide "all-match".
	 */
	if (!opt->all_match)
		return grep_source_1(opt, gs, 0);

	/* Otherwise the toplevel "or" terms hit a bit differently.
	 * We first clear hit markers from them.
	 */
	clr_hit_marker(opt->pattern_expression);
	grep_source_1(opt, gs, 1);

	if (!chk_hit_marker(opt->pattern_expression))
		return 0;

	return grep_source_1(opt, gs, 0);
}

int grep_buffer(struct grep_opt *opt, char *buf, unsigned long size)
{
	struct grep_source gs;
	int r;

	grep_source_init(&gs, GREP_SOURCE_BUF, NULL, NULL, NULL);
	gs.buf = buf;
	gs.size = size;

	r = grep_source(opt, &gs);

	grep_source_clear(&gs);
	return r;
}

void grep_source_init(struct grep_source *gs, enum grep_source_type type,
		      const char *name, const char *path,
		      const void *identifier)
{
	gs->type = type;
	gs->name = xstrdup_or_null(name);
	gs->path = xstrdup_or_null(path);
	gs->buf = NULL;
	gs->size = 0;
	gs->driver = NULL;

	switch (type) {
	case GREP_SOURCE_FILE:
		gs->identifier = xstrdup(identifier);
		break;
	case GREP_SOURCE_OID:
		gs->identifier = oiddup(identifier);
		break;
	case GREP_SOURCE_BUF:
		gs->identifier = NULL;
		break;
	}
}

void grep_source_clear(struct grep_source *gs)
{
	FREE_AND_NULL(gs->name);
	FREE_AND_NULL(gs->path);
	FREE_AND_NULL(gs->identifier);
	grep_source_clear_data(gs);
}

void grep_source_clear_data(struct grep_source *gs)
{
	switch (gs->type) {
	case GREP_SOURCE_FILE:
	case GREP_SOURCE_OID:
		FREE_AND_NULL(gs->buf);
		gs->size = 0;
		break;
	case GREP_SOURCE_BUF:
		/* leave user-provided buf intact */
		break;
	}
}

static int grep_source_load_oid(struct grep_source *gs)
{
	enum object_type type;

	grep_read_lock();
	gs->buf = read_object_file(gs->identifier, &type, &gs->size);
	grep_read_unlock();

	if (!gs->buf)
		return error(_("'%s': unable to read %s"),
			     gs->name,
			     oid_to_hex(gs->identifier));
	return 0;
}

static int grep_source_load_file(struct grep_source *gs)
{
	const char *filename = gs->identifier;
	struct stat st;
	char *data;
	size_t size;
	int i;

	if (lstat(filename, &st) < 0) {
	err_ret:
		if (errno != ENOENT)
			error_errno(_("failed to stat '%s'"), filename);
		return -1;
	}
	if (!S_ISREG(st.st_mode))
		return -1;
	size = xsize_t(st.st_size);
	i = open(filename, O_RDONLY);
	if (i < 0)
		goto err_ret;
	data = xmallocz(size);
	if (st.st_size != read_in_full(i, data, size)) {
		error_errno(_("'%s': short read"), filename);
		close(i);
		free(data);
		return -1;
	}
	close(i);

	gs->buf = data;
	gs->size = size;
	return 0;
}

static int grep_source_load(struct grep_source *gs)
{
	if (gs->buf)
		return 0;

	switch (gs->type) {
	case GREP_SOURCE_FILE:
		return grep_source_load_file(gs);
	case GREP_SOURCE_OID:
		return grep_source_load_oid(gs);
	case GREP_SOURCE_BUF:
		return gs->buf ? 0 : -1;
	}
	BUG("invalid grep_source type to load");
}

void grep_source_load_driver(struct grep_source *gs)
{
	if (gs->driver)
		return;

	grep_attr_lock();
	if (gs->path)
		gs->driver = userdiff_find_by_path(gs->path);
	if (!gs->driver)
		gs->driver = userdiff_find_by_name("default");
	grep_attr_unlock();
}

static int grep_source_is_binary(struct grep_source *gs)
{
	grep_source_load_driver(gs);
	if (gs->driver->binary != -1)
		return gs->driver->binary;

	if (!grep_source_load(gs))
		return buffer_is_binary(gs->buf, gs->size);

	return 0;
}<|MERGE_RESOLUTION|>--- conflicted
+++ resolved
@@ -20,6 +20,7 @@
 	[GREP_COLOR_FILENAME]	    = "filename",
 	[GREP_COLOR_FUNCTION]	    = "function",
 	[GREP_COLOR_LINENO]	    = "lineNumber",
+	[GREP_COLOR_COLUMNNO]	    = "column",
 	[GREP_COLOR_MATCH_CONTEXT]  = "matchContext",
 	[GREP_COLOR_MATCH_SELECTED] = "matchSelected",
 	[GREP_COLOR_SELECTED]	    = "selected",
@@ -55,26 +56,15 @@
 	opt->pathname = 1;
 	opt->max_depth = -1;
 	opt->pattern_type_option = GREP_PATTERN_TYPE_UNSPECIFIED;
-<<<<<<< HEAD
 	color_set(opt->colors[GREP_COLOR_CONTEXT], "");
 	color_set(opt->colors[GREP_COLOR_FILENAME], "");
 	color_set(opt->colors[GREP_COLOR_FUNCTION], "");
 	color_set(opt->colors[GREP_COLOR_LINENO], "");
+	color_set(opt->colors[GREP_COLOR_COLUMNNO], "");
 	color_set(opt->colors[GREP_COLOR_MATCH_CONTEXT], GIT_COLOR_BOLD_RED);
 	color_set(opt->colors[GREP_COLOR_MATCH_SELECTED], GIT_COLOR_BOLD_RED);
 	color_set(opt->colors[GREP_COLOR_SELECTED], "");
 	color_set(opt->colors[GREP_COLOR_SEP], GIT_COLOR_CYAN);
-=======
-	color_set(opt->color_context, "");
-	color_set(opt->color_filename, "");
-	color_set(opt->color_function, "");
-	color_set(opt->color_lineno, "");
-	color_set(opt->color_columnno, "");
-	color_set(opt->color_match_context, GIT_COLOR_BOLD_RED);
-	color_set(opt->color_match_selected, GIT_COLOR_BOLD_RED);
-	color_set(opt->color_selected, "");
-	color_set(opt->color_sep, GIT_COLOR_CYAN);
->>>>>>> 240cf2a2
 	opt->color = -1;
 	opt->output = std_output;
 }
@@ -134,7 +124,6 @@
 
 	if (!strcmp(var, "color.grep"))
 		opt->color = git_config_colorbool(var, value);
-<<<<<<< HEAD
 	if (!strcmp(var, "color.grep.match")) {
 		if (grep_config("color.grep.matchcontext", value, cb) < 0)
 			return -1;
@@ -147,36 +136,6 @@
 		if (i < 0)
 			return -1;
 		color = opt->colors[i];
-=======
-	else if (!strcmp(var, "color.grep.context"))
-		color = opt->color_context;
-	else if (!strcmp(var, "color.grep.filename"))
-		color = opt->color_filename;
-	else if (!strcmp(var, "color.grep.function"))
-		color = opt->color_function;
-	else if (!strcmp(var, "color.grep.linenumber"))
-		color = opt->color_lineno;
-	else if (!strcmp(var, "color.grep.column"))
-		color = opt->color_columnno;
-	else if (!strcmp(var, "color.grep.matchcontext"))
-		color = opt->color_match_context;
-	else if (!strcmp(var, "color.grep.matchselected"))
-		color = opt->color_match_selected;
-	else if (!strcmp(var, "color.grep.selected"))
-		color = opt->color_selected;
-	else if (!strcmp(var, "color.grep.separator"))
-		color = opt->color_sep;
-	else if (!strcmp(var, "color.grep.match")) {
-		int rc = 0;
-		if (!value)
-			return config_error_nonbool(var);
-		rc |= color_parse(value, opt->color_match_context);
-		rc |= color_parse(value, opt->color_match_selected);
-		return rc;
-	}
-
-	if (color) {
->>>>>>> 240cf2a2
 		if (!value)
 			return config_error_nonbool(var);
 		return color_parse(value, color);
@@ -210,20 +169,8 @@
 	opt->relative = def->relative;
 	opt->output = def->output;
 
-<<<<<<< HEAD
 	for (i = 0; i < NR_GREP_COLORS; i++)
 		color_set(opt->colors[i], def->colors[i]);
-=======
-	color_set(opt->color_context, def->color_context);
-	color_set(opt->color_filename, def->color_filename);
-	color_set(opt->color_function, def->color_function);
-	color_set(opt->color_lineno, def->color_lineno);
-	color_set(opt->color_columnno, def->color_columnno);
-	color_set(opt->color_match_context, def->color_match_context);
-	color_set(opt->color_match_selected, def->color_match_selected);
-	color_set(opt->color_selected, def->color_selected);
-	color_set(opt->color_sep, def->color_sep);
->>>>>>> 240cf2a2
 }
 
 static void grep_set_pattern_type_option(enum grep_pattern_type pattern_type, struct grep_opt *opt)
@@ -1501,7 +1448,7 @@
 	if (opt->columnnum && cno) {
 		char buf[32];
 		xsnprintf(buf, sizeof(buf), "%"PRIuMAX, (uintmax_t)cno);
-		output_color(opt, buf, strlen(buf), opt->color_columnno);
+		output_color(opt, buf, strlen(buf), opt->colors[GREP_COLOR_COLUMNNO]);
 		output_sep(opt, sign);
 	}
 	if (opt->color) {
