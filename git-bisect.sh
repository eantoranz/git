#!/bin/sh

USAGE='[help|start|bad|good|new|old|terms|skip|next|reset|visualize|replay|log|run]'
LONG_USAGE='git bisect help
	print this long help message.
git bisect start [--term-{old,good}=<term> --term-{new,bad}=<term>]
		 [--no-checkout] [<bad> [<good>...]] [--] [<pathspec>...]
	reset bisect state and start bisection.
git bisect (bad|new) [<rev>]
	mark <rev> a known-bad revision/
		a revision after change in a given property.
git bisect (good|old) [<rev>...]
	mark <rev>... known-good revisions/
		revisions before change in a given property.
git bisect terms [--term-good | --term-bad]
	show the terms used for old and new commits (default: bad, good)
git bisect skip [(<rev>|<range>)...]
	mark <rev>... untestable revisions.
git bisect next
	find next bisection to test and check it out.
git bisect reset [<commit>]
	finish bisection search and go back to commit.
git bisect visualize
	show bisect status in gitk.
git bisect replay <logfile>
	replay bisection log.
git bisect log
	show bisect log.
git bisect run <cmd>...
	use <cmd>... to automatically bisect.

Please use "git help bisect" to get the full man page.'

OPTIONS_SPEC=
. git-sh-setup
<<<<<<< HEAD
. git-sh-i18n
=======
>>>>>>> 6ebdac1b

_x40='[0-9a-f][0-9a-f][0-9a-f][0-9a-f][0-9a-f]'
_x40="$_x40$_x40$_x40$_x40$_x40$_x40$_x40$_x40"
TERM_BAD=bad
TERM_GOOD=good

bisect_head()
{
	if test -f "$GIT_DIR/BISECT_HEAD"
	then
		echo BISECT_HEAD
	else
		echo HEAD
	fi
}

bisect_autostart() {
	test -s "$GIT_DIR/BISECT_START" || {
		gettextln "You need to start by \"git bisect start\"" >&2
		if test -t 0
		then
			# TRANSLATORS: Make sure to include [Y] and [n] in your
			# translation. The program will only accept English input
			# at this point.
			gettext "Do you want me to do it for you [Y/n]? " >&2
			read yesno
			case "$yesno" in
			[Nn]*)
				exit ;;
			esac
			bisect_start
		else
			exit 1
		fi
	}
}

bisect_start() {
	#
	# Check for one bad and then some good revisions.
	#
	has_double_dash=0
	for arg; do
		case "$arg" in --) has_double_dash=1; break ;; esac
	done
	orig_args=$(git rev-parse --sq-quote "$@")
	bad_seen=0
	eval=''
	must_write_terms=0
	revs=''
	if test "z$(git rev-parse --is-bare-repository)" != zfalse
	then
		mode=--no-checkout
	else
		mode=''
	fi
	while [ $# -gt 0 ]; do
		arg="$1"
		case "$arg" in
		--)
			shift
			break
		;;
		--no-checkout)
			mode=--no-checkout
			shift ;;
		--term-good|--term-old)
			shift
			must_write_terms=1
			TERM_GOOD=$1
			shift ;;
		--term-good=*|--term-old=*)
			must_write_terms=1
			TERM_GOOD=${1#*=}
			shift ;;
		--term-bad|--term-new)
			shift
			must_write_terms=1
			TERM_BAD=$1
			shift ;;
		--term-bad=*|--term-new=*)
			must_write_terms=1
			TERM_BAD=${1#*=}
			shift ;;
		--*)
			die "$(eval_gettext "unrecognised option: '\$arg'")" ;;
		*)
			rev=$(git rev-parse -q --verify "$arg^{commit}") || {
				test $has_double_dash -eq 1 &&
				die "$(eval_gettext "'\$arg' does not appear to be a valid revision")"
				break
			}
			revs="$revs $rev"
			shift
			;;
		esac
	done

	for rev in $revs
	do
		# The user ran "git bisect start <sha1>
		# <sha1>", hence did not explicitly specify
		# the terms, but we are already starting to
		# set references named with the default terms,
		# and won't be able to change afterwards.
		must_write_terms=1

		case $bad_seen in
		0) state=$TERM_BAD ; bad_seen=1 ;;
		*) state=$TERM_GOOD ;;
		esac
		eval="$eval bisect_write '$state' '$rev' 'nolog' &&"
	done
	#
	# Verify HEAD.
	#
	head=$(GIT_DIR="$GIT_DIR" git symbolic-ref -q HEAD) ||
	head=$(GIT_DIR="$GIT_DIR" git rev-parse --verify HEAD) ||
	die "$(gettext "Bad HEAD - I need a HEAD")"

	#
	# Check if we are bisecting.
	#
	start_head=''
	if test -s "$GIT_DIR/BISECT_START"
	then
		# Reset to the rev from where we started.
		start_head=$(cat "$GIT_DIR/BISECT_START")
		if test "z$mode" != "z--no-checkout"
		then
			git checkout "$start_head" -- ||
			die "$(eval_gettext "Checking out '\$start_head' failed. Try 'git bisect reset <valid-branch>'.")"
		fi
	else
		# Get rev from where we start.
		case "$head" in
		refs/heads/*|$_x40)
			# This error message should only be triggered by
			# cogito usage, and cogito users should understand
			# it relates to cg-seek.
			[ -s "$GIT_DIR/head-name" ] &&
				die "$(gettext "won't bisect on cg-seek'ed tree")"
			start_head="${head#refs/heads/}"
			;;
		*)
			die "$(gettext "Bad HEAD - strange symbolic ref")"
			;;
		esac
	fi

	#
	# Get rid of any old bisect state.
	#
	bisect_clean_state || exit

	#
	# Change state.
	# In case of mistaken revs or checkout error, or signals received,
	# "bisect_auto_next" below may exit or misbehave.
	# We have to trap this to be able to clean up using
	# "bisect_clean_state".
	#
	trap 'bisect_clean_state' 0
	trap 'exit 255' 1 2 3 15

	#
	# Write new start state.
	#
	echo "$start_head" >"$GIT_DIR/BISECT_START" && {
		test "z$mode" != "z--no-checkout" ||
		git update-ref --no-deref BISECT_HEAD "$start_head"
	} &&
	git rev-parse --sq-quote "$@" >"$GIT_DIR/BISECT_NAMES" &&
	eval "$eval true" &&
	if test $must_write_terms -eq 1
	then
		write_terms "$TERM_BAD" "$TERM_GOOD"
	fi &&
	echo "git bisect start$orig_args" >>"$GIT_DIR/BISECT_LOG" || exit
	#
	# Check if we can proceed to the next bisect state.
	#
	bisect_auto_next

	trap '-' 0
}

bisect_write() {
	state="$1"
	rev="$2"
	nolog="$3"
	case "$state" in
		"$TERM_BAD")
			tag="$state" ;;
		"$TERM_GOOD"|skip)
			tag="$state"-"$rev" ;;
		*)
			die "$(eval_gettext "Bad bisect_write argument: \$state")" ;;
	esac
	git update-ref "refs/bisect/$tag" "$rev" || exit
	echo "# $state: $(git show-branch $rev)" >>"$GIT_DIR/BISECT_LOG"
	test -n "$nolog" || echo "git bisect $state $rev" >>"$GIT_DIR/BISECT_LOG"
}

is_expected_rev() {
	test -f "$GIT_DIR/BISECT_EXPECTED_REV" &&
	test "$1" = $(cat "$GIT_DIR/BISECT_EXPECTED_REV")
}

check_expected_revs() {
	for _rev in "$@"; do
		if ! is_expected_rev "$_rev"
		then
			rm -f "$GIT_DIR/BISECT_ANCESTORS_OK"
			rm -f "$GIT_DIR/BISECT_EXPECTED_REV"
			return
		fi
	done
}

bisect_skip() {
	all=''
	for arg in "$@"
	do
		case "$arg" in
		*..*)
			revs=$(git rev-list "$arg") || die "$(eval_gettext "Bad rev input: \$arg")" ;;
		*)
			revs=$(git rev-parse --sq-quote "$arg") ;;
		esac
		all="$all $revs"
	done
	eval bisect_state 'skip' $all
}

bisect_state() {
	bisect_autostart
	state=$1
	check_and_set_terms $state
	case "$#,$state" in
	0,*)
<<<<<<< HEAD
		die "$(gettext "Please call 'bisect_state' with at least one argument.")" ;;
	1,"$TERM_BAD"|1,"$TERM_GOOD"|1,skip)
		rev=$(git rev-parse --verify $(bisect_head)) ||
			die "$(gettext "Bad rev input: $(bisect_head)")"
=======
		die "Please call 'bisect_state' with at least one argument." ;;
	1,"$TERM_BAD"|1,"$TERM_GOOD"|1,skip)
		bisected_head=$(bisect_head)
		rev=$(git rev-parse --verify "$bisected_head") ||
			die "$(eval_gettext "Bad rev input: \$bisected_head")"
>>>>>>> 6ebdac1b
		bisect_write "$state" "$rev"
		check_expected_revs "$rev" ;;
	2,"$TERM_BAD"|*,"$TERM_GOOD"|*,skip)
		shift
		hash_list=''
		for rev in "$@"
		do
			sha=$(git rev-parse --verify "$rev^{commit}") ||
				die "$(eval_gettext "Bad rev input: \$rev")"
			hash_list="$hash_list $sha"
		done
		for rev in $hash_list
		do
			bisect_write "$state" "$rev"
		done
		check_expected_revs $hash_list ;;
	*,"$TERM_BAD")
		die "$(eval_gettext "'git bisect \$TERM_BAD' can take only one argument.")" ;;
	*)
		usage ;;
	esac
	bisect_auto_next
}

bisect_next_check() {
	missing_good= missing_bad=
	git show-ref -q --verify refs/bisect/$TERM_BAD || missing_bad=t
	test -n "$(git for-each-ref "refs/bisect/$TERM_GOOD-*")" || missing_good=t

	case "$missing_good,$missing_bad,$1" in
	,,*)
		: have both $TERM_GOOD and $TERM_BAD - ok
		;;
	*,)
		# do not have both but not asked to fail - just report.
		false
		;;
	t,,"$TERM_GOOD")
		# have bad (or new) but not good (or old).  we could bisect although
		# this is less optimum.
		eval_gettextln "Warning: bisecting only with a \$TERM_BAD commit." >&2
		if test -t 0
		then
			# TRANSLATORS: Make sure to include [Y] and [n] in your
			# translation. The program will only accept English input
			# at this point.
			gettext "Are you sure [Y/n]? " >&2
			read yesno
			case "$yesno" in [Nn]*) exit 1 ;; esac
		fi
		: bisect without $TERM_GOOD...
		;;
	*)
		bad_syn=$(bisect_voc bad)
		good_syn=$(bisect_voc good)
		if test -s "$GIT_DIR/BISECT_START"
		then

			eval_gettextln "You need to give me at least one \$bad_syn and one \$good_syn revision.
(You can use \"git bisect \$bad_syn\" and \"git bisect \$good_syn\" for that.)" >&2
		else
			eval_gettextln "You need to start by \"git bisect start\".
You then need to give me at least one \$good_syn and one \$bad_syn revision.
(You can use \"git bisect \$bad_syn\" and \"git bisect \$good_syn\" for that.)" >&2
		fi
		exit 1 ;;
	esac
}

bisect_auto_next() {
	bisect_next_check && bisect_next || :
}

bisect_next() {
	case "$#" in 0) ;; *) usage ;; esac
	bisect_autostart
	bisect_next_check $TERM_GOOD

	# Perform all bisection computation, display and checkout
	git bisect--helper --next-all $(test -f "$GIT_DIR/BISECT_HEAD" && echo --no-checkout)
	res=$?

	# Check if we should exit because bisection is finished
	if test $res -eq 10
	then
		bad_rev=$(git show-ref --hash --verify refs/bisect/$TERM_BAD)
		bad_commit=$(git show-branch $bad_rev)
		echo "# first $TERM_BAD commit: $bad_commit" >>"$GIT_DIR/BISECT_LOG"
		exit 0
	elif test $res -eq 2
	then
		echo "# only skipped commits left to test" >>"$GIT_DIR/BISECT_LOG"
		good_revs=$(git for-each-ref --format="%(objectname)" "refs/bisect/$TERM_GOOD-*")
		for skipped in $(git rev-list refs/bisect/$TERM_BAD --not $good_revs)
		do
			skipped_commit=$(git show-branch $skipped)
			echo "# possible first $TERM_BAD commit: $skipped_commit" >>"$GIT_DIR/BISECT_LOG"
		done
		exit $res
	fi

	# Check for an error in the bisection process
	test $res -ne 0 && exit $res

	return 0
}

bisect_visualize() {
	bisect_next_check fail

	if test $# = 0
	then
		if test -n "${DISPLAY+set}${SESSIONNAME+set}${MSYSTEM+set}${SECURITYSESSIONID+set}" &&
			type gitk >/dev/null 2>&1
		then
			set gitk
		else
			set git log
		fi
	else
		case "$1" in
		git*|tig) ;;
		-*)	set git log "$@" ;;
		*)	set git "$@" ;;
		esac
	fi

	eval '"$@"' --bisect -- $(cat "$GIT_DIR/BISECT_NAMES")
}

bisect_reset() {
	test -s "$GIT_DIR/BISECT_START" || {
		gettextln "We are not bisecting."
		return
	}
	case "$#" in
	0) branch=$(cat "$GIT_DIR/BISECT_START") ;;
	1) git rev-parse --quiet --verify "$1^{commit}" >/dev/null || {
			invalid="$1"
			die "$(eval_gettext "'\$invalid' is not a valid commit")"
		}
		branch="$1" ;;
	*)
		usage ;;
	esac

	if ! test -f "$GIT_DIR/BISECT_HEAD" && ! git checkout "$branch" --
	then
		die "$(eval_gettext "Could not check out original HEAD '\$branch'.
Try 'git bisect reset <commit>'.")"
	fi
	bisect_clean_state
}

bisect_clean_state() {
	# There may be some refs packed during bisection.
	git for-each-ref --format='%(refname) %(objectname)' refs/bisect/\* |
	while read ref hash
	do
		git update-ref -d $ref $hash || exit
	done
	rm -f "$GIT_DIR/BISECT_EXPECTED_REV" &&
	rm -f "$GIT_DIR/BISECT_ANCESTORS_OK" &&
	rm -f "$GIT_DIR/BISECT_LOG" &&
	rm -f "$GIT_DIR/BISECT_NAMES" &&
	rm -f "$GIT_DIR/BISECT_RUN" &&
	rm -f "$GIT_DIR/BISECT_TERMS" &&
	# Cleanup head-name if it got left by an old version of git-bisect
	rm -f "$GIT_DIR/head-name" &&
	git update-ref -d --no-deref BISECT_HEAD &&
	# clean up BISECT_START last
	rm -f "$GIT_DIR/BISECT_START"
}

bisect_replay () {
	file="$1"
	test "$#" -eq 1 || die "$(gettext "No logfile given")"
	test -r "$file" || die "$(eval_gettext "cannot read \$file for replaying")"
	bisect_reset
	while read git bisect command rev
	do
		test "$git $bisect" = "git bisect" || test "$git" = "git-bisect" || continue
		if test "$git" = "git-bisect"
		then
			rev="$command"
			command="$bisect"
		fi
		get_terms
		check_and_set_terms "$command"
		case "$command" in
		start)
			cmd="bisect_start $rev"
			eval "$cmd" ;;
		"$TERM_GOOD"|"$TERM_BAD"|skip)
			bisect_write "$command" "$rev" ;;
		terms)
			bisect_terms $rev ;;
		*)
			die "$(gettext "?? what are you talking about?")" ;;
		esac
	done <"$file"
	bisect_auto_next
}

bisect_run () {
	bisect_next_check fail

	while true
	do
		command="$@"
		eval_gettextln "running \$command"
		"$@"
		res=$?

		# Check for really bad run error.
		if [ $res -lt 0 -o $res -ge 128 ]
		then
			eval_gettextln "bisect run failed:
exit code \$res from '\$command' is < 0 or >= 128" >&2
			exit $res
		fi

		# Find current state depending on run success or failure.
		# A special exit code of 125 means cannot test.
		if [ $res -eq 125 ]
		then
			state='skip'
		elif [ $res -gt 0 ]
		then
			state="$TERM_BAD"
		else
			state="$TERM_GOOD"
		fi

		# We have to use a subshell because "bisect_state" can exit.
		( bisect_state $state >"$GIT_DIR/BISECT_RUN" )
		res=$?

		cat "$GIT_DIR/BISECT_RUN"

		if sane_grep "first $TERM_BAD commit could be any of" "$GIT_DIR/BISECT_RUN" \
			>/dev/null
		then
			gettextln "bisect run cannot continue any more" >&2
			exit $res
		fi

		if [ $res -ne 0 ]
		then
			eval_gettextln "bisect run failed:
'bisect_state \$state' exited with error code \$res" >&2
			exit $res
		fi

		if sane_grep "is the first $TERM_BAD commit" "$GIT_DIR/BISECT_RUN" >/dev/null
		then
			gettextln "bisect run success"
			exit 0;
		fi

	done
}

bisect_log () {
	test -s "$GIT_DIR/BISECT_LOG" || die "$(gettext "We are not bisecting.")"
	cat "$GIT_DIR/BISECT_LOG"
}

get_terms () {
	if test -s "$GIT_DIR/BISECT_TERMS"
	then
		{
		read TERM_BAD
		read TERM_GOOD
		} <"$GIT_DIR/BISECT_TERMS"
	fi
}

write_terms () {
	TERM_BAD=$1
	TERM_GOOD=$2
	if test "$TERM_BAD" = "$TERM_GOOD"
	then
		die "$(gettext "please use two different terms")"
	fi
	check_term_format "$TERM_BAD" bad
	check_term_format "$TERM_GOOD" good
	printf '%s\n%s\n' "$TERM_BAD" "$TERM_GOOD" >"$GIT_DIR/BISECT_TERMS"
}

check_term_format () {
	term=$1
	git check-ref-format refs/bisect/"$term" ||
	die "$(eval_gettext "'\$term' is not a valid term")"
	case "$term" in
	help|start|terms|skip|next|reset|visualize|replay|log|run)
		die "$(eval_gettext "can't use the builtin command '\$term' as a term")"
		;;
	bad|new)
		if test "$2" != bad
		then
			# In theory, nothing prevents swapping
			# completely good and bad, but this situation
			# could be confusing and hasn't been tested
			# enough. Forbid it for now.
			die "$(eval_gettext "can't change the meaning of term '\$term'")"
		fi
		;;
	good|old)
		if test "$2" != good
		then
			die "$(eval_gettext "can't change the meaning of term '\$term'")"
		fi
		;;
	esac
}

check_and_set_terms () {
	cmd="$1"
	case "$cmd" in
	skip|start|terms) ;;
	*)
		if test -s "$GIT_DIR/BISECT_TERMS" && test "$cmd" != "$TERM_BAD" && test "$cmd" != "$TERM_GOOD"
		then
			die "$(eval_gettext "Invalid command: you're currently in a \$TERM_BAD/\$TERM_GOOD bisect.")"
		fi
		case "$cmd" in
		bad|good)
			if ! test -s "$GIT_DIR/BISECT_TERMS"
			then
				write_terms bad good
			fi
			;;
		new|old)
			if ! test -s "$GIT_DIR/BISECT_TERMS"
			then
				write_terms new old
			fi
			;;
		esac ;;
	esac
}

bisect_voc () {
	case "$1" in
	bad) echo "bad|new" ;;
	good) echo "good|old" ;;
	esac
}

bisect_terms () {
	get_terms
	if ! test -s "$GIT_DIR/BISECT_TERMS"
	then
		die "$(gettext "no terms defined")"
	fi
	case "$#" in
	0)
		gettextln "Your current terms are $TERM_GOOD for the old state
and $TERM_BAD for the new state."
		;;
	1)
		arg=$1
		case "$arg" in
			--term-good|--term-old)
				printf '%s\n' "$TERM_GOOD"
				;;
			--term-bad|--term-new)
				printf '%s\n' "$TERM_BAD"
				;;
			*)
				die "$(eval_gettext "invalid argument \$arg for 'git bisect terms'.
Supported options are: --term-good|--term-old and --term-bad|--term-new.")"
				;;
		esac
		;;
	*)
		usage ;;
	esac
}

case "$#" in
0)
	usage ;;
*)
	cmd="$1"
	get_terms
	shift
	case "$cmd" in
	help)
		git bisect -h ;;
	start)
		bisect_start "$@" ;;
	bad|good|new|old|"$TERM_BAD"|"$TERM_GOOD")
		bisect_state "$cmd" "$@" ;;
	skip)
		bisect_skip "$@" ;;
	next)
		# Not sure we want "next" at the UI level anymore.
		bisect_next "$@" ;;
	visualize|view)
		bisect_visualize "$@" ;;
	reset)
		bisect_reset "$@" ;;
	replay)
		bisect_replay "$@" ;;
	log)
		bisect_log ;;
	run)
		bisect_run "$@" ;;
	terms)
		bisect_terms "$@" ;;
	*)
		usage ;;
	esac
esac<|MERGE_RESOLUTION|>--- conflicted
+++ resolved
@@ -33,10 +33,6 @@
 
 OPTIONS_SPEC=
 . git-sh-setup
-<<<<<<< HEAD
-. git-sh-i18n
-=======
->>>>>>> 6ebdac1b
 
 _x40='[0-9a-f][0-9a-f][0-9a-f][0-9a-f][0-9a-f]'
 _x40="$_x40$_x40$_x40$_x40$_x40$_x40$_x40$_x40"
@@ -278,18 +274,11 @@
 	check_and_set_terms $state
 	case "$#,$state" in
 	0,*)
-<<<<<<< HEAD
-		die "$(gettext "Please call 'bisect_state' with at least one argument.")" ;;
-	1,"$TERM_BAD"|1,"$TERM_GOOD"|1,skip)
-		rev=$(git rev-parse --verify $(bisect_head)) ||
-			die "$(gettext "Bad rev input: $(bisect_head)")"
-=======
 		die "Please call 'bisect_state' with at least one argument." ;;
 	1,"$TERM_BAD"|1,"$TERM_GOOD"|1,skip)
 		bisected_head=$(bisect_head)
 		rev=$(git rev-parse --verify "$bisected_head") ||
 			die "$(eval_gettext "Bad rev input: \$bisected_head")"
->>>>>>> 6ebdac1b
 		bisect_write "$state" "$rev"
 		check_expected_revs "$rev" ;;
 	2,"$TERM_BAD"|*,"$TERM_GOOD"|*,skip)
