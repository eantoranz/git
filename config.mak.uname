# Platform specific Makefile tweaks based on uname detection

uname_S := $(shell sh -c 'uname -s 2>/dev/null || echo not')
uname_M := $(shell sh -c 'uname -m 2>/dev/null || echo not')
uname_O := $(shell sh -c 'uname -o 2>/dev/null || echo not')
uname_R := $(shell sh -c 'uname -r 2>/dev/null || echo not')
uname_P := $(shell sh -c 'uname -p 2>/dev/null || echo not')
uname_V := $(shell sh -c 'uname -v 2>/dev/null || echo not')

ifdef MSVC
	# avoid the MingW and Cygwin configuration sections
	uname_S := Windows
	uname_O := Windows
endif

# We choose to avoid "if .. else if .. else .. endif endif"
# because maintaining the nesting to match is a pain.  If
# we had "elif" things would have been much nicer...

ifeq ($(uname_S),OSF1)
	# Need this for u_short definitions et al
	BASIC_CFLAGS += -D_OSF_SOURCE
	SOCKLEN_T = int
	NO_STRTOULL = YesPlease
	NO_NSEC = YesPlease
endif
ifeq ($(uname_S),Linux)
	HAVE_ALLOCA_H = YesPlease
	NO_STRLCPY = YesPlease
	HAVE_PATHS_H = YesPlease
	LIBC_CONTAINS_LIBINTL = YesPlease
	HAVE_DEV_TTY = YesPlease
	HAVE_CLOCK_GETTIME = YesPlease
	HAVE_CLOCK_MONOTONIC = YesPlease
	# -lrt is needed for clock_gettime on glibc <= 2.16
	NEEDS_LIBRT = YesPlease
	HAVE_GETDELIM = YesPlease
	SANE_TEXT_GREP=-a
	FREAD_READS_DIRECTORIES = UnfortunatelyYes
<<<<<<< HEAD
	PROCFS_EXECUTABLE_PATH = /proc/self/exe
=======
	BASIC_CFLAGS += -DHAVE_SYSINFO
>>>>>>> 5af05043
endif
ifeq ($(uname_S),GNU/kFreeBSD)
	HAVE_ALLOCA_H = YesPlease
	NO_STRLCPY = YesPlease
	HAVE_PATHS_H = YesPlease
	DIR_HAS_BSD_GROUP_SEMANTICS = YesPlease
	LIBC_CONTAINS_LIBINTL = YesPlease
	FREAD_READS_DIRECTORIES = UnfortunatelyYes
endif
ifeq ($(uname_S),UnixWare)
	CC = cc
	NEEDS_SOCKET = YesPlease
	NEEDS_NSL = YesPlease
	NEEDS_SSL_WITH_CRYPTO = YesPlease
	NEEDS_LIBICONV = YesPlease
	SHELL_PATH = /usr/local/bin/bash
	NO_IPV6 = YesPlease
	NO_HSTRERROR = YesPlease
	BASIC_CFLAGS += -Kthread
	BASIC_CFLAGS += -I/usr/local/include
	BASIC_LDFLAGS += -L/usr/local/lib
	INSTALL = ginstall
	TAR = gtar
	NO_STRCASESTR = YesPlease
	NO_MEMMEM = YesPlease
endif
ifeq ($(uname_S),SCO_SV)
	ifeq ($(uname_R),3.2)
		CFLAGS = -O2
	endif
	ifeq ($(uname_R),5)
		CC = cc
		BASIC_CFLAGS += -Kthread
	endif
	NEEDS_SOCKET = YesPlease
	NEEDS_NSL = YesPlease
	NEEDS_SSL_WITH_CRYPTO = YesPlease
	NEEDS_LIBICONV = YesPlease
	SHELL_PATH = /usr/bin/bash
	NO_IPV6 = YesPlease
	NO_HSTRERROR = YesPlease
	BASIC_CFLAGS += -I/usr/local/include
	BASIC_LDFLAGS += -L/usr/local/lib
	NO_STRCASESTR = YesPlease
	NO_MEMMEM = YesPlease
	INSTALL = ginstall
	TAR = gtar
endif
ifeq ($(uname_S),Darwin)
	NEEDS_CRYPTO_WITH_SSL = YesPlease
	NEEDS_SSL_WITH_CRYPTO = YesPlease
	NEEDS_LIBICONV = YesPlease
	# Note: $(uname_R) gives us the underlying Darwin version.
	# - MacOS 10.0.* and MacOS 10.1.0 = Darwin 1.*
	# - MacOS 10.x.* = Darwin (x+4).* for (1 <= x)
	# i.e. "begins with [15678] and a dot" means "10.4.* or older".
	ifeq ($(shell expr "$(uname_R)" : '[15678]\.'),2)
		OLD_ICONV = UnfortunatelyYes
		NO_APPLE_COMMON_CRYPTO = YesPlease
	endif
	ifeq ($(shell expr "$(uname_R)" : '[15]\.'),2)
		NO_STRLCPY = YesPlease
	endif
	ifeq ($(shell test "`expr "$(uname_R)" : '\([0-9][0-9]*\)\.'`" -ge 11 && echo 1),1)
		HAVE_GETDELIM = YesPlease
	endif
	NO_MEMMEM = YesPlease
	USE_ST_TIMESPEC = YesPlease
	HAVE_DEV_TTY = YesPlease
	COMPAT_OBJS += compat/precompose_utf8.o
	BASIC_CFLAGS += -DPRECOMPOSE_UNICODE
	BASIC_CFLAGS += -DPROTECT_HFS_DEFAULT=1
	HAVE_BSD_SYSCTL = YesPlease
	FREAD_READS_DIRECTORIES = UnfortunatelyYes
	HAVE_NS_GET_EXECUTABLE_PATH = YesPlease
endif
ifeq ($(uname_S),SunOS)
	NEEDS_SOCKET = YesPlease
	NEEDS_NSL = YesPlease
	SHELL_PATH = /bin/bash
	SANE_TOOL_PATH = /usr/xpg6/bin:/usr/xpg4/bin
	HAVE_ALLOCA_H = YesPlease
	NO_STRCASESTR = YesPlease
	NO_MEMMEM = YesPlease
	NO_MKDTEMP = YesPlease
	NO_REGEX = YesPlease
	NO_MSGFMT_EXTENDED_OPTIONS = YesPlease
	HAVE_DEV_TTY = YesPlease
	ifeq ($(uname_R),5.6)
		SOCKLEN_T = int
		NO_HSTRERROR = YesPlease
		NO_IPV6 = YesPlease
		NO_SOCKADDR_STORAGE = YesPlease
		NO_UNSETENV = YesPlease
		NO_SETENV = YesPlease
		NO_STRLCPY = YesPlease
		NO_STRTOUMAX = YesPlease
		GIT_TEST_CMP = cmp
	endif
	ifeq ($(uname_R),5.7)
		NEEDS_RESOLV = YesPlease
		NO_IPV6 = YesPlease
		NO_SOCKADDR_STORAGE = YesPlease
		NO_UNSETENV = YesPlease
		NO_SETENV = YesPlease
		NO_STRLCPY = YesPlease
		NO_STRTOUMAX = YesPlease
		GIT_TEST_CMP = cmp
	endif
	ifeq ($(uname_R),5.8)
		NO_UNSETENV = YesPlease
		NO_SETENV = YesPlease
		NO_STRTOUMAX = YesPlease
		GIT_TEST_CMP = cmp
	endif
	ifeq ($(uname_R),5.9)
		NO_UNSETENV = YesPlease
		NO_SETENV = YesPlease
		NO_STRTOUMAX = YesPlease
		GIT_TEST_CMP = cmp
	endif
	INSTALL = /usr/ucb/install
	TAR = gtar
	BASIC_CFLAGS += -D__EXTENSIONS__ -D__sun__
endif
ifeq ($(uname_O),Cygwin)
	ifeq ($(shell expr "$(uname_R)" : '1\.[1-6]\.'),4)
		NO_D_TYPE_IN_DIRENT = YesPlease
		NO_STRCASESTR = YesPlease
		NO_MEMMEM = YesPlease
		NO_SYMLINK_HEAD = YesPlease
		NO_IPV6 = YesPlease
		OLD_ICONV = UnfortunatelyYes
		# There are conflicting reports about this.
		# On some boxes NO_MMAP is needed, and not so elsewhere.
		# Try commenting this out if you suspect MMAP is more efficient
		NO_MMAP = YesPlease
	else
		NO_REGEX = UnfortunatelyYes
	endif
	HAVE_ALLOCA_H = YesPlease
	NEEDS_LIBICONV = YesPlease
	NO_FAST_WORKING_DIRECTORY = UnfortunatelyYes
	NO_ST_BLOCKS_IN_STRUCT_STAT = YesPlease
	X = .exe
	UNRELIABLE_FSTAT = UnfortunatelyYes
	OBJECT_CREATION_USES_RENAMES = UnfortunatelyNeedsTo
	MMAP_PREVENTS_DELETE = UnfortunatelyYes
	COMPAT_OBJS += compat/cygwin.o
	FREAD_READS_DIRECTORIES = UnfortunatelyYes
endif
ifeq ($(uname_S),FreeBSD)
	NEEDS_LIBICONV = YesPlease
	OLD_ICONV = YesPlease
	NO_MEMMEM = YesPlease
	BASIC_CFLAGS += -I/usr/local/include
	BASIC_LDFLAGS += -L/usr/local/lib
	DIR_HAS_BSD_GROUP_SEMANTICS = YesPlease
	USE_ST_TIMESPEC = YesPlease
	ifeq ($(shell expr "$(uname_R)" : '4\.'),2)
		PTHREAD_LIBS = -pthread
		NO_UINTMAX_T = YesPlease
		NO_STRTOUMAX = YesPlease
	endif
	PYTHON_PATH = /usr/local/bin/python
	PERL_PATH = /usr/local/bin/perl
	HAVE_PATHS_H = YesPlease
	GMTIME_UNRELIABLE_ERRORS = UnfortunatelyYes
	HAVE_BSD_SYSCTL = YesPlease
	HAVE_BSD_KERN_PROC_SYSCTL = YesPlease
	PAGER_ENV = LESS=FRX LV=-c MORE=FRX
	FREAD_READS_DIRECTORIES = UnfortunatelyYes
endif
ifeq ($(uname_S),OpenBSD)
	NO_STRCASESTR = YesPlease
	NO_MEMMEM = YesPlease
	USE_ST_TIMESPEC = YesPlease
	NEEDS_LIBICONV = YesPlease
	BASIC_CFLAGS += -I/usr/local/include
	BASIC_LDFLAGS += -L/usr/local/lib
	HAVE_PATHS_H = YesPlease
	HAVE_BSD_SYSCTL = YesPlease
	HAVE_BSD_KERN_PROC_SYSCTL = YesPlease
	PROCFS_EXECUTABLE_PATH = /proc/curproc/file
endif
ifeq ($(uname_S),MirBSD)
	NO_STRCASESTR = YesPlease
	NO_MEMMEM = YesPlease
	USE_ST_TIMESPEC = YesPlease
	NEEDS_LIBICONV = YesPlease
	HAVE_PATHS_H = YesPlease
	HAVE_BSD_SYSCTL = YesPlease
endif
ifeq ($(uname_S),NetBSD)
	ifeq ($(shell expr "$(uname_R)" : '[01]\.'),2)
		NEEDS_LIBICONV = YesPlease
	endif
	BASIC_CFLAGS += -I/usr/pkg/include
	BASIC_LDFLAGS += -L/usr/pkg/lib $(CC_LD_DYNPATH)/usr/pkg/lib
	USE_ST_TIMESPEC = YesPlease
	HAVE_PATHS_H = YesPlease
	HAVE_BSD_SYSCTL = YesPlease
	HAVE_BSD_KERN_PROC_SYSCTL = YesPlease
	PROCFS_EXECUTABLE_PATH = /proc/curproc/exe
endif
ifeq ($(uname_S),AIX)
	DEFAULT_PAGER = more
	NO_STRCASESTR = YesPlease
	NO_MEMMEM = YesPlease
	NO_MKDTEMP = YesPlease
	NO_STRLCPY = YesPlease
	NO_NSEC = YesPlease
	NO_REGEX = NeedsStartEnd
	FREAD_READS_DIRECTORIES = UnfortunatelyYes
	INTERNAL_QSORT = UnfortunatelyYes
	NEEDS_LIBICONV = YesPlease
	BASIC_CFLAGS += -D_LARGE_FILES
	ifeq ($(shell expr "$(uname_V)" : '[1234]'),1)
		NO_PTHREADS = YesPlease
	else
		PTHREAD_LIBS = -lpthread
	endif
	ifeq ($(shell expr "$(uname_V).$(uname_R)" : '5\.1'),3)
		INLINE = ''
	endif
	GIT_TEST_CMP = cmp
endif
ifeq ($(uname_S),GNU)
	# GNU/Hurd
	HAVE_ALLOCA_H = YesPlease
	NO_STRLCPY = YesPlease
	HAVE_PATHS_H = YesPlease
	LIBC_CONTAINS_LIBINTL = YesPlease
endif
ifeq ($(uname_S),IRIX)
	NO_SETENV = YesPlease
	NO_UNSETENV = YesPlease
	NO_STRCASESTR = YesPlease
	NO_MEMMEM = YesPlease
	NO_MKDTEMP = YesPlease
	# When compiled with the MIPSpro 7.4.4m compiler, and without pthreads
	# (i.e. NO_PTHREADS is set), and _with_ MMAP (i.e. NO_MMAP is not set),
	# git dies with a segmentation fault when trying to access the first
	# entry of a reflog.  The conservative choice is made to always set
	# NO_MMAP.  If you suspect that your compiler is not affected by this
	# issue, comment out the NO_MMAP statement.
	NO_MMAP = YesPlease
	NO_REGEX = YesPlease
	SNPRINTF_RETURNS_BOGUS = YesPlease
	SHELL_PATH = /usr/gnu/bin/bash
	NEEDS_LIBGEN = YesPlease
endif
ifeq ($(uname_S),IRIX64)
	NO_SETENV = YesPlease
	NO_UNSETENV = YesPlease
	NO_STRCASESTR = YesPlease
	NO_MEMMEM = YesPlease
	NO_MKDTEMP = YesPlease
	# When compiled with the MIPSpro 7.4.4m compiler, and without pthreads
	# (i.e. NO_PTHREADS is set), and _with_ MMAP (i.e. NO_MMAP is not set),
	# git dies with a segmentation fault when trying to access the first
	# entry of a reflog.  The conservative choice is made to always set
	# NO_MMAP.  If you suspect that your compiler is not affected by this
	# issue, comment out the NO_MMAP statement.
	NO_MMAP = YesPlease
	NO_REGEX = YesPlease
	SNPRINTF_RETURNS_BOGUS = YesPlease
	SHELL_PATH = /usr/gnu/bin/bash
	NEEDS_LIBGEN = YesPlease
endif
ifeq ($(uname_S),HP-UX)
	INLINE = __inline
	NO_IPV6 = YesPlease
	NO_SETENV = YesPlease
	NO_STRCASESTR = YesPlease
	NO_MEMMEM = YesPlease
	NO_STRLCPY = YesPlease
	NO_MKDTEMP = YesPlease
	NO_UNSETENV = YesPlease
	NO_HSTRERROR = YesPlease
	NO_SYS_SELECT_H = YesPlease
	SNPRINTF_RETURNS_BOGUS = YesPlease
	NO_NSEC = YesPlease
	ifeq ($(uname_R),B.11.00)
		NO_INET_NTOP = YesPlease
		NO_INET_PTON = YesPlease
	endif
	ifeq ($(uname_R),B.10.20)
		# Override HP-UX 11.x setting:
		INLINE =
		SOCKLEN_T = size_t
		NO_PREAD = YesPlease
		NO_INET_NTOP = YesPlease
		NO_INET_PTON = YesPlease
	endif
	GIT_TEST_CMP = cmp
endif
ifeq ($(uname_S),Windows)
	GIT_VERSION := $(GIT_VERSION).MSVC
	pathsep = ;
	HAVE_ALLOCA_H = YesPlease
	NO_PREAD = YesPlease
	NEEDS_CRYPTO_WITH_SSL = YesPlease
	NO_LIBGEN_H = YesPlease
	NO_POLL = YesPlease
	NO_SYMLINK_HEAD = YesPlease
	NO_IPV6 = YesPlease
	NO_UNIX_SOCKETS = YesPlease
	NO_SETENV = YesPlease
	NO_STRCASESTR = YesPlease
	NO_STRLCPY = YesPlease
	NO_MEMMEM = YesPlease
	# NEEDS_LIBICONV = YesPlease
	NO_ICONV = YesPlease
	NO_STRTOUMAX = YesPlease
	NO_MKDTEMP = YesPlease
	SNPRINTF_RETURNS_BOGUS = YesPlease
	NO_SVN_TESTS = YesPlease
	RUNTIME_PREFIX = YesPlease
	HAVE_WPGMPTR = YesWeDo
	NO_ST_BLOCKS_IN_STRUCT_STAT = YesPlease
	NO_NSEC = YesPlease
	USE_WIN32_MMAP = YesPlease
	MMAP_PREVENTS_DELETE = UnfortunatelyYes
	# USE_NED_ALLOCATOR = YesPlease
	UNRELIABLE_FSTAT = UnfortunatelyYes
	OBJECT_CREATION_USES_RENAMES = UnfortunatelyNeedsTo
	NO_REGEX = YesPlease
	NO_GETTEXT = YesPlease
	NO_PYTHON = YesPlease
	BLK_SHA1 = YesPlease
	ETAGS_TARGET = ETAGS
	NO_INET_PTON = YesPlease
	NO_INET_NTOP = YesPlease
	NO_POSIX_GOODIES = UnfortunatelyYes
	NATIVE_CRLF = YesPlease
	DEFAULT_HELP_FORMAT = html

	CC = compat/vcbuild/scripts/clink.pl
	AR = compat/vcbuild/scripts/lib.pl
	CFLAGS =
	BASIC_CFLAGS = -nologo -I. -I../zlib -Icompat/vcbuild -Icompat/vcbuild/include -DWIN32 -D_CONSOLE -DHAVE_STRING_H -D_CRT_SECURE_NO_WARNINGS -D_CRT_NONSTDC_NO_DEPRECATE
	COMPAT_OBJS = compat/msvc.o compat/winansi.o \
		compat/win32/pthread.o compat/win32/syslog.o \
		compat/win32/dirent.o
	COMPAT_CFLAGS = -D__USE_MINGW_ACCESS -DNOGDI -DHAVE_STRING_H -Icompat -Icompat/regex -Icompat/win32 -DSTRIP_EXTENSION=\".exe\"
	BASIC_LDFLAGS = -IGNORE:4217 -IGNORE:4049 -NOLOGO -SUBSYSTEM:CONSOLE
	EXTLIBS = user32.lib advapi32.lib shell32.lib wininet.lib ws2_32.lib invalidcontinue.obj
	PTHREAD_LIBS =
	lib =
	BASIC_CFLAGS += -DPROTECT_NTFS_DEFAULT=1
ifndef DEBUG
	BASIC_CFLAGS += -GL -Os -MD
	BASIC_LDFLAGS += -LTCG
	AR += -LTCG
else
	BASIC_CFLAGS += -Zi -MDd
endif
	X = .exe
endif
ifeq ($(uname_S),Interix)
	NO_INITGROUPS = YesPlease
	NO_IPV6 = YesPlease
	NO_MEMMEM = YesPlease
	NO_MKDTEMP = YesPlease
	NO_STRTOUMAX = YesPlease
	NO_NSEC = YesPlease
	ifeq ($(uname_R),3.5)
		NO_INET_NTOP = YesPlease
		NO_INET_PTON = YesPlease
		NO_SOCKADDR_STORAGE = YesPlease
	endif
	ifeq ($(uname_R),5.2)
		NO_INET_NTOP = YesPlease
		NO_INET_PTON = YesPlease
		NO_SOCKADDR_STORAGE = YesPlease
	endif
endif
ifeq ($(uname_S),Minix)
	NO_IPV6 = YesPlease
	NO_ST_BLOCKS_IN_STRUCT_STAT = YesPlease
	NO_NSEC = YesPlease
	NEEDS_LIBGEN =
	NEEDS_CRYPTO_WITH_SSL = YesPlease
	NEEDS_IDN_WITH_CURL = YesPlease
	NEEDS_SSL_WITH_CURL = YesPlease
	NEEDS_RESOLV =
	NO_HSTRERROR = YesPlease
	NO_MMAP = YesPlease
	NO_CURL =
	NO_EXPAT =
endif
ifeq ($(uname_S),NONSTOP_KERNEL)
	# Needs some C99 features, "inline" is just one of them.
	# INLINE='' would just replace one set of warnings with another and
	# still not compile in c89 mode, due to non-const array initializations.
	CC = cc -c99
	# Disable all optimization, seems to result in bad code, with -O or -O2
	# or even -O1 (default), /usr/local/libexec/git-core/git-pack-objects
	# abends on "git push". Needs more investigation.
	CFLAGS = -g -O0
	# We'd want it to be here.
	prefix = /usr/local
	# Our's are in ${prefix}/bin (perl might also be in /usr/bin/perl).
	PERL_PATH = ${prefix}/bin/perl
	PYTHON_PATH = ${prefix}/bin/python

	# As detected by './configure'.
	# Missdetected, hence commented out, see below.
	#NO_CURL = YesPlease
	# Added manually, see above.
	NEEDS_SSL_WITH_CURL = YesPlease
	HAVE_LIBCHARSET_H = YesPlease
	HAVE_STRINGS_H = YesPlease
	NEEDS_LIBICONV = YesPlease
	NEEDS_LIBINTL_BEFORE_LIBICONV = YesPlease
	NO_SYS_SELECT_H = UnfortunatelyYes
	NO_D_TYPE_IN_DIRENT = YesPlease
	NO_HSTRERROR = YesPlease
	NO_STRCASESTR = YesPlease
	NO_MEMMEM = YesPlease
	NO_STRLCPY = YesPlease
	NO_SETENV = YesPlease
	NO_UNSETENV = YesPlease
	NO_MKDTEMP = YesPlease
	# Currently libiconv-1.9.1.
	OLD_ICONV = UnfortunatelyYes
	NO_REGEX = YesPlease
	NO_PTHREADS = UnfortunatelyYes

	# Not detected (nor checked for) by './configure'.
	# We don't have SA_RESTART on NonStop, unfortunalety.
	COMPAT_CFLAGS += -DSA_RESTART=0
	# Apparently needed in compat/fnmatch/fnmatch.c.
	COMPAT_CFLAGS += -DHAVE_STRING_H=1
	NO_ST_BLOCKS_IN_STRUCT_STAT = YesPlease
	NO_NSEC = YesPlease
	NO_PREAD = YesPlease
	NO_MMAP = YesPlease
	NO_POLL = YesPlease
	NO_INTPTR_T = UnfortunatelyYes
	# Bug report 10-120822-4477 submitted to HP NonStop development.
	MKDIR_WO_TRAILING_SLASH = YesPlease
	# RFE 10-120912-4693 submitted to HP NonStop development.
	NO_SETITIMER = UnfortunatelyYes
	SANE_TOOL_PATH = /usr/coreutils/bin:/usr/local/bin
	SHELL_PATH = /usr/local/bin/bash
	# as of H06.25/J06.14, we might better use this
	#SHELL_PATH = /usr/coreutils/bin/bash
endif
ifneq (,$(findstring MINGW,$(uname_S)))
	pathsep = ;
	HAVE_ALLOCA_H = YesPlease
	NO_PREAD = YesPlease
	NEEDS_CRYPTO_WITH_SSL = YesPlease
	NO_LIBGEN_H = YesPlease
	NO_POLL = YesPlease
	NO_SYMLINK_HEAD = YesPlease
	NO_UNIX_SOCKETS = YesPlease
	NO_SETENV = YesPlease
	NO_STRCASESTR = YesPlease
	NO_STRLCPY = YesPlease
	NO_MEMMEM = YesPlease
	NEEDS_LIBICONV = YesPlease
	NO_STRTOUMAX = YesPlease
	NO_MKDTEMP = YesPlease
	NO_SVN_TESTS = YesPlease
	NO_PERL_MAKEMAKER = YesPlease
	RUNTIME_PREFIX = YesPlease
	HAVE_WPGMPTR = YesWeDo
	NO_ST_BLOCKS_IN_STRUCT_STAT = YesPlease
	NO_NSEC = YesPlease
	USE_WIN32_MMAP = YesPlease
	MMAP_PREVENTS_DELETE = UnfortunatelyYes
	USE_NED_ALLOCATOR = YesPlease
	UNRELIABLE_FSTAT = UnfortunatelyYes
	OBJECT_CREATION_USES_RENAMES = UnfortunatelyNeedsTo
	NO_REGEX = YesPlease
	NO_PYTHON = YesPlease
	ETAGS_TARGET = ETAGS
	NO_INET_PTON = YesPlease
	NO_INET_NTOP = YesPlease
	NO_POSIX_GOODIES = UnfortunatelyYes
	DEFAULT_HELP_FORMAT = html
	COMPAT_CFLAGS += -DNOGDI -Icompat -Icompat/win32
	COMPAT_CFLAGS += -DSTRIP_EXTENSION=\".exe\"
	COMPAT_OBJS += compat/mingw.o compat/winansi.o \
		compat/win32/pthread.o compat/win32/syslog.o \
		compat/win32/dirent.o
	BASIC_CFLAGS += -DPROTECT_NTFS_DEFAULT=1
	EXTLIBS += -lws2_32
	GITLIBS += git.res
	PTHREAD_LIBS =
	RC = windres -O coff
	NATIVE_CRLF = YesPlease
	X = .exe
	SPARSE_FLAGS = -Wno-one-bit-signed-bitfield
ifneq (,$(wildcard ../THIS_IS_MSYSGIT))
	htmldir = doc/git/html/
	prefix =
	INSTALL = /bin/install
	EXTLIBS += /mingw/lib/libz.a
	NO_R_TO_GCC_LINKER = YesPlease
	INTERNAL_QSORT = YesPlease
	HAVE_LIBCHARSET_H = YesPlease
	NO_GETTEXT = YesPlease
	COMPAT_CLFAGS += -D__USE_MINGW_ACCESS
else
	ifeq ($(shell expr "$(uname_R)" : '2\.'),2)
		# MSys2
		prefix = /usr/
		ifeq (MINGW32,$(MSYSTEM))
			prefix = /mingw32
		endif
		ifeq (MINGW64,$(MSYSTEM))
			prefix = /mingw64
		else
			COMPAT_CFLAGS += -D_USE_32BIT_TIME_T
			BASIC_LDFLAGS += -Wl,--large-address-aware
		endif
		CC = gcc
		COMPAT_CFLAGS += -D__USE_MINGW_ANSI_STDIO=0 -DDETECT_MSYS_TTY
		EXTLIBS += -lntdll
		INSTALL = /bin/install
		NO_R_TO_GCC_LINKER = YesPlease
		INTERNAL_QSORT = YesPlease
		HAVE_LIBCHARSET_H = YesPlease
		NO_GETTEXT =
		USE_GETTEXT_SCHEME = fallthrough
		USE_LIBPCRE= YesPlease
		NO_LIBPCRE1_JIT = UnfortunatelyYes
		NO_CURL =
		USE_NED_ALLOCATOR = YesPlease
	else
		COMPAT_CFLAGS += -D__USE_MINGW_ANSI_STDIO
		NO_CURL = YesPlease
	endif
endif
endif
ifeq ($(uname_S),QNX)
	COMPAT_CFLAGS += -DSA_RESTART=0
	EXPAT_NEEDS_XMLPARSE_H = YesPlease
	HAVE_STRINGS_H = YesPlease
	NEEDS_SOCKET = YesPlease
	NO_GETPAGESIZE = YesPlease
	NO_ICONV = YesPlease
	NO_MEMMEM = YesPlease
	NO_MKDTEMP = YesPlease
	NO_NSEC = YesPlease
	NO_PTHREADS = YesPlease
	NO_R_TO_GCC_LINKER = YesPlease
	NO_STRCASESTR = YesPlease
	NO_STRLCPY = YesPlease
endif<|MERGE_RESOLUTION|>--- conflicted
+++ resolved
@@ -37,11 +37,8 @@
 	HAVE_GETDELIM = YesPlease
 	SANE_TEXT_GREP=-a
 	FREAD_READS_DIRECTORIES = UnfortunatelyYes
-<<<<<<< HEAD
+	BASIC_CFLAGS += -DHAVE_SYSINFO
 	PROCFS_EXECUTABLE_PATH = /proc/self/exe
-=======
-	BASIC_CFLAGS += -DHAVE_SYSINFO
->>>>>>> 5af05043
 endif
 ifeq ($(uname_S),GNU/kFreeBSD)
 	HAVE_ALLOCA_H = YesPlease
