--- conflicted
+++ resolved
@@ -59,14 +59,10 @@
 	} merge;
 	struct commit *merge_commit;
 
-<<<<<<< HEAD
-	unsigned int with_commit_tag_algo : 1;
-=======
 	unsigned int with_commit_tag_algo : 1,
 		match_as_path : 1;
 	unsigned int kind,
 		lines;
->>>>>>> 5242860f
 };
 
 struct ref_filter_cbdata {
