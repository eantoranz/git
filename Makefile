# The default target of this Makefile is...
all:

# Define MOZILLA_SHA1 environment variable when running make to make use of
# a bundled SHA1 routine coming from Mozilla. It is GPL'd and should be fast
# on non-x86 architectures (e.g. PowerPC), while the OpenSSL version (default
# choice) has very fast version optimized for i586.
#
# Define NO_OPENSSL environment variable if you do not have OpenSSL.
# This also implies MOZILLA_SHA1.
#
# Define NO_CURL if you do not have curl installed.  git-http-pull and
# git-http-push are not built, and you cannot use http:// and https://
# transports.
#
# Define CURLDIR=/foo/bar if your curl header and library files are in
# /foo/bar/include and /foo/bar/lib directories.
#
# Define NO_EXPAT if you do not have expat installed.  git-http-push is
# not built, and you cannot push using http:// and https:// transports.
#
# Define NO_D_INO_IN_DIRENT if you don't have d_ino in your struct dirent.
#
# Define NO_D_TYPE_IN_DIRENT if your platform defines DT_UNKNOWN but lacks
# d_type in struct dirent (latest Cygwin -- will be fixed soonish).
#
# Define NO_STRCASESTR if you don't have strcasestr.
#
# Define NO_SETENV if you don't have setenv in the C library.
#
# Define USE_SYMLINK_HEAD if you want .git/HEAD to be a symbolic link.
# Don't enable it on Windows.
#
# Define PPC_SHA1 environment variable when running make to make use of
# a bundled SHA1 routine optimized for PowerPC.
#
# Define ARM_SHA1 environment variable when running make to make use of
# a bundled SHA1 routine optimized for ARM.
#
# Define NEEDS_SSL_WITH_CRYPTO if you need -lcrypto with -lssl (Darwin).
#
# Define NEEDS_LIBICONV if linking with libc is not enough (Darwin).
#
# Define NEEDS_SOCKET if linking with libc is not enough (SunOS,
# Patrick Mauritz).
#
# Define NO_MMAP if you want to avoid mmap.
#
# Define WITH_OWN_SUBPROCESS_PY if you want to use with python 2.3.
#
# Define NO_IPV6 if you lack IPv6 support and getaddrinfo().
#
# Define NO_SOCKADDR_STORAGE if your platform does not have struct
# sockaddr_storage.
#
# Define NO_ICONV if your libc does not properly support iconv.
#
# Define NO_ACCURATE_DIFF if your diff program at least sometimes misses
# a missing newline at the end of the file.
#
# Define NO_PYTHON if you want to loose all benefits of the recursive merge.
#
# Define COLLISION_CHECK below if you believe that SHA1's
# 1461501637330902918203684832716283019655932542976 hashes do not give you
# sufficient guarantee that no collisions between objects will ever happen.

# Define USE_NSEC below if you want git to care about sub-second file mtimes
# and ctimes. Note that you need recent glibc (at least 2.2.4) for this, and
# it will BREAK YOUR LOCAL DIFFS! show-diff and anything using it will likely
# randomly break unless your underlying filesystem supports those sub-second
# times (my ext3 doesn't).

# Define USE_STDEV below if you want git to care about the underlying device
# change being considered an inode change from the update-cache perspective.

GIT-VERSION-FILE: .FORCE-GIT-VERSION-FILE
	@$(SHELL_PATH) ./GIT-VERSION-GEN
-include GIT-VERSION-FILE

uname_S := $(shell sh -c 'uname -s 2>/dev/null || echo not')
uname_M := $(shell sh -c 'uname -m 2>/dev/null || echo not')
uname_O := $(shell sh -c 'uname -o 2>/dev/null || echo not')
uname_R := $(shell sh -c 'uname -r 2>/dev/null || echo not')
uname_P := $(shell sh -c 'uname -p 2>/dev/null || echo not')

# CFLAGS and LDFLAGS are for the users to override from the command line.

CFLAGS = -g -O2 -Wall
LDFLAGS =
ALL_CFLAGS = $(CFLAGS)
ALL_LDFLAGS = $(LDFLAGS)
STRIP ?= strip

prefix = $(HOME)
bindir = $(prefix)/bin
gitexecdir = $(bindir)
template_dir = $(prefix)/share/git-core/templates/
GIT_PYTHON_DIR = $(prefix)/share/git-core/python
# DESTDIR=

CC = gcc
AR = ar
TAR = tar
INSTALL = install
RPMBUILD = rpmbuild

# sparse is architecture-neutral, which means that we need to tell it
# explicitly what architecture to check for. Fix this up for yours..
SPARSE_FLAGS = -D__BIG_ENDIAN__ -D__powerpc__



### --- END CONFIGURATION SECTION ---

SCRIPT_SH = \
	git-add.sh git-bisect.sh git-branch.sh git-checkout.sh \
	git-cherry.sh git-clean.sh git-clone.sh git-commit.sh \
	git-count-objects.sh git-diff.sh git-fetch.sh \
	git-format-patch.sh git-ls-remote.sh \
	git-merge-one-file.sh git-parse-remote.sh \
	git-prune.sh git-pull.sh git-push.sh git-rebase.sh \
	git-repack.sh git-request-pull.sh git-reset.sh \
	git-resolve.sh git-revert.sh git-rm.sh git-sh-setup.sh \
	git-tag.sh git-verify-tag.sh git-whatchanged.sh \
	git-applymbox.sh git-applypatch.sh git-am.sh \
	git-merge.sh git-merge-stupid.sh git-merge-octopus.sh \
	git-merge-resolve.sh git-merge-ours.sh git-grep.sh \
	git-lost-found.sh

SCRIPT_PERL = \
	git-archimport.perl git-cvsimport.perl git-relink.perl \
	git-shortlog.perl git-fmt-merge-msg.perl git-rerere.perl \
	git-annotate.perl git-cvsserver.perl \
	git-svnimport.perl git-mv.perl git-cvsexportcommit.perl

SCRIPT_PYTHON = \
	git-merge-recursive.py

SCRIPTS = $(patsubst %.sh,%,$(SCRIPT_SH)) \
	  $(patsubst %.perl,%,$(SCRIPT_PERL)) \
	  $(patsubst %.py,%,$(SCRIPT_PYTHON)) \
	  git-cherry-pick git-show git-status

# The ones that do not have to link with lcrypto, lz nor xdiff.
SIMPLE_PROGRAMS = \
	git-get-tar-commit-id$X git-mailsplit$X \
	git-stripspace$X git-daemon$X

# ... and all the rest that could be moved out of bindir to gitexecdir
PROGRAMS = \
	git-apply$X git-cat-file$X \
	git-checkout-index$X git-clone-pack$X git-commit-tree$X \
	git-convert-objects$X git-diff-files$X \
	git-diff-index$X git-diff-stages$X \
	git-diff-tree$X git-fetch-pack$X git-fsck-objects$X \
	git-hash-object$X git-index-pack$X git-init-db$X git-local-fetch$X \
	git-ls-files$X git-ls-tree$X git-mailinfo$X git-merge-base$X \
	git-merge-index$X git-mktag$X git-mktree$X git-pack-objects$X git-patch-id$X \
	git-peek-remote$X git-prune-packed$X git-read-tree$X \
	git-receive-pack$X git-rev-list$X git-rev-parse$X \
	git-send-pack$X git-show-branch$X git-shell$X \
	git-show-index$X git-ssh-fetch$X \
	git-ssh-upload$X git-tar-tree$X git-unpack-file$X \
	git-unpack-objects$X git-update-index$X git-update-server-info$X \
	git-upload-pack$X git-verify-pack$X git-write-tree$X \
	git-update-ref$X git-symbolic-ref$X git-check-ref-format$X \
	git-name-rev$X git-pack-redundant$X git-repo-config$X git-var$X \
	git-describe$X git-merge-tree$X git-blame$X git-imap-send$X

BUILT_INS = git-log$X

# what 'all' will build and 'install' will install, in gitexecdir
ALL_PROGRAMS = $(PROGRAMS) $(SIMPLE_PROGRAMS) $(SCRIPTS)

# Backward compatibility -- to be removed after 1.0
PROGRAMS += git-ssh-pull$X git-ssh-push$X

# Set paths to tools early so that they can be used for version tests.
ifndef SHELL_PATH
	SHELL_PATH = /bin/sh
endif
ifndef PERL_PATH
	PERL_PATH = /usr/bin/perl
endif
ifndef PYTHON_PATH
	PYTHON_PATH = /usr/bin/python
endif

PYMODULES = \
	gitMergeCommon.py

LIB_FILE=libgit.a
XDIFF_LIB=xdiff/lib.a

LIB_H = \
	blob.h cache.h commit.h csum-file.h delta.h \
	diff.h object.h pack.h pkt-line.h quote.h refs.h \
	run-command.h strbuf.h tag.h tree.h git-compat-util.h revision.h \
	tree-walk.h log-tree.h

DIFF_OBJS = \
	diff.o diff-lib.o diffcore-break.o diffcore-order.o \
	diffcore-pickaxe.o diffcore-rename.o tree-diff.o combine-diff.o \
	diffcore-delta.o log-tree.o

LIB_OBJS = \
	blob.o commit.o connect.o csum-file.o cache-tree.o \
	date.o diff-delta.o entry.o exec_cmd.o ident.o index.o \
	object.o pack-check.o patch-delta.o path.o pkt-line.o \
	quote.o read-cache.o refs.o run-command.o \
	server-info.o setup.o sha1_file.o sha1_name.o strbuf.o \
	tag.o tree.o usage.o config.o environment.o ctype.o copy.o \
	fetch-clone.o revision.o pager.o tree-walk.o xdiff-interface.o \
	$(DIFF_OBJS)

BUILTIN_OBJS = \
<<<<<<< HEAD
	builtin-log.o builtin-help.o builtin-count.o
=======
	builtin-log.o builtin-help.o builtin-diff.o
>>>>>>> 0fe7c1de

GITLIBS = $(LIB_FILE) $(XDIFF_LIB)
LIBS = $(GITLIBS) -lz

#
# Platform specific tweaks
#

# We choose to avoid "if .. else if .. else .. endif endif"
# because maintaining the nesting to match is a pain.  If
# we had "elif" things would have been much nicer...

ifeq ($(uname_S),Darwin)
	NEEDS_SSL_WITH_CRYPTO = YesPlease
	NEEDS_LIBICONV = YesPlease
	## fink
	ifeq ($(shell test -d /sw/lib && echo y),y)
		ALL_CFLAGS += -I/sw/include
		ALL_LDFLAGS += -L/sw/lib
	endif
	## darwinports
	ifeq ($(shell test -d /opt/local/lib && echo y),y)
		ALL_CFLAGS += -I/opt/local/include
		ALL_LDFLAGS += -L/opt/local/lib
	endif
endif
ifeq ($(uname_S),SunOS)
	NEEDS_SOCKET = YesPlease
	NEEDS_NSL = YesPlease
	SHELL_PATH = /bin/bash
	NO_STRCASESTR = YesPlease
	ifeq ($(uname_R),5.8)
		NEEDS_LIBICONV = YesPlease
		NO_UNSETENV = YesPlease
		NO_SETENV = YesPlease
	endif
	ifeq ($(uname_R),5.9)
		NO_UNSETENV = YesPlease
		NO_SETENV = YesPlease
	endif
	INSTALL = ginstall
	TAR = gtar
	ALL_CFLAGS += -D__EXTENSIONS__
endif
ifeq ($(uname_O),Cygwin)
	NO_D_TYPE_IN_DIRENT = YesPlease
	NO_D_INO_IN_DIRENT = YesPlease
	NO_STRCASESTR = YesPlease
	NEEDS_LIBICONV = YesPlease
	# There are conflicting reports about this.
	# On some boxes NO_MMAP is needed, and not so elsewhere.
	# Try uncommenting this if you see things break -- YMMV.
	# NO_MMAP = YesPlease
	NO_IPV6 = YesPlease
	X = .exe
endif
ifeq ($(uname_S),FreeBSD)
	NEEDS_LIBICONV = YesPlease
	ALL_CFLAGS += -I/usr/local/include
	ALL_LDFLAGS += -L/usr/local/lib
endif
ifeq ($(uname_S),OpenBSD)
	NO_STRCASESTR = YesPlease
	NEEDS_LIBICONV = YesPlease
	ALL_CFLAGS += -I/usr/local/include
	ALL_LDFLAGS += -L/usr/local/lib
endif
ifeq ($(uname_S),NetBSD)
	NEEDS_LIBICONV = YesPlease
	ALL_CFLAGS += -I/usr/pkg/include
	ALL_LDFLAGS += -L/usr/pkg/lib -Wl,-rpath,/usr/pkg/lib
endif
ifeq ($(uname_S),AIX)
	NO_STRCASESTR=YesPlease
	NEEDS_LIBICONV=YesPlease
endif
ifeq ($(uname_S),IRIX64)
	NO_IPV6=YesPlease
	NO_SETENV=YesPlease
	NO_STRCASESTR=YesPlease
	NO_SOCKADDR_STORAGE=YesPlease
	SHELL_PATH=/usr/gnu/bin/bash
	ALL_CFLAGS += -DPATH_MAX=1024
	# for now, build 32-bit version
	ALL_LDFLAGS += -L/usr/lib32
endif
ifneq (,$(findstring arm,$(uname_M)))
	ARM_SHA1 = YesPlease
endif

-include config.mak

ifdef WITH_OWN_SUBPROCESS_PY
	PYMODULES += compat/subprocess.py
else
	ifeq ($(NO_PYTHON),)
		ifneq ($(shell $(PYTHON_PATH) -c 'import subprocess;print"OK"' 2>/dev/null),OK)
			PYMODULES += compat/subprocess.py
		endif
	endif
endif

ifdef WITH_SEND_EMAIL
	SCRIPT_PERL += git-send-email.perl
endif

ifndef NO_CURL
	ifdef CURLDIR
		# This is still problematic -- gcc does not always want -R.
		ALL_CFLAGS += -I$(CURLDIR)/include
		CURL_LIBCURL = -L$(CURLDIR)/lib -R$(CURLDIR)/lib -lcurl
	else
		CURL_LIBCURL = -lcurl
	endif
	PROGRAMS += git-http-fetch$X
	curl_check := $(shell (echo 070908; curl-config --vernum) | sort -r | sed -ne 2p)
	ifeq "$(curl_check)" "070908"
		ifndef NO_EXPAT
			PROGRAMS += git-http-push$X
		endif
	endif
	ifndef NO_EXPAT
		EXPAT_LIBEXPAT = -lexpat
	endif
endif

ifndef NO_OPENSSL
	OPENSSL_LIBSSL = -lssl
	ifdef OPENSSLDIR
		# Again this may be problematic -- gcc does not always want -R.
		ALL_CFLAGS += -I$(OPENSSLDIR)/include
		OPENSSL_LINK = -L$(OPENSSLDIR)/lib -R$(OPENSSLDIR)/lib
	else
		OPENSSL_LINK =
	endif
else
	ALL_CFLAGS += -DNO_OPENSSL
	MOZILLA_SHA1 = 1
	OPENSSL_LIBSSL =
endif
ifdef NEEDS_SSL_WITH_CRYPTO
	LIB_4_CRYPTO = $(OPENSSL_LINK) -lcrypto -lssl
else
	LIB_4_CRYPTO = $(OPENSSL_LINK) -lcrypto
endif
ifdef NEEDS_LIBICONV
	ifdef ICONVDIR
		# Again this may be problematic -- gcc does not always want -R.
		ALL_CFLAGS += -I$(ICONVDIR)/include
		ICONV_LINK = -L$(ICONVDIR)/lib -R$(ICONVDIR)/lib
	else
		ICONV_LINK =
	endif
	LIB_4_ICONV = $(ICONV_LINK) -liconv
else
	LIB_4_ICONV =
endif
ifdef NEEDS_SOCKET
	LIBS += -lsocket
	SIMPLE_LIB += -lsocket
endif
ifdef NEEDS_NSL
	LIBS += -lnsl
	SIMPLE_LIB += -lnsl
endif
ifdef NO_D_TYPE_IN_DIRENT
	ALL_CFLAGS += -DNO_D_TYPE_IN_DIRENT
endif
ifdef NO_D_INO_IN_DIRENT
	ALL_CFLAGS += -DNO_D_INO_IN_DIRENT
endif
ifdef NO_STRCASESTR
	COMPAT_CFLAGS += -DNO_STRCASESTR
	COMPAT_OBJS += compat/strcasestr.o
endif
ifdef NO_SETENV
	COMPAT_CFLAGS += -DNO_SETENV
	COMPAT_OBJS += compat/setenv.o
endif
ifdef NO_SETENV
	COMPAT_CFLAGS += -DNO_UNSETENV
	COMPAT_OBJS += compat/unsetenv.o
endif
ifdef NO_MMAP
	COMPAT_CFLAGS += -DNO_MMAP
	COMPAT_OBJS += compat/mmap.o
endif
ifdef NO_IPV6
	ALL_CFLAGS += -DNO_IPV6
endif
ifdef NO_SOCKADDR_STORAGE
ifdef NO_IPV6
	ALL_CFLAGS += -Dsockaddr_storage=sockaddr_in
else
	ALL_CFLAGS += -Dsockaddr_storage=sockaddr_in6
endif
endif

ifdef NO_ICONV
	ALL_CFLAGS += -DNO_ICONV
endif

ifdef PPC_SHA1
	SHA1_HEADER = "ppc/sha1.h"
	LIB_OBJS += ppc/sha1.o ppc/sha1ppc.o
else
ifdef ARM_SHA1
	SHA1_HEADER = "arm/sha1.h"
	LIB_OBJS += arm/sha1.o arm/sha1_arm.o
else
ifdef MOZILLA_SHA1
	SHA1_HEADER = "mozilla-sha1/sha1.h"
	LIB_OBJS += mozilla-sha1/sha1.o
else
	SHA1_HEADER = <openssl/sha.h>
	LIBS += $(LIB_4_CRYPTO)
endif
endif
endif
ifdef NO_ACCURATE_DIFF
	ALL_CFLAGS += -DNO_ACCURATE_DIFF
endif

# Shell quote (do not use $(call) to accomodate ancient setups);

SHA1_HEADER_SQ = $(subst ','\'',$(SHA1_HEADER))

DESTDIR_SQ = $(subst ','\'',$(DESTDIR))
bindir_SQ = $(subst ','\'',$(bindir))
gitexecdir_SQ = $(subst ','\'',$(gitexecdir))
template_dir_SQ = $(subst ','\'',$(template_dir))

SHELL_PATH_SQ = $(subst ','\'',$(SHELL_PATH))
PERL_PATH_SQ = $(subst ','\'',$(PERL_PATH))
PYTHON_PATH_SQ = $(subst ','\'',$(PYTHON_PATH))
GIT_PYTHON_DIR_SQ = $(subst ','\'',$(GIT_PYTHON_DIR))

ALL_CFLAGS += -DSHA1_HEADER='$(SHA1_HEADER_SQ)' $(COMPAT_CFLAGS)
LIB_OBJS += $(COMPAT_OBJS)
export prefix TAR INSTALL DESTDIR SHELL_PATH template_dir
### Build rules

all: $(ALL_PROGRAMS) $(BUILT_INS) git$X gitk

all:
	$(MAKE) -C templates

strip: $(PROGRAMS) git$X
	$(STRIP) $(STRIP_OPTS) $(PROGRAMS) git$X

git$X: git.c common-cmds.h $(BUILTIN_OBJS) $(GITLIBS)
	$(CC) -DGIT_VERSION='"$(GIT_VERSION)"' \
		$(ALL_CFLAGS) -o $@ $(filter %.c,$^) \
		$(BUILTIN_OBJS) $(ALL_LDFLAGS) $(LIBS)

builtin-help.o: common-cmds.h

$(BUILT_INS): git$X
	rm -f $@ && ln git$X $@

common-cmds.h: Documentation/git-*.txt
	./generate-cmdlist.sh > $@

$(patsubst %.sh,%,$(SCRIPT_SH)) : % : %.sh
	rm -f $@
	sed -e '1s|#!.*/sh|#!$(SHELL_PATH_SQ)|' \
	    -e 's/@@GIT_VERSION@@/$(GIT_VERSION)/g' \
	    -e 's/@@NO_CURL@@/$(NO_CURL)/g' \
	    -e 's/@@NO_PYTHON@@/$(NO_PYTHON)/g' \
	    $@.sh >$@
	chmod +x $@

$(patsubst %.perl,%,$(SCRIPT_PERL)) : % : %.perl
	rm -f $@
	sed -e '1s|#!.*perl|#!$(PERL_PATH_SQ)|' \
	    -e 's/@@GIT_VERSION@@/$(GIT_VERSION)/g' \
	    $@.perl >$@
	chmod +x $@

$(patsubst %.py,%,$(SCRIPT_PYTHON)) : % : %.py
	rm -f $@
	sed -e '1s|#!.*python|#!$(PYTHON_PATH_SQ)|' \
	    -e 's|@@GIT_PYTHON_PATH@@|$(GIT_PYTHON_DIR_SQ)|g' \
	    -e 's/@@GIT_VERSION@@/$(GIT_VERSION)/g' \
	    $@.py >$@
	chmod +x $@

git-cherry-pick: git-revert
	cp $< $@

git-show: git-whatchanged
	cp $< $@

git-status: git-commit
	cp $< $@

# These can record GIT_VERSION
git$X git.spec \
	$(patsubst %.sh,%,$(SCRIPT_SH)) \
	$(patsubst %.perl,%,$(SCRIPT_PERL)) \
	$(patsubst %.py,%,$(SCRIPT_PYTHON)) \
	: GIT-VERSION-FILE

%.o: %.c
	$(CC) -o $*.o -c $(ALL_CFLAGS) $<
%.o: %.S
	$(CC) -o $*.o -c $(ALL_CFLAGS) $<

exec_cmd.o: exec_cmd.c
	$(CC) -o $*.o -c $(ALL_CFLAGS) '-DGIT_EXEC_PATH="$(gitexecdir_SQ)"' $<

http.o: http.c
	$(CC) -o $*.o -c $(ALL_CFLAGS) -DGIT_USER_AGENT='"git/$(GIT_VERSION)"' $<

ifdef NO_EXPAT
http-fetch.o: http-fetch.c
	$(CC) -o $*.o -c $(ALL_CFLAGS) -DNO_EXPAT $<
endif

git-%$X: %.o $(GITLIBS)
	$(CC) $(ALL_CFLAGS) -o $@ $(ALL_LDFLAGS) $(filter %.o,$^) $(LIBS)

$(SIMPLE_PROGRAMS) : $(LIB_FILE)
$(SIMPLE_PROGRAMS) : git-%$X : %.o
	$(CC) $(ALL_CFLAGS) -o $@ $(ALL_LDFLAGS) $(filter %.o,$^) \
		$(LIB_FILE) $(SIMPLE_LIB)

git-mailinfo$X: mailinfo.o $(LIB_FILE)
	$(CC) $(ALL_CFLAGS) -o $@ $(ALL_LDFLAGS) $(filter %.o,$^) \
		$(LIB_FILE) $(SIMPLE_LIB) $(LIB_4_ICONV)

git-local-fetch$X: fetch.o
git-ssh-fetch$X: rsh.o fetch.o
git-ssh-upload$X: rsh.o
git-ssh-pull$X: rsh.o fetch.o
git-ssh-push$X: rsh.o

git-imap-send$X: imap-send.o $(LIB_FILE)

git-http-fetch$X: fetch.o http.o http-fetch.o $(LIB_FILE)
	$(CC) $(ALL_CFLAGS) -o $@ $(ALL_LDFLAGS) $(filter %.o,$^) \
		$(LIBS) $(CURL_LIBCURL) $(EXPAT_LIBEXPAT)

git-http-push$X: revision.o http.o http-push.o $(LIB_FILE)
	$(CC) $(ALL_CFLAGS) -o $@ $(ALL_LDFLAGS) $(filter %.o,$^) \
		$(LIBS) $(CURL_LIBCURL) $(EXPAT_LIBEXPAT)

git-rev-list$X: rev-list.o $(LIB_FILE)
	$(CC) $(ALL_CFLAGS) -o $@ $(ALL_LDFLAGS) $(filter %.o,$^) \
		$(LIBS) $(OPENSSL_LIBSSL)

init-db.o: init-db.c
	$(CC) -c $(ALL_CFLAGS) \
		-DDEFAULT_GIT_TEMPLATE_DIR='"$(template_dir_SQ)"' $*.c

$(LIB_OBJS) $(BUILTIN_OBJS): $(LIB_H)
$(patsubst git-%$X,%.o,$(PROGRAMS)): $(GITLIBS)
$(DIFF_OBJS): diffcore.h

$(LIB_FILE): $(LIB_OBJS)
	rm -f $@ && $(AR) rcs $@ $(LIB_OBJS)

XDIFF_OBJS=xdiff/xdiffi.o xdiff/xprepare.o xdiff/xutils.o xdiff/xemit.o

$(XDIFF_LIB): $(XDIFF_OBJS)
	rm -f $@ && $(AR) rcs $@ $(XDIFF_OBJS)


doc:
	$(MAKE) -C Documentation all

TAGS:
	rm -f TAGS
	find . -name '*.[hcS]' -print | xargs etags -a

tags:
	rm -f tags
	find . -name '*.[hcS]' -print | xargs ctags -a

### Testing rules

# GNU make supports exporting all variables by "export" without parameters.
# However, the environment gets quite big, and some programs have problems
# with that.

export NO_PYTHON

test: all
	$(MAKE) -C t/ all

test-date$X: test-date.c date.o ctype.o
	$(CC) $(ALL_CFLAGS) -o $@ $(ALL_LDFLAGS) test-date.c date.o ctype.o

test-delta$X: test-delta.c diff-delta.o patch-delta.o
	$(CC) $(ALL_CFLAGS) -o $@ $(ALL_LDFLAGS) $^

test-dump-cache-tree$X: dump-cache-tree.o $(GITLIBS)
	$(CC) $(ALL_CFLAGS) -o $@ $(ALL_LDFLAGS) $(filter %.o,$^) $(LIBS)

check:
	for i in *.c; do sparse $(ALL_CFLAGS) $(SPARSE_FLAGS) $$i || exit; done



### Installation rules

install: all
	$(INSTALL) -d -m755 '$(DESTDIR_SQ)$(bindir_SQ)'
	$(INSTALL) -d -m755 '$(DESTDIR_SQ)$(gitexecdir_SQ)'
	$(INSTALL) $(ALL_PROGRAMS) '$(DESTDIR_SQ)$(gitexecdir_SQ)'
	$(INSTALL) git$X gitk '$(DESTDIR_SQ)$(bindir_SQ)'
	$(MAKE) -C templates install
	$(INSTALL) -d -m755 '$(DESTDIR_SQ)$(GIT_PYTHON_DIR_SQ)'
	$(INSTALL) $(PYMODULES) '$(DESTDIR_SQ)$(GIT_PYTHON_DIR_SQ)'
	$(foreach p,$(BUILT_INS), rm -f '$(DESTDIR_SQ)$(bindir_SQ)/$p' && ln '$(DESTDIR_SQ)$(bindir_SQ)/git$X' '$(DESTDIR_SQ)$(bindir_SQ)/$p' ;)

install-doc:
	$(MAKE) -C Documentation install




### Maintainer's dist rules

git.spec: git.spec.in
	sed -e 's/@@VERSION@@/$(GIT_VERSION)/g' < $< > $@

GIT_TARNAME=git-$(GIT_VERSION)
dist: git.spec git-tar-tree
	./git-tar-tree HEAD $(GIT_TARNAME) > $(GIT_TARNAME).tar
	@mkdir -p $(GIT_TARNAME)
	@cp git.spec $(GIT_TARNAME)
	@echo $(GIT_VERSION) > $(GIT_TARNAME)/version
	$(TAR) rf $(GIT_TARNAME).tar \
		$(GIT_TARNAME)/git.spec $(GIT_TARNAME)/version
	@rm -rf $(GIT_TARNAME)
	gzip -f -9 $(GIT_TARNAME).tar

rpm: dist
	$(RPMBUILD) -ta $(GIT_TARNAME).tar.gz

### Cleaning rules

clean:
	rm -f *.o mozilla-sha1/*.o arm/*.o ppc/*.o compat/*.o xdiff/*.o \
		$(LIB_FILE) $(XDIFF_LIB)
	rm -f $(ALL_PROGRAMS) $(BUILT_INS) git$X
	rm -f *.spec *.pyc *.pyo */*.pyc */*.pyo common-cmds.h TAGS tags
	rm -rf $(GIT_TARNAME)
	rm -f $(GIT_TARNAME).tar.gz git-core_$(GIT_VERSION)-*.tar.gz
	$(MAKE) -C Documentation/ clean
	$(MAKE) -C templates clean
	$(MAKE) -C t/ clean
	rm -f GIT-VERSION-FILE

.PHONY: all install clean strip
.PHONY: .FORCE-GIT-VERSION-FILE TAGS tags

### Check documentation
#
check-docs::
	@for v in $(ALL_PROGRAMS) $(BUILT_INS) git$X gitk; \
	do \
		case "$$v" in \
		git-merge-octopus | git-merge-ours | git-merge-recursive | \
		git-merge-resolve | git-merge-stupid | \
		git-ssh-pull | git-ssh-push ) continue ;; \
		esac ; \
		test -f "Documentation/$$v.txt" || \
		echo "no doc: $$v"; \
		grep -q "^gitlink:$$v\[[0-9]\]::" Documentation/git.txt || \
		case "$$v" in \
		git) ;; \
		*) echo "no link: $$v";; \
		esac ; \
	done | sort
<|MERGE_RESOLUTION|>--- conflicted
+++ resolved
@@ -214,11 +214,7 @@
 	$(DIFF_OBJS)
 
 BUILTIN_OBJS = \
-<<<<<<< HEAD
-	builtin-log.o builtin-help.o builtin-count.o
-=======
-	builtin-log.o builtin-help.o builtin-diff.o
->>>>>>> 0fe7c1de
+	builtin-log.o builtin-help.o builtin-count.o builtin-diff.o
 
 GITLIBS = $(LIB_FILE) $(XDIFF_LIB)
 LIBS = $(GITLIBS) -lz
