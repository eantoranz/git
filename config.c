/*
 * GIT - The information manager from hell
 *
 * Copyright (C) Linus Torvalds, 2005
 * Copyright (C) Johannes Schindelin, 2005
 *
 */
#include "cache.h"

#define MAXNAME (256)

static FILE *config_file;
static const char *config_file_name;
static int config_linenr;
static int zlib_compression_seen;

static int get_next_char(void)
{
	int c;
	FILE *f;

	c = '\n';
	if ((f = config_file) != NULL) {
		c = fgetc(f);
		if (c == '\r') {
			/* DOS like systems */
			c = fgetc(f);
			if (c != '\n') {
				ungetc(c, f);
				c = '\r';
			}
		}
		if (c == '\n')
			config_linenr++;
		if (c == EOF) {
			config_file = NULL;
			c = '\n';
		}
	}
	return c;
}

static char *parse_value(void)
{
	static char value[1024];
	int quote = 0, comment = 0, len = 0, space = 0;

	for (;;) {
		int c = get_next_char();
		if (len >= sizeof(value))
			return NULL;
		if (c == '\n') {
			if (quote)
				return NULL;
			value[len] = 0;
			return value;
		}
		if (comment)
			continue;
		if (isspace(c) && !quote) {
			space = 1;
			continue;
		}
		if (!quote) {
			if (c == ';' || c == '#') {
				comment = 1;
				continue;
			}
		}
		if (space) {
			if (len)
				value[len++] = ' ';
			space = 0;
		}
		if (c == '\\') {
			c = get_next_char();
			switch (c) {
			case '\n':
				continue;
			case 't':
				c = '\t';
				break;
			case 'b':
				c = '\b';
				break;
			case 'n':
				c = '\n';
				break;
			/* Some characters escape as themselves */
			case '\\': case '"':
				break;
			/* Reject unknown escape sequences */
			default:
				return NULL;
			}
			value[len++] = c;
			continue;
		}
		if (c == '"') {
			quote = 1-quote;
			continue;
		}
		value[len++] = c;
	}
}

static inline int iskeychar(int c)
{
	return isalnum(c) || c == '-';
}

static int get_value(config_fn_t fn, char *name, unsigned int len)
{
	int c;
	char *value;

	/* Get the full name */
	for (;;) {
		c = get_next_char();
		if (c == EOF)
			break;
		if (!iskeychar(c))
			break;
		name[len++] = tolower(c);
		if (len >= MAXNAME)
			return -1;
	}
	name[len] = 0;
	while (c == ' ' || c == '\t')
		c = get_next_char();

	value = NULL;
	if (c != '\n') {
		if (c != '=')
			return -1;
		value = parse_value();
		if (!value)
			return -1;
	}
	return fn(name, value);
}

static int get_extended_base_var(char *name, int baselen, int c)
{
	do {
		if (c == '\n')
			return -1;
		c = get_next_char();
	} while (isspace(c));

	/* We require the format to be '[base "extension"]' */
	if (c != '"')
		return -1;
	name[baselen++] = '.';

	for (;;) {
		int c = get_next_char();
		if (c == '\n')
			return -1;
		if (c == '"')
			break;
		if (c == '\\') {
			c = get_next_char();
			if (c == '\n')
				return -1;
		}
		name[baselen++] = c;
		if (baselen > MAXNAME / 2)
			return -1;
	}

	/* Final ']' */
	if (get_next_char() != ']')
		return -1;
	return baselen;
}

static int get_base_var(char *name)
{
	int baselen = 0;

	for (;;) {
		int c = get_next_char();
		if (c == EOF)
			return -1;
		if (c == ']')
			return baselen;
		if (isspace(c))
			return get_extended_base_var(name, baselen, c);
		if (!iskeychar(c) && c != '.')
			return -1;
		if (baselen > MAXNAME / 2)
			return -1;
		name[baselen++] = tolower(c);
	}
}

static int git_parse_file(config_fn_t fn)
{
	int comment = 0;
	int baselen = 0;
	static char var[MAXNAME];

	for (;;) {
		int c = get_next_char();
		if (c == '\n') {
			/* EOF? */
			if (!config_file)
				return 0;
			comment = 0;
			continue;
		}
		if (comment || isspace(c))
			continue;
		if (c == '#' || c == ';') {
			comment = 1;
			continue;
		}
		if (c == '[') {
			baselen = get_base_var(var);
			if (baselen <= 0)
				break;
			var[baselen++] = '.';
			var[baselen] = 0;
			continue;
		}
		if (!isalpha(c))
			break;
		var[baselen] = tolower(c);
		if (get_value(fn, var, baselen+1) < 0)
			break;
	}
	die("bad config file line %d in %s", config_linenr, config_file_name);
}

int git_config_int(const char *name, const char *value)
{
	if (value && *value) {
		char *end;
		int val = strtol(value, &end, 0);
		if (!*end)
			return val;
		if (!strcasecmp(end, "k"))
			return val * 1024;
		if (!strcasecmp(end, "m"))
			return val * 1024 * 1024;
		if (!strcasecmp(end, "g"))
			return val * 1024 * 1024 * 1024;
	}
	die("bad config value for '%s' in %s", name, config_file_name);
}

int git_config_bool(const char *name, const char *value)
{
	if (!value)
		return 1;
	if (!*value)
		return 0;
	if (!strcasecmp(value, "true") || !strcasecmp(value, "yes"))
		return 1;
	if (!strcasecmp(value, "false") || !strcasecmp(value, "no"))
		return 0;
	return git_config_int(name, value) != 0;
}

int git_default_config(const char *var, const char *value)
{
	/* This needs a better name */
	if (!strcmp(var, "core.filemode")) {
		trust_executable_bit = git_config_bool(var, value);
		return 0;
	}

	if (!strcmp(var, "core.symlinks")) {
		has_symlinks = git_config_bool(var, value);
		return 0;
	}

	if (!strcmp(var, "core.bare")) {
		is_bare_repository_cfg = git_config_bool(var, value);
		return 0;
	}

	if (!strcmp(var, "core.ignorestat")) {
		assume_unchanged = git_config_bool(var, value);
		return 0;
	}

	if (!strcmp(var, "core.prefersymlinkrefs")) {
		prefer_symlink_refs = git_config_bool(var, value);
		return 0;
	}

	if (!strcmp(var, "core.logallrefupdates")) {
		log_all_ref_updates = git_config_bool(var, value);
		return 0;
	}

	if (!strcmp(var, "core.warnambiguousrefs")) {
		warn_ambiguous_refs = git_config_bool(var, value);
		return 0;
	}

<<<<<<< HEAD
	if (!strcmp(var, "core.compression")) {
=======
	if (!strcmp(var, "core.legacyheaders")) {
		use_legacy_headers = git_config_bool(var, value);
		return 0;
	}

	if (!strcmp(var, "core.loosecompression")) {
>>>>>>> 960ccca6
		int level = git_config_int(var, value);
		if (level == -1)
			level = Z_DEFAULT_COMPRESSION;
		else if (level < 0 || level > Z_BEST_COMPRESSION)
			die("bad zlib compression level %d", level);
		zlib_compression_level = level;
		zlib_compression_seen = 1;
		return 0;
	}

	if (!strcmp(var, "core.compression")) {
		int level = git_config_int(var, value);
		if (level == -1)
			level = Z_DEFAULT_COMPRESSION;
		else if (level < 0 || level > Z_BEST_COMPRESSION)
			die("bad zlib compression level %d", level);
		core_compression_level = level;
		core_compression_seen = 1;
		if (!zlib_compression_seen)
			zlib_compression_level = level;
		return 0;
	}

	if (!strcmp(var, "core.packedgitwindowsize")) {
		int pgsz_x2 = getpagesize() * 2;
		packed_git_window_size = git_config_int(var, value);

		/* This value must be multiple of (pagesize * 2) */
		packed_git_window_size /= pgsz_x2;
		if (packed_git_window_size < 1)
			packed_git_window_size = 1;
		packed_git_window_size *= pgsz_x2;
		return 0;
	}

	if (!strcmp(var, "core.packedgitlimit")) {
		packed_git_limit = git_config_int(var, value);
		return 0;
	}

	if (!strcmp(var, "core.deltabasecachelimit")) {
		delta_base_cache_limit = git_config_int(var, value);
		return 0;
	}

	if (!strcmp(var, "core.autocrlf")) {
		if (value && !strcasecmp(value, "input")) {
			auto_crlf = -1;
			return 0;
		}
		auto_crlf = git_config_bool(var, value);
		return 0;
	}

	if (!strcmp(var, "user.name")) {
		strlcpy(git_default_name, value, sizeof(git_default_name));
		return 0;
	}

	if (!strcmp(var, "user.email")) {
		strlcpy(git_default_email, value, sizeof(git_default_email));
		return 0;
	}

	if (!strcmp(var, "i18n.commitencoding")) {
		git_commit_encoding = xstrdup(value);
		return 0;
	}

	if (!strcmp(var, "i18n.logoutputencoding")) {
		git_log_output_encoding = xstrdup(value);
		return 0;
	}


	if (!strcmp(var, "pager.color") || !strcmp(var, "color.pager")) {
		pager_use_color = git_config_bool(var,value);
		return 0;
	}

	/* Add other config variables here and to Documentation/config.txt. */
	return 0;
}

int git_config_from_file(config_fn_t fn, const char *filename)
{
	int ret;
	FILE *f = fopen(filename, "r");

	ret = -1;
	if (f) {
		config_file = f;
		config_file_name = filename;
		config_linenr = 1;
		ret = git_parse_file(fn);
		fclose(f);
		config_file_name = NULL;
	}
	return ret;
}

int git_config(config_fn_t fn)
{
	int ret = 0;
	char *repo_config = NULL;
	const char *home = NULL, *filename;

	/* $GIT_CONFIG makes git read _only_ the given config file,
	 * $GIT_CONFIG_LOCAL will make it process it in addition to the
	 * global config file, the same way it would the per-repository
	 * config file otherwise. */
	filename = getenv(CONFIG_ENVIRONMENT);
	if (!filename) {
		if (!access(ETC_GITCONFIG, R_OK))
			ret += git_config_from_file(fn, ETC_GITCONFIG);
		home = getenv("HOME");
		filename = getenv(CONFIG_LOCAL_ENVIRONMENT);
		if (!filename)
			filename = repo_config = xstrdup(git_path("config"));
	}

	if (home) {
		char *user_config = xstrdup(mkpath("%s/.gitconfig", home));
		if (!access(user_config, R_OK))
			ret = git_config_from_file(fn, user_config);
		free(user_config);
	}

	ret += git_config_from_file(fn, filename);
	free(repo_config);
	return ret;
}

/*
 * Find all the stuff for git_config_set() below.
 */

#define MAX_MATCHES 512

static struct {
	int baselen;
	char* key;
	int do_not_match;
	regex_t* value_regex;
	int multi_replace;
	size_t offset[MAX_MATCHES];
	enum { START, SECTION_SEEN, SECTION_END_SEEN, KEY_SEEN } state;
	int seen;
} store;

static int matches(const char* key, const char* value)
{
	return !strcmp(key, store.key) &&
		(store.value_regex == NULL ||
		 (store.do_not_match ^
		  !regexec(store.value_regex, value, 0, NULL, 0)));
}

static int store_aux(const char* key, const char* value)
{
	const char *ep;
	size_t section_len;

	switch (store.state) {
	case KEY_SEEN:
		if (matches(key, value)) {
			if (store.seen == 1 && store.multi_replace == 0) {
				fprintf(stderr,
					"Warning: %s has multiple values\n",
					key);
			} else if (store.seen >= MAX_MATCHES) {
				fprintf(stderr, "Too many matches\n");
				return 1;
			}

			store.offset[store.seen] = ftell(config_file);
			store.seen++;
		}
		break;
	case SECTION_SEEN:
		/*
		 * What we are looking for is in store.key (both
		 * section and var), and its section part is baselen
		 * long.  We found key (again, both section and var).
		 * We would want to know if this key is in the same
		 * section as what we are looking for.  We already
		 * know we are in the same section as what should
		 * hold store.key.
		 */
		ep = strrchr(key, '.');
		section_len = ep - key;

		if ((section_len != store.baselen) ||
		    memcmp(key, store.key, section_len+1)) {
			store.state = SECTION_END_SEEN;
			break;
		}

		/*
		 * Do not increment matches: this is no match, but we
		 * just made sure we are in the desired section.
		 */
		store.offset[store.seen] = ftell(config_file);
		/* fallthru */
	case SECTION_END_SEEN:
	case START:
		if (matches(key, value)) {
			store.offset[store.seen] = ftell(config_file);
			store.state = KEY_SEEN;
			store.seen++;
		} else {
			if (strrchr(key, '.') - key == store.baselen &&
			      !strncmp(key, store.key, store.baselen)) {
					store.state = SECTION_SEEN;
					store.offset[store.seen] = ftell(config_file);
			}
		}
	}
	return 0;
}

static int write_error()
{
	fprintf(stderr, "Failed to write new configuration file\n");

	/* Same error code as "failed to rename". */
	return 4;
}

static int store_write_section(int fd, const char* key)
{
	const char *dot = strchr(key, '.');
	int len1 = store.baselen, len2 = -1;

	dot = strchr(key, '.');
	if (dot) {
		int dotlen = dot - key;
		if (dotlen < len1) {
			len2 = len1 - dotlen - 1;
			len1 = dotlen;
		}
	}

	if (write_in_full(fd, "[", 1) != 1 ||
	    write_in_full(fd, key, len1) != len1)
		return 0;
	if (len2 >= 0) {
		if (write_in_full(fd, " \"", 2) != 2)
			return 0;
		while (--len2 >= 0) {
			unsigned char c = *++dot;
			if (c == '"')
				if (write_in_full(fd, "\\", 1) != 1)
					return 0;
			if (write_in_full(fd, &c, 1) != 1)
				return 0;
		}
		if (write_in_full(fd, "\"", 1) != 1)
			return 0;
	}
	if (write_in_full(fd, "]\n", 2) != 2)
		return 0;

	return 1;
}

static int store_write_pair(int fd, const char* key, const char* value)
{
	int i;
	int length = strlen(key+store.baselen+1);
	int quote = 0;

	/* Check to see if the value needs to be quoted. */
	if (value[0] == ' ')
		quote = 1;
	for (i = 0; value[i]; i++)
		if (value[i] == ';' || value[i] == '#')
			quote = 1;
	if (value[i-1] == ' ')
		quote = 1;

	if (write_in_full(fd, "\t", 1) != 1 ||
	    write_in_full(fd, key+store.baselen+1, length) != length ||
	    write_in_full(fd, " = ", 3) != 3)
		return 0;
	if (quote && write_in_full(fd, "\"", 1) != 1)
		return 0;
	for (i = 0; value[i]; i++)
		switch (value[i]) {
		case '\n':
			if (write_in_full(fd, "\\n", 2) != 2)
				return 0;
			break;
		case '\t':
			if (write_in_full(fd, "\\t", 2) != 2)
				return 0;
			break;
		case '"':
		case '\\':
			if (write_in_full(fd, "\\", 1) != 1)
				return 0;
		default:
			if (write_in_full(fd, value+i, 1) != 1)
				return 0;
			break;
		}
	if (quote && write_in_full(fd, "\"", 1) != 1)
		return 0;
	if (write_in_full(fd, "\n", 1) != 1)
		return 0;
	return 1;
}

static ssize_t find_beginning_of_line(const char* contents, size_t size,
	size_t offset_, int* found_bracket)
{
	size_t equal_offset = size, bracket_offset = size;
	ssize_t offset;

	for (offset = offset_-2; offset > 0 
			&& contents[offset] != '\n'; offset--)
		switch (contents[offset]) {
			case '=': equal_offset = offset; break;
			case ']': bracket_offset = offset; break;
		}
	if (bracket_offset < equal_offset) {
		*found_bracket = 1;
		offset = bracket_offset+1;
	} else
		offset++;

	return offset;
}

int git_config_set(const char* key, const char* value)
{
	return git_config_set_multivar(key, value, NULL, 0);
}

/*
 * If value==NULL, unset in (remove from) config,
 * if value_regex!=NULL, disregard key/value pairs where value does not match.
 * if multi_replace==0, nothing, or only one matching key/value is replaced,
 *     else all matching key/values (regardless how many) are removed,
 *     before the new pair is written.
 *
 * Returns 0 on success.
 *
 * This function does this:
 *
 * - it locks the config file by creating ".git/config.lock"
 *
 * - it then parses the config using store_aux() as validator to find
 *   the position on the key/value pair to replace. If it is to be unset,
 *   it must be found exactly once.
 *
 * - the config file is mmap()ed and the part before the match (if any) is
 *   written to the lock file, then the changed part and the rest.
 *
 * - the config file is removed and the lock file rename()d to it.
 *
 */
int git_config_set_multivar(const char* key, const char* value,
	const char* value_regex, int multi_replace)
{
	int i, dot;
	int fd = -1, in_fd;
	int ret;
	char* config_filename;
	char* lock_file;
	const char* last_dot = strrchr(key, '.');

	config_filename = getenv(CONFIG_ENVIRONMENT);
	if (!config_filename) {
		config_filename = getenv(CONFIG_LOCAL_ENVIRONMENT);
		if (!config_filename)
			config_filename  = git_path("config");
	}
	config_filename = xstrdup(config_filename);
	lock_file = xstrdup(mkpath("%s.lock", config_filename));

	/*
	 * Since "key" actually contains the section name and the real
	 * key name separated by a dot, we have to know where the dot is.
	 */

	if (last_dot == NULL) {
		fprintf(stderr, "key does not contain a section: %s\n", key);
		ret = 2;
		goto out_free;
	}
	store.baselen = last_dot - key;

	store.multi_replace = multi_replace;

	/*
	 * Validate the key and while at it, lower case it for matching.
	 */
	store.key = xmalloc(strlen(key) + 1);
	dot = 0;
	for (i = 0; key[i]; i++) {
		unsigned char c = key[i];
		if (c == '.')
			dot = 1;
		/* Leave the extended basename untouched.. */
		if (!dot || i > store.baselen) {
			if (!iskeychar(c) || (i == store.baselen+1 && !isalpha(c))) {
				fprintf(stderr, "invalid key: %s\n", key);
				free(store.key);
				ret = 1;
				goto out_free;
			}
			c = tolower(c);
		} else if (c == '\n') {
			fprintf(stderr, "invalid key (newline): %s\n", key);
			free(store.key);
			ret = 1;
			goto out_free;
		}
		store.key[i] = c;
	}
	store.key[i] = 0;

	/*
	 * The lock_file serves a purpose in addition to locking: the new
	 * contents of .git/config will be written into it.
	 */
	fd = open(lock_file, O_WRONLY | O_CREAT | O_EXCL, 0666);
	if (fd < 0 || adjust_shared_perm(lock_file)) {
		fprintf(stderr, "could not lock config file\n");
		free(store.key);
		ret = -1;
		goto out_free;
	}

	/*
	 * If .git/config does not exist yet, write a minimal version.
	 */
	in_fd = open(config_filename, O_RDONLY);
	if ( in_fd < 0 ) {
		free(store.key);

		if ( ENOENT != errno ) {
			error("opening %s: %s", config_filename,
			      strerror(errno));
			ret = 3; /* same as "invalid config file" */
			goto out_free;
		}
		/* if nothing to unset, error out */
		if (value == NULL) {
			ret = 5;
			goto out_free;
		}

		store.key = (char*)key;
		if (!store_write_section(fd, key) ||
		    !store_write_pair(fd, key, value))
			goto write_err_out;
	} else {
		struct stat st;
		char* contents;
		size_t contents_sz, copy_begin, copy_end;
		int i, new_line = 0;

		if (value_regex == NULL)
			store.value_regex = NULL;
		else {
			if (value_regex[0] == '!') {
				store.do_not_match = 1;
				value_regex++;
			} else
				store.do_not_match = 0;

			store.value_regex = (regex_t*)xmalloc(sizeof(regex_t));
			if (regcomp(store.value_regex, value_regex,
					REG_EXTENDED)) {
				fprintf(stderr, "Invalid pattern: %s\n",
					value_regex);
				free(store.value_regex);
				ret = 6;
				goto out_free;
			}
		}

		store.offset[0] = 0;
		store.state = START;
		store.seen = 0;

		/*
		 * After this, store.offset will contain the *end* offset
		 * of the last match, or remain at 0 if no match was found.
		 * As a side effect, we make sure to transform only a valid
		 * existing config file.
		 */
		if (git_config_from_file(store_aux, config_filename)) {
			fprintf(stderr, "invalid config file\n");
			free(store.key);
			if (store.value_regex != NULL) {
				regfree(store.value_regex);
				free(store.value_regex);
			}
			ret = 3;
			goto out_free;
		}

		free(store.key);
		if (store.value_regex != NULL) {
			regfree(store.value_regex);
			free(store.value_regex);
		}

		/* if nothing to unset, or too many matches, error out */
		if ((store.seen == 0 && value == NULL) ||
				(store.seen > 1 && multi_replace == 0)) {
			ret = 5;
			goto out_free;
		}

		fstat(in_fd, &st);
		contents_sz = xsize_t(st.st_size);
		contents = xmmap(NULL, contents_sz, PROT_READ,
			MAP_PRIVATE, in_fd, 0);
		close(in_fd);

		if (store.seen == 0)
			store.seen = 1;

		for (i = 0, copy_begin = 0; i < store.seen; i++) {
			if (store.offset[i] == 0) {
				store.offset[i] = copy_end = contents_sz;
			} else if (store.state != KEY_SEEN) {
				copy_end = store.offset[i];
			} else
				copy_end = find_beginning_of_line(
					contents, contents_sz,
					store.offset[i]-2, &new_line);

			/* write the first part of the config */
			if (copy_end > copy_begin) {
				if (write_in_full(fd, contents + copy_begin,
						  copy_end - copy_begin) <
				    copy_end - copy_begin)
					goto write_err_out;
				if (new_line &&
				    write_in_full(fd, "\n", 1) != 1)
					goto write_err_out;
			}
			copy_begin = store.offset[i];
		}

		/* write the pair (value == NULL means unset) */
		if (value != NULL) {
			if (store.state == START) {
				if (!store_write_section(fd, key))
					goto write_err_out;
			}
			if (!store_write_pair(fd, key, value))
				goto write_err_out;
		}

		/* write the rest of the config */
		if (copy_begin < contents_sz)
			if (write_in_full(fd, contents + copy_begin,
					  contents_sz - copy_begin) <
			    contents_sz - copy_begin)
				goto write_err_out;

		munmap(contents, contents_sz);
		unlink(config_filename);
	}

	if (rename(lock_file, config_filename) < 0) {
		fprintf(stderr, "Could not rename the lock file?\n");
		ret = 4;
		goto out_free;
	}

	ret = 0;

out_free:
	if (0 <= fd)
		close(fd);
	free(config_filename);
	if (lock_file) {
		unlink(lock_file);
		free(lock_file);
	}
	return ret;

write_err_out:
	ret = write_error();
	goto out_free;

}

static int section_name_match (const char *buf, const char *name)
{
	int i = 0, j = 0, dot = 0;
	for (; buf[i] && buf[i] != ']'; i++) {
		if (!dot && isspace(buf[i])) {
			dot = 1;
			if (name[j++] != '.')
				break;
			for (i++; isspace(buf[i]); i++)
				; /* do nothing */
			if (buf[i] != '"')
				break;
			continue;
		}
		if (buf[i] == '\\' && dot)
			i++;
		else if (buf[i] == '"' && dot) {
			for (i++; isspace(buf[i]); i++)
				; /* do_nothing */
			break;
		}
		if (buf[i] != name[j++])
			break;
	}
	return (buf[i] == ']' && name[j] == 0);
}

/* if new_name == NULL, the section is removed instead */
int git_config_rename_section(const char *old_name, const char *new_name)
{
	int ret = 0, remove = 0;
	char *config_filename;
	struct lock_file *lock = xcalloc(sizeof(struct lock_file), 1);
	int out_fd;
	char buf[1024];

	config_filename = getenv(CONFIG_ENVIRONMENT);
	if (!config_filename) {
		config_filename = getenv(CONFIG_LOCAL_ENVIRONMENT);
		if (!config_filename)
			config_filename  = git_path("config");
	}
	config_filename = xstrdup(config_filename);
	out_fd = hold_lock_file_for_update(lock, config_filename, 0);
	if (out_fd < 0) {
		ret = error("Could not lock config file!");
		goto out;
	}

	if (!(config_file = fopen(config_filename, "rb"))) {
		/* no config file means nothing to rename, no error */
		goto unlock_and_out;
	}

	while (fgets(buf, sizeof(buf), config_file)) {
		int i;
		int length;
		for (i = 0; buf[i] && isspace(buf[i]); i++)
			; /* do nothing */
		if (buf[i] == '[') {
			/* it's a section */
			if (section_name_match (&buf[i+1], old_name)) {
				ret++;
				if (new_name == NULL) {
					remove = 1;
					continue;
				}
				store.baselen = strlen(new_name);
				if (!store_write_section(out_fd, new_name)) {
					ret = write_error();
					goto out;
				}
				continue;
			}
			remove = 0;
		}
		if (remove)
			continue;
		length = strlen(buf);
		if (write_in_full(out_fd, buf, length) != length) {
			ret = write_error();
			goto out;
		}
	}
	fclose(config_file);
 unlock_and_out:
	if (close(out_fd) || commit_lock_file(lock) < 0)
			ret = error("Cannot commit config file!");
 out:
	free(config_filename);
	return ret;
}
<|MERGE_RESOLUTION|>--- conflicted
+++ resolved
@@ -301,16 +301,7 @@
 		return 0;
 	}
 
-<<<<<<< HEAD
-	if (!strcmp(var, "core.compression")) {
-=======
-	if (!strcmp(var, "core.legacyheaders")) {
-		use_legacy_headers = git_config_bool(var, value);
-		return 0;
-	}
-
 	if (!strcmp(var, "core.loosecompression")) {
->>>>>>> 960ccca6
 		int level = git_config_int(var, value);
 		if (level == -1)
 			level = Z_DEFAULT_COMPRESSION;
