/*
 * GIT - The information manager from hell
 *
 * Copyright (C) Linus Torvalds, 2005
 * Copyright (C) Johannes Schindelin, 2005
 *
 */
#include "cache.h"
#include "exec_cmd.h"
#include "strbuf.h"
#include "quote.h"
#include "hashmap.h"
#include "string-list.h"

struct config_source {
	struct config_source *prev;
	union {
		FILE *file;
		struct config_buf {
			const char *buf;
			size_t len;
			size_t pos;
		} buf;
	} u;
	const char *name;
	const char *path;
	int die_on_error;
	int linenr;
	int eof;
	struct strbuf value;
	struct strbuf var;

	int (*do_fgetc)(struct config_source *c);
	int (*do_ungetc)(int c, struct config_source *conf);
	long (*do_ftell)(struct config_source *c);
};

struct config_set_element {
	struct hashmap_entry ent;
	char *key;
	struct string_list value_list;
};

static struct config_source *cf;

static int zlib_compression_seen;

/*
 * Default config_set that contains key-value pairs from the usual set of config
 * config files (i.e repo specific .git/config, user wide ~/.gitconfig, XDG
 * config file and the global /etc/gitconfig)
 */
static struct config_set the_config_set;

static int config_file_fgetc(struct config_source *conf)
{
	return fgetc(conf->u.file);
}

static int config_file_ungetc(int c, struct config_source *conf)
{
	return ungetc(c, conf->u.file);
}

static long config_file_ftell(struct config_source *conf)
{
	return ftell(conf->u.file);
}


static int config_buf_fgetc(struct config_source *conf)
{
	if (conf->u.buf.pos < conf->u.buf.len)
		return conf->u.buf.buf[conf->u.buf.pos++];

	return EOF;
}

static int config_buf_ungetc(int c, struct config_source *conf)
{
	if (conf->u.buf.pos > 0)
		return conf->u.buf.buf[--conf->u.buf.pos];

	return EOF;
}

static long config_buf_ftell(struct config_source *conf)
{
	return conf->u.buf.pos;
}

#define MAX_INCLUDE_DEPTH 10
static const char include_depth_advice[] =
"exceeded maximum include depth (%d) while including\n"
"	%s\n"
"from\n"
"	%s\n"
"Do you have circular includes?";
static int handle_path_include(const char *path, struct config_include_data *inc)
{
	int ret = 0;
	struct strbuf buf = STRBUF_INIT;
	char *expanded;

	if (!path)
		return config_error_nonbool("include.path");

	expanded = expand_user_path(path);
	if (!expanded)
		return error("Could not expand include path '%s'", path);
	path = expanded;

	/*
	 * Use an absolute path as-is, but interpret relative paths
	 * based on the including config file.
	 */
	if (!is_absolute_path(path)) {
		char *slash;

		if (!cf || !cf->path)
			return error("relative config includes must come from files");

		slash = find_last_dir_sep(cf->path);
		if (slash)
			strbuf_add(&buf, cf->path, slash - cf->path + 1);
		strbuf_addstr(&buf, path);
		path = buf.buf;
	}

	if (!access_or_die(path, R_OK, 0)) {
		if (++inc->depth > MAX_INCLUDE_DEPTH)
			die(include_depth_advice, MAX_INCLUDE_DEPTH, path,
			    cf && cf->name ? cf->name : "the command line");
		ret = git_config_from_file(git_config_include, path, inc);
		inc->depth--;
	}
	strbuf_release(&buf);
	free(expanded);
	return ret;
}

int git_config_include(const char *var, const char *value, void *data)
{
	struct config_include_data *inc = data;
	const char *type;
	int ret;

	/*
	 * Pass along all values, including "include" directives; this makes it
	 * possible to query information on the includes themselves.
	 */
	ret = inc->fn(var, value, inc->data);
	if (ret < 0)
		return ret;

	if (!skip_prefix(var, "include.", &type))
		return ret;

	if (!strcmp(type, "path"))
		ret = handle_path_include(value, inc);
	return ret;
}

void git_config_push_parameter(const char *text)
{
	struct strbuf env = STRBUF_INIT;
	const char *old = getenv(CONFIG_DATA_ENVIRONMENT);
	if (old) {
		strbuf_addstr(&env, old);
		strbuf_addch(&env, ' ');
	}
	sq_quote_buf(&env, text);
	setenv(CONFIG_DATA_ENVIRONMENT, env.buf, 1);
	strbuf_release(&env);
}

int git_config_parse_parameter(const char *text,
			       config_fn_t fn, void *data)
{
	const char *value;
	struct strbuf **pair;

	pair = strbuf_split_str(text, '=', 2);
	if (!pair[0])
		return error("bogus config parameter: %s", text);

	if (pair[0]->len && pair[0]->buf[pair[0]->len - 1] == '=') {
		strbuf_setlen(pair[0], pair[0]->len - 1);
		value = pair[1] ? pair[1]->buf : "";
	} else {
		value = NULL;
	}

	strbuf_trim(pair[0]);
	if (!pair[0]->len) {
		strbuf_list_free(pair);
		return error("bogus config parameter: %s", text);
	}
<<<<<<< HEAD
	strbuf_tolower(pair[0]);
	if (fn(pair[0]->buf, pair[1] ? pair[1]->buf : NULL, data) < 0) {
=======
	lowercase(pair[0]->buf);
	if (fn(pair[0]->buf, value, data) < 0) {
>>>>>>> a789ca70
		strbuf_list_free(pair);
		return -1;
	}
	strbuf_list_free(pair);
	return 0;
}

int git_config_from_parameters(config_fn_t fn, void *data)
{
	const char *env = getenv(CONFIG_DATA_ENVIRONMENT);
	char *envw;
	const char **argv = NULL;
	int nr = 0, alloc = 0;
	int i;

	if (!env)
		return 0;
	/* sq_dequote will write over it */
	envw = xstrdup(env);

	if (sq_dequote_to_argv(envw, &argv, &nr, &alloc) < 0) {
		free(envw);
		return error("bogus format in " CONFIG_DATA_ENVIRONMENT);
	}

	for (i = 0; i < nr; i++) {
		if (git_config_parse_parameter(argv[i], fn, data) < 0) {
			free(argv);
			free(envw);
			return -1;
		}
	}

	free(argv);
	free(envw);
	return nr > 0;
}

static int get_next_char(void)
{
	int c = cf->do_fgetc(cf);

	if (c == '\r') {
		/* DOS like systems */
		c = cf->do_fgetc(cf);
		if (c != '\n') {
			cf->do_ungetc(c, cf);
			c = '\r';
		}
	}
	if (c == '\n')
		cf->linenr++;
	if (c == EOF) {
		cf->eof = 1;
		c = '\n';
	}
	return c;
}

static char *parse_value(void)
{
	int quote = 0, comment = 0, space = 0;

	strbuf_reset(&cf->value);
	for (;;) {
		int c = get_next_char();
		if (c == '\n') {
			if (quote) {
				cf->linenr--;
				return NULL;
			}
			return cf->value.buf;
		}
		if (comment)
			continue;
		if (isspace(c) && !quote) {
			if (cf->value.len)
				space++;
			continue;
		}
		if (!quote) {
			if (c == ';' || c == '#') {
				comment = 1;
				continue;
			}
		}
		for (; space; space--)
			strbuf_addch(&cf->value, ' ');
		if (c == '\\') {
			c = get_next_char();
			switch (c) {
			case '\n':
				continue;
			case 't':
				c = '\t';
				break;
			case 'b':
				c = '\b';
				break;
			case 'n':
				c = '\n';
				break;
			/* Some characters escape as themselves */
			case '\\': case '"':
				break;
			/* Reject unknown escape sequences */
			default:
				return NULL;
			}
			strbuf_addch(&cf->value, c);
			continue;
		}
		if (c == '"') {
			quote = 1-quote;
			continue;
		}
		strbuf_addch(&cf->value, c);
	}
}

static inline int iskeychar(int c)
{
	return isalnum(c) || c == '-';
}

static int get_value(config_fn_t fn, void *data, struct strbuf *name)
{
	int c;
	char *value;

	/* Get the full name */
	for (;;) {
		c = get_next_char();
		if (cf->eof)
			break;
		if (!iskeychar(c))
			break;
		strbuf_addch(name, tolower(c));
	}

	while (c == ' ' || c == '\t')
		c = get_next_char();

	value = NULL;
	if (c != '\n') {
		if (c != '=')
			return -1;
		value = parse_value();
		if (!value)
			return -1;
	}
	return fn(name->buf, value, data);
}

static int get_extended_base_var(struct strbuf *name, int c)
{
	do {
		if (c == '\n')
			goto error_incomplete_line;
		c = get_next_char();
	} while (isspace(c));

	/* We require the format to be '[base "extension"]' */
	if (c != '"')
		return -1;
	strbuf_addch(name, '.');

	for (;;) {
		int c = get_next_char();
		if (c == '\n')
			goto error_incomplete_line;
		if (c == '"')
			break;
		if (c == '\\') {
			c = get_next_char();
			if (c == '\n')
				goto error_incomplete_line;
		}
		strbuf_addch(name, c);
	}

	/* Final ']' */
	if (get_next_char() != ']')
		return -1;
	return 0;
error_incomplete_line:
	cf->linenr--;
	return -1;
}

static int get_base_var(struct strbuf *name)
{
	for (;;) {
		int c = get_next_char();
		if (cf->eof)
			return -1;
		if (c == ']')
			return 0;
		if (isspace(c))
			return get_extended_base_var(name, c);
		if (!iskeychar(c) && c != '.')
			return -1;
		strbuf_addch(name, tolower(c));
	}
}

static int git_parse_source(config_fn_t fn, void *data)
{
	int comment = 0;
	int baselen = 0;
	struct strbuf *var = &cf->var;

	/* U+FEFF Byte Order Mark in UTF8 */
	static const unsigned char *utf8_bom = (unsigned char *) "\xef\xbb\xbf";
	const unsigned char *bomptr = utf8_bom;

	for (;;) {
		int c = get_next_char();
		if (bomptr && *bomptr) {
			/* We are at the file beginning; skip UTF8-encoded BOM
			 * if present. Sane editors won't put this in on their
			 * own, but e.g. Windows Notepad will do it happily. */
			if ((unsigned char) c == *bomptr) {
				bomptr++;
				continue;
			} else {
				/* Do not tolerate partial BOM. */
				if (bomptr != utf8_bom)
					break;
				/* No BOM at file beginning. Cool. */
				bomptr = NULL;
			}
		}
		if (c == '\n') {
			if (cf->eof)
				return 0;
			comment = 0;
			continue;
		}
		if (comment || isspace(c))
			continue;
		if (c == '#' || c == ';') {
			comment = 1;
			continue;
		}
		if (c == '[') {
			/* Reset prior to determining a new stem */
			strbuf_reset(var);
			if (get_base_var(var) < 0 || var->len < 1)
				break;
			strbuf_addch(var, '.');
			baselen = var->len;
			continue;
		}
		if (!isalpha(c))
			break;
		/*
		 * Truncate the var name back to the section header
		 * stem prior to grabbing the suffix part of the name
		 * and the value.
		 */
		strbuf_setlen(var, baselen);
		strbuf_addch(var, tolower(c));
		if (get_value(fn, data, var) < 0)
			break;
	}
	if (cf->die_on_error)
		die("bad config file line %d in %s", cf->linenr, cf->name);
	else
		return error("bad config file line %d in %s", cf->linenr, cf->name);
}

static int parse_unit_factor(const char *end, uintmax_t *val)
{
	if (!*end)
		return 1;
	else if (!strcasecmp(end, "k")) {
		*val *= 1024;
		return 1;
	}
	else if (!strcasecmp(end, "m")) {
		*val *= 1024 * 1024;
		return 1;
	}
	else if (!strcasecmp(end, "g")) {
		*val *= 1024 * 1024 * 1024;
		return 1;
	}
	return 0;
}

static int git_parse_signed(const char *value, intmax_t *ret, intmax_t max)
{
	if (value && *value) {
		char *end;
		intmax_t val;
		uintmax_t uval;
		uintmax_t factor = 1;

		errno = 0;
		val = strtoimax(value, &end, 0);
		if (errno == ERANGE)
			return 0;
		if (!parse_unit_factor(end, &factor)) {
			errno = EINVAL;
			return 0;
		}
		uval = abs(val);
		uval *= factor;
		if (uval > max || abs(val) > uval) {
			errno = ERANGE;
			return 0;
		}
		val *= factor;
		*ret = val;
		return 1;
	}
	errno = EINVAL;
	return 0;
}

static int git_parse_unsigned(const char *value, uintmax_t *ret, uintmax_t max)
{
	if (value && *value) {
		char *end;
		uintmax_t val;
		uintmax_t oldval;

		errno = 0;
		val = strtoumax(value, &end, 0);
		if (errno == ERANGE)
			return 0;
		oldval = val;
		if (!parse_unit_factor(end, &val)) {
			errno = EINVAL;
			return 0;
		}
		if (val > max || oldval > val) {
			errno = ERANGE;
			return 0;
		}
		*ret = val;
		return 1;
	}
	errno = EINVAL;
	return 0;
}

static int git_parse_int(const char *value, int *ret)
{
	intmax_t tmp;
	if (!git_parse_signed(value, &tmp, maximum_signed_value_of_type(int)))
		return 0;
	*ret = tmp;
	return 1;
}

static int git_parse_int64(const char *value, int64_t *ret)
{
	intmax_t tmp;
	if (!git_parse_signed(value, &tmp, maximum_signed_value_of_type(int64_t)))
		return 0;
	*ret = tmp;
	return 1;
}

int git_parse_ulong(const char *value, unsigned long *ret)
{
	uintmax_t tmp;
	if (!git_parse_unsigned(value, &tmp, maximum_unsigned_value_of_type(long)))
		return 0;
	*ret = tmp;
	return 1;
}

NORETURN
static void die_bad_number(const char *name, const char *value)
{
	const char *reason = errno == ERANGE ?
			     "out of range" :
			     "invalid unit";
	if (!value)
		value = "";

	if (cf && cf->name)
		die("bad numeric config value '%s' for '%s' in %s: %s",
		    value, name, cf->name, reason);
	die("bad numeric config value '%s' for '%s': %s", value, name, reason);
}

int git_config_int(const char *name, const char *value)
{
	int ret;
	if (!git_parse_int(value, &ret))
		die_bad_number(name, value);
	return ret;
}

int64_t git_config_int64(const char *name, const char *value)
{
	int64_t ret;
	if (!git_parse_int64(value, &ret))
		die_bad_number(name, value);
	return ret;
}

unsigned long git_config_ulong(const char *name, const char *value)
{
	unsigned long ret;
	if (!git_parse_ulong(value, &ret))
		die_bad_number(name, value);
	return ret;
}

static int git_config_maybe_bool_text(const char *name, const char *value)
{
	if (!value)
		return 1;
	if (!*value)
		return 0;
	if (!strcasecmp(value, "true")
	    || !strcasecmp(value, "yes")
	    || !strcasecmp(value, "on"))
		return 1;
	if (!strcasecmp(value, "false")
	    || !strcasecmp(value, "no")
	    || !strcasecmp(value, "off"))
		return 0;
	return -1;
}

int git_config_maybe_bool(const char *name, const char *value)
{
	int v = git_config_maybe_bool_text(name, value);
	if (0 <= v)
		return v;
	if (git_parse_int(value, &v))
		return !!v;
	return -1;
}

int git_config_bool_or_int(const char *name, const char *value, int *is_bool)
{
	int v = git_config_maybe_bool_text(name, value);
	if (0 <= v) {
		*is_bool = 1;
		return v;
	}
	*is_bool = 0;
	return git_config_int(name, value);
}

int git_config_bool(const char *name, const char *value)
{
	int discard;
	return !!git_config_bool_or_int(name, value, &discard);
}

int git_config_string(const char **dest, const char *var, const char *value)
{
	if (!value)
		return config_error_nonbool(var);
	*dest = xstrdup(value);
	return 0;
}

int git_config_pathname(const char **dest, const char *var, const char *value)
{
	if (!value)
		return config_error_nonbool(var);
	*dest = expand_user_path(value);
	if (!*dest)
		die("Failed to expand user dir in: '%s'", value);
	return 0;
}

static int git_default_core_config(const char *var, const char *value)
{
	/* This needs a better name */
	if (!strcmp(var, "core.filemode")) {
		trust_executable_bit = git_config_bool(var, value);
		return 0;
	}
	if (!strcmp(var, "core.trustctime")) {
		trust_ctime = git_config_bool(var, value);
		return 0;
	}
	if (!strcmp(var, "core.checkstat")) {
		if (!strcasecmp(value, "default"))
			check_stat = 1;
		else if (!strcasecmp(value, "minimal"))
			check_stat = 0;
	}

	if (!strcmp(var, "core.quotepath")) {
		quote_path_fully = git_config_bool(var, value);
		return 0;
	}

	if (!strcmp(var, "core.symlinks")) {
		has_symlinks = git_config_bool(var, value);
		return 0;
	}

	if (!strcmp(var, "core.ignorecase")) {
		ignore_case = git_config_bool(var, value);
		return 0;
	}

	if (!strcmp(var, "core.attributesfile"))
		return git_config_pathname(&git_attributes_file, var, value);

	if (!strcmp(var, "core.bare")) {
		is_bare_repository_cfg = git_config_bool(var, value);
		return 0;
	}

	if (!strcmp(var, "core.ignorestat")) {
		assume_unchanged = git_config_bool(var, value);
		return 0;
	}

	if (!strcmp(var, "core.prefersymlinkrefs")) {
		prefer_symlink_refs = git_config_bool(var, value);
		return 0;
	}

	if (!strcmp(var, "core.logallrefupdates")) {
		log_all_ref_updates = git_config_bool(var, value);
		return 0;
	}

	if (!strcmp(var, "core.warnambiguousrefs")) {
		warn_ambiguous_refs = git_config_bool(var, value);
		return 0;
	}

	if (!strcmp(var, "core.abbrev")) {
		int abbrev = git_config_int(var, value);
		if (abbrev < minimum_abbrev || abbrev > 40)
			return -1;
		default_abbrev = abbrev;
		return 0;
	}

	if (!strcmp(var, "core.loosecompression")) {
		int level = git_config_int(var, value);
		if (level == -1)
			level = Z_DEFAULT_COMPRESSION;
		else if (level < 0 || level > Z_BEST_COMPRESSION)
			die("bad zlib compression level %d", level);
		zlib_compression_level = level;
		zlib_compression_seen = 1;
		return 0;
	}

	if (!strcmp(var, "core.compression")) {
		int level = git_config_int(var, value);
		if (level == -1)
			level = Z_DEFAULT_COMPRESSION;
		else if (level < 0 || level > Z_BEST_COMPRESSION)
			die("bad zlib compression level %d", level);
		core_compression_level = level;
		core_compression_seen = 1;
		if (!zlib_compression_seen)
			zlib_compression_level = level;
		return 0;
	}

	if (!strcmp(var, "core.packedgitwindowsize")) {
		int pgsz_x2 = getpagesize() * 2;
		packed_git_window_size = git_config_ulong(var, value);

		/* This value must be multiple of (pagesize * 2) */
		packed_git_window_size /= pgsz_x2;
		if (packed_git_window_size < 1)
			packed_git_window_size = 1;
		packed_git_window_size *= pgsz_x2;
		return 0;
	}

	if (!strcmp(var, "core.bigfilethreshold")) {
		big_file_threshold = git_config_ulong(var, value);
		return 0;
	}

	if (!strcmp(var, "core.packedgitlimit")) {
		packed_git_limit = git_config_ulong(var, value);
		return 0;
	}

	if (!strcmp(var, "core.deltabasecachelimit")) {
		delta_base_cache_limit = git_config_ulong(var, value);
		return 0;
	}

	if (!strcmp(var, "core.autocrlf")) {
		if (value && !strcasecmp(value, "input")) {
			if (core_eol == EOL_CRLF)
				return error("core.autocrlf=input conflicts with core.eol=crlf");
			auto_crlf = AUTO_CRLF_INPUT;
			return 0;
		}
		auto_crlf = git_config_bool(var, value);
		return 0;
	}

	if (!strcmp(var, "core.safecrlf")) {
		if (value && !strcasecmp(value, "warn")) {
			safe_crlf = SAFE_CRLF_WARN;
			return 0;
		}
		safe_crlf = git_config_bool(var, value);
		return 0;
	}

	if (!strcmp(var, "core.eol")) {
		if (value && !strcasecmp(value, "lf"))
			core_eol = EOL_LF;
		else if (value && !strcasecmp(value, "crlf"))
			core_eol = EOL_CRLF;
		else if (value && !strcasecmp(value, "native"))
			core_eol = EOL_NATIVE;
		else
			core_eol = EOL_UNSET;
		if (core_eol == EOL_CRLF && auto_crlf == AUTO_CRLF_INPUT)
			return error("core.autocrlf=input conflicts with core.eol=crlf");
		return 0;
	}

	if (!strcmp(var, "core.notesref")) {
		notes_ref_name = xstrdup(value);
		return 0;
	}

	if (!strcmp(var, "core.pager"))
		return git_config_string(&pager_program, var, value);

	if (!strcmp(var, "core.editor"))
		return git_config_string(&editor_program, var, value);

	if (!strcmp(var, "core.commentchar")) {
		if (!value)
			return config_error_nonbool(var);
		else if (!strcasecmp(value, "auto"))
			auto_comment_line_char = 1;
		else if (value[0] && !value[1]) {
			comment_line_char = value[0];
			auto_comment_line_char = 0;
		} else
			return error("core.commentChar should only be one character");
		return 0;
	}

	if (!strcmp(var, "core.askpass"))
		return git_config_string(&askpass_program, var, value);

	if (!strcmp(var, "core.excludesfile"))
		return git_config_pathname(&excludes_file, var, value);

	if (!strcmp(var, "core.whitespace")) {
		if (!value)
			return config_error_nonbool(var);
		whitespace_rule_cfg = parse_whitespace_rule(value);
		return 0;
	}

	if (!strcmp(var, "core.fsyncobjectfiles")) {
		fsync_object_files = git_config_bool(var, value);
		return 0;
	}

	if (!strcmp(var, "core.preloadindex")) {
		core_preload_index = git_config_bool(var, value);
		return 0;
	}

	if (!strcmp(var, "core.createobject")) {
		if (!strcmp(value, "rename"))
			object_creation_mode = OBJECT_CREATION_USES_RENAMES;
		else if (!strcmp(value, "link"))
			object_creation_mode = OBJECT_CREATION_USES_HARDLINKS;
		else
			die("Invalid mode for object creation: %s", value);
		return 0;
	}

	if (!strcmp(var, "core.sparsecheckout")) {
		core_apply_sparse_checkout = git_config_bool(var, value);
		return 0;
	}

	if (!strcmp(var, "core.precomposeunicode")) {
		precomposed_unicode = git_config_bool(var, value);
		return 0;
	}

	/* Add other config variables here and to Documentation/config.txt. */
	return 0;
}

static int git_default_i18n_config(const char *var, const char *value)
{
	if (!strcmp(var, "i18n.commitencoding"))
		return git_config_string(&git_commit_encoding, var, value);

	if (!strcmp(var, "i18n.logoutputencoding"))
		return git_config_string(&git_log_output_encoding, var, value);

	/* Add other config variables here and to Documentation/config.txt. */
	return 0;
}

static int git_default_branch_config(const char *var, const char *value)
{
	if (!strcmp(var, "branch.autosetupmerge")) {
		if (value && !strcasecmp(value, "always")) {
			git_branch_track = BRANCH_TRACK_ALWAYS;
			return 0;
		}
		git_branch_track = git_config_bool(var, value);
		return 0;
	}
	if (!strcmp(var, "branch.autosetuprebase")) {
		if (!value)
			return config_error_nonbool(var);
		else if (!strcmp(value, "never"))
			autorebase = AUTOREBASE_NEVER;
		else if (!strcmp(value, "local"))
			autorebase = AUTOREBASE_LOCAL;
		else if (!strcmp(value, "remote"))
			autorebase = AUTOREBASE_REMOTE;
		else if (!strcmp(value, "always"))
			autorebase = AUTOREBASE_ALWAYS;
		else
			return error("Malformed value for %s", var);
		return 0;
	}

	/* Add other config variables here and to Documentation/config.txt. */
	return 0;
}

static int git_default_push_config(const char *var, const char *value)
{
	if (!strcmp(var, "push.default")) {
		if (!value)
			return config_error_nonbool(var);
		else if (!strcmp(value, "nothing"))
			push_default = PUSH_DEFAULT_NOTHING;
		else if (!strcmp(value, "matching"))
			push_default = PUSH_DEFAULT_MATCHING;
		else if (!strcmp(value, "simple"))
			push_default = PUSH_DEFAULT_SIMPLE;
		else if (!strcmp(value, "upstream"))
			push_default = PUSH_DEFAULT_UPSTREAM;
		else if (!strcmp(value, "tracking")) /* deprecated */
			push_default = PUSH_DEFAULT_UPSTREAM;
		else if (!strcmp(value, "current"))
			push_default = PUSH_DEFAULT_CURRENT;
		else {
			error("Malformed value for %s: %s", var, value);
			return error("Must be one of nothing, matching, simple, "
				     "upstream or current.");
		}
		return 0;
	}

	/* Add other config variables here and to Documentation/config.txt. */
	return 0;
}

static int git_default_mailmap_config(const char *var, const char *value)
{
	if (!strcmp(var, "mailmap.file"))
		return git_config_pathname(&git_mailmap_file, var, value);
	if (!strcmp(var, "mailmap.blob"))
		return git_config_string(&git_mailmap_blob, var, value);

	/* Add other config variables here and to Documentation/config.txt. */
	return 0;
}

int git_default_config(const char *var, const char *value, void *dummy)
{
	if (starts_with(var, "core."))
		return git_default_core_config(var, value);

	if (starts_with(var, "user."))
		return git_ident_config(var, value, dummy);

	if (starts_with(var, "i18n."))
		return git_default_i18n_config(var, value);

	if (starts_with(var, "branch."))
		return git_default_branch_config(var, value);

	if (starts_with(var, "push."))
		return git_default_push_config(var, value);

	if (starts_with(var, "mailmap."))
		return git_default_mailmap_config(var, value);

	if (starts_with(var, "advice."))
		return git_default_advice_config(var, value);

	if (!strcmp(var, "pager.color") || !strcmp(var, "color.pager")) {
		pager_use_color = git_config_bool(var,value);
		return 0;
	}

	if (!strcmp(var, "pack.packsizelimit")) {
		pack_size_limit_cfg = git_config_ulong(var, value);
		return 0;
	}
	/* Add other config variables here and to Documentation/config.txt. */
	return 0;
}

/*
 * All source specific fields in the union, die_on_error, name and the callbacks
 * fgetc, ungetc, ftell of top need to be initialized before calling
 * this function.
 */
static int do_config_from(struct config_source *top, config_fn_t fn, void *data)
{
	int ret;

	/* push config-file parsing state stack */
	top->prev = cf;
	top->linenr = 1;
	top->eof = 0;
	strbuf_init(&top->value, 1024);
	strbuf_init(&top->var, 1024);
	cf = top;

	ret = git_parse_source(fn, data);

	/* pop config-file parsing state stack */
	strbuf_release(&top->value);
	strbuf_release(&top->var);
	cf = top->prev;

	return ret;
}

static int do_config_from_file(config_fn_t fn,
		const char *name, const char *path, FILE *f, void *data)
{
	struct config_source top;

	top.u.file = f;
	top.name = name;
	top.path = path;
	top.die_on_error = 1;
	top.do_fgetc = config_file_fgetc;
	top.do_ungetc = config_file_ungetc;
	top.do_ftell = config_file_ftell;

	return do_config_from(&top, fn, data);
}

static int git_config_from_stdin(config_fn_t fn, void *data)
{
	return do_config_from_file(fn, "<stdin>", NULL, stdin, data);
}

int git_config_from_file(config_fn_t fn, const char *filename, void *data)
{
	int ret = -1;
	FILE *f;

	f = fopen(filename, "r");
	if (f) {
		ret = do_config_from_file(fn, filename, filename, f, data);
		fclose(f);
	}
	return ret;
}

int git_config_from_buf(config_fn_t fn, const char *name, const char *buf,
			size_t len, void *data)
{
	struct config_source top;

	top.u.buf.buf = buf;
	top.u.buf.len = len;
	top.u.buf.pos = 0;
	top.name = name;
	top.path = NULL;
	top.die_on_error = 0;
	top.do_fgetc = config_buf_fgetc;
	top.do_ungetc = config_buf_ungetc;
	top.do_ftell = config_buf_ftell;

	return do_config_from(&top, fn, data);
}

static int git_config_from_blob_sha1(config_fn_t fn,
				     const char *name,
				     const unsigned char *sha1,
				     void *data)
{
	enum object_type type;
	char *buf;
	unsigned long size;
	int ret;

	buf = read_sha1_file(sha1, &type, &size);
	if (!buf)
		return error("unable to load config blob object '%s'", name);
	if (type != OBJ_BLOB) {
		free(buf);
		return error("reference '%s' does not point to a blob", name);
	}

	ret = git_config_from_buf(fn, name, buf, size, data);
	free(buf);

	return ret;
}

static int git_config_from_blob_ref(config_fn_t fn,
				    const char *name,
				    void *data)
{
	unsigned char sha1[20];

	if (get_sha1(name, sha1) < 0)
		return error("unable to resolve config blob '%s'", name);
	return git_config_from_blob_sha1(fn, name, sha1, data);
}

const char *git_etc_gitconfig(void)
{
	static const char *system_wide;
	if (!system_wide)
		system_wide = system_path(ETC_GITCONFIG);
	return system_wide;
}

int git_env_bool(const char *k, int def)
{
	const char *v = getenv(k);
	return v ? git_config_bool(k, v) : def;
}

int git_config_system(void)
{
	return !git_env_bool("GIT_CONFIG_NOSYSTEM", 0);
}

int git_config_early(config_fn_t fn, void *data, const char *repo_config)
{
	int ret = 0, found = 0;
	char *xdg_config = NULL;
	char *user_config = NULL;

	home_config_paths(&user_config, &xdg_config, "config");

	if (git_config_system() && !access_or_die(git_etc_gitconfig(), R_OK, 0)) {
		ret += git_config_from_file(fn, git_etc_gitconfig(),
					    data);
		found += 1;
	}

	if (xdg_config && !access_or_die(xdg_config, R_OK, ACCESS_EACCES_OK)) {
		ret += git_config_from_file(fn, xdg_config, data);
		found += 1;
	}

	if (user_config && !access_or_die(user_config, R_OK, ACCESS_EACCES_OK)) {
		ret += git_config_from_file(fn, user_config, data);
		found += 1;
	}

	if (repo_config && !access_or_die(repo_config, R_OK, 0)) {
		ret += git_config_from_file(fn, repo_config, data);
		found += 1;
	}

	switch (git_config_from_parameters(fn, data)) {
	case -1: /* error */
		die("unable to parse command-line config");
		break;
	case 0: /* found nothing */
		break;
	default: /* found at least one item */
		found++;
		break;
	}

	free(xdg_config);
	free(user_config);
	return ret == 0 ? found : ret;
}

int git_config_with_options(config_fn_t fn, void *data,
			    struct git_config_source *config_source,
			    int respect_includes)
{
	char *repo_config = NULL;
	int ret;
	struct config_include_data inc = CONFIG_INCLUDE_INIT;

	if (respect_includes) {
		inc.fn = fn;
		inc.data = data;
		fn = git_config_include;
		data = &inc;
	}

	/*
	 * If we have a specific filename, use it. Otherwise, follow the
	 * regular lookup sequence.
	 */
	if (config_source && config_source->use_stdin)
		return git_config_from_stdin(fn, data);
	else if (config_source && config_source->file)
		return git_config_from_file(fn, config_source->file, data);
	else if (config_source && config_source->blob)
		return git_config_from_blob_ref(fn, config_source->blob, data);

	repo_config = git_pathdup("config");
	ret = git_config_early(fn, data, repo_config);
	if (repo_config)
		free(repo_config);
	return ret;
}

int git_config(config_fn_t fn, void *data)
{
	return git_config_with_options(fn, data, NULL, 1);
}

static struct config_set_element *configset_find_element(struct config_set *cs, const char *key)
{
	struct config_set_element k;
	struct config_set_element *found_entry;
	char *normalized_key;
	int ret;
	/*
	 * `key` may come from the user, so normalize it before using it
	 * for querying entries from the hashmap.
	 */
	ret = git_config_parse_key(key, &normalized_key, NULL);

	if (ret)
		return NULL;

	hashmap_entry_init(&k, strhash(normalized_key));
	k.key = normalized_key;
	found_entry = hashmap_get(&cs->config_hash, &k, NULL);
	free(normalized_key);
	return found_entry;
}

static int configset_add_value(struct config_set *cs, const char *key, const char *value)
{
	struct config_set_element *e;
	e = configset_find_element(cs, key);
	/*
	 * Since the keys are being fed by git_config*() callback mechanism, they
	 * are already normalized. So simply add them without any further munging.
	 */
	if (!e) {
		e = xmalloc(sizeof(*e));
		hashmap_entry_init(e, strhash(key));
		e->key = xstrdup(key);
		string_list_init(&e->value_list, 1);
		hashmap_add(&cs->config_hash, e);
	}
	string_list_append_nodup(&e->value_list, value ? xstrdup(value) : NULL);

	return 0;
}

static int config_set_element_cmp(const struct config_set_element *e1,
				 const struct config_set_element *e2, const void *unused)
{
	return strcmp(e1->key, e2->key);
}

void git_configset_init(struct config_set *cs)
{
	hashmap_init(&cs->config_hash, (hashmap_cmp_fn)config_set_element_cmp, 0);
	cs->hash_initialized = 1;
}

void git_configset_clear(struct config_set *cs)
{
	struct config_set_element *entry;
	struct hashmap_iter iter;
	if (!cs->hash_initialized)
		return;

	hashmap_iter_init(&cs->config_hash, &iter);
	while ((entry = hashmap_iter_next(&iter))) {
		free(entry->key);
		string_list_clear(&entry->value_list, 0);
	}
	hashmap_free(&cs->config_hash, 1);
	cs->hash_initialized = 0;
}

static int config_set_callback(const char *key, const char *value, void *cb)
{
	struct config_set *cs = cb;
	configset_add_value(cs, key, value);
	return 0;
}

int git_configset_add_file(struct config_set *cs, const char *filename)
{
	return git_config_from_file(config_set_callback, filename, cs);
}

int git_configset_get_value(struct config_set *cs, const char *key, const char **value)
{
	const struct string_list *values = NULL;
	/*
	 * Follows "last one wins" semantic, i.e., if there are multiple matches for the
	 * queried key in the files of the configset, the value returned will be the last
	 * value in the value list for that key.
	 */
	values = git_configset_get_value_multi(cs, key);

	if (!values)
		return 1;
	assert(values->nr > 0);
	*value = values->items[values->nr - 1].string;
	return 0;
}

const struct string_list *git_configset_get_value_multi(struct config_set *cs, const char *key)
{
	struct config_set_element *e = configset_find_element(cs, key);
	return e ? &e->value_list : NULL;
}

int git_configset_get_string_const(struct config_set *cs, const char *key, const char **dest)
{
	const char *value;
	if (!git_configset_get_value(cs, key, &value))
		return git_config_string(dest, key, value);
	else
		return 1;
}

int git_configset_get_string(struct config_set *cs, const char *key, char **dest)
{
	return git_configset_get_string_const(cs, key, (const char **)dest);
}

int git_configset_get_int(struct config_set *cs, const char *key, int *dest)
{
	const char *value;
	if (!git_configset_get_value(cs, key, &value)) {
		*dest = git_config_int(key, value);
		return 0;
	} else
		return 1;
}

int git_configset_get_ulong(struct config_set *cs, const char *key, unsigned long *dest)
{
	const char *value;
	if (!git_configset_get_value(cs, key, &value)) {
		*dest = git_config_ulong(key, value);
		return 0;
	} else
		return 1;
}

int git_configset_get_bool(struct config_set *cs, const char *key, int *dest)
{
	const char *value;
	if (!git_configset_get_value(cs, key, &value)) {
		*dest = git_config_bool(key, value);
		return 0;
	} else
		return 1;
}

int git_configset_get_bool_or_int(struct config_set *cs, const char *key,
				int *is_bool, int *dest)
{
	const char *value;
	if (!git_configset_get_value(cs, key, &value)) {
		*dest = git_config_bool_or_int(key, value, is_bool);
		return 0;
	} else
		return 1;
}

int git_configset_get_maybe_bool(struct config_set *cs, const char *key, int *dest)
{
	const char *value;
	if (!git_configset_get_value(cs, key, &value)) {
		*dest = git_config_maybe_bool(key, value);
		if (*dest == -1)
			return -1;
		return 0;
	} else
		return 1;
}

int git_configset_get_pathname(struct config_set *cs, const char *key, const char **dest)
{
	const char *value;
	if (!git_configset_get_value(cs, key, &value))
		return git_config_pathname(dest, key, value);
	else
		return 1;
}

static void git_config_check_init(void)
{
	if (the_config_set.hash_initialized)
		return;
	git_configset_init(&the_config_set);
	git_config(config_set_callback, &the_config_set);
}

void git_config_clear(void)
{
	if (!the_config_set.hash_initialized)
		return;
	git_configset_clear(&the_config_set);
}

int git_config_get_value(const char *key, const char **value)
{
	git_config_check_init();
	return git_configset_get_value(&the_config_set, key, value);
}

const struct string_list *git_config_get_value_multi(const char *key)
{
	git_config_check_init();
	return git_configset_get_value_multi(&the_config_set, key);
}

int git_config_get_string_const(const char *key, const char **dest)
{
	git_config_check_init();
	return git_configset_get_string_const(&the_config_set, key, dest);
}

int git_config_get_string(const char *key, char **dest)
{
	git_config_check_init();
	return git_config_get_string_const(key, (const char **)dest);
}

int git_config_get_int(const char *key, int *dest)
{
	git_config_check_init();
	return git_configset_get_int(&the_config_set, key, dest);
}

int git_config_get_ulong(const char *key, unsigned long *dest)
{
	git_config_check_init();
	return git_configset_get_ulong(&the_config_set, key, dest);
}

int git_config_get_bool(const char *key, int *dest)
{
	git_config_check_init();
	return git_configset_get_bool(&the_config_set, key, dest);
}

int git_config_get_bool_or_int(const char *key, int *is_bool, int *dest)
{
	git_config_check_init();
	return git_configset_get_bool_or_int(&the_config_set, key, is_bool, dest);
}

int git_config_get_maybe_bool(const char *key, int *dest)
{
	git_config_check_init();
	return git_configset_get_maybe_bool(&the_config_set, key, dest);
}

int git_config_get_pathname(const char *key, const char **dest)
{
	git_config_check_init();
	return git_configset_get_pathname(&the_config_set, key, dest);
}

/*
 * Find all the stuff for git_config_set() below.
 */

static struct {
	int baselen;
	char *key;
	int do_not_match;
	regex_t *value_regex;
	int multi_replace;
	size_t *offset;
	unsigned int offset_alloc;
	enum { START, SECTION_SEEN, SECTION_END_SEEN, KEY_SEEN } state;
	int seen;
} store;

static int matches(const char *key, const char *value)
{
	return !strcmp(key, store.key) &&
		(store.value_regex == NULL ||
		 (store.do_not_match ^
		  !regexec(store.value_regex, value, 0, NULL, 0)));
}

static int store_aux(const char *key, const char *value, void *cb)
{
	const char *ep;
	size_t section_len;

	switch (store.state) {
	case KEY_SEEN:
		if (matches(key, value)) {
			if (store.seen == 1 && store.multi_replace == 0) {
				warning("%s has multiple values", key);
			}

			ALLOC_GROW(store.offset, store.seen + 1,
				   store.offset_alloc);

			store.offset[store.seen] = cf->do_ftell(cf);
			store.seen++;
		}
		break;
	case SECTION_SEEN:
		/*
		 * What we are looking for is in store.key (both
		 * section and var), and its section part is baselen
		 * long.  We found key (again, both section and var).
		 * We would want to know if this key is in the same
		 * section as what we are looking for.  We already
		 * know we are in the same section as what should
		 * hold store.key.
		 */
		ep = strrchr(key, '.');
		section_len = ep - key;

		if ((section_len != store.baselen) ||
		    memcmp(key, store.key, section_len+1)) {
			store.state = SECTION_END_SEEN;
			break;
		}

		/*
		 * Do not increment matches: this is no match, but we
		 * just made sure we are in the desired section.
		 */
		ALLOC_GROW(store.offset, store.seen + 1,
			   store.offset_alloc);
		store.offset[store.seen] = cf->do_ftell(cf);
		/* fallthru */
	case SECTION_END_SEEN:
	case START:
		if (matches(key, value)) {
			ALLOC_GROW(store.offset, store.seen + 1,
				   store.offset_alloc);
			store.offset[store.seen] = cf->do_ftell(cf);
			store.state = KEY_SEEN;
			store.seen++;
		} else {
			if (strrchr(key, '.') - key == store.baselen &&
			      !strncmp(key, store.key, store.baselen)) {
					store.state = SECTION_SEEN;
					ALLOC_GROW(store.offset,
						   store.seen + 1,
						   store.offset_alloc);
					store.offset[store.seen] = cf->do_ftell(cf);
			}
		}
	}
	return 0;
}

static int write_error(const char *filename)
{
	error("failed to write new configuration file %s", filename);

	/* Same error code as "failed to rename". */
	return 4;
}

static int store_write_section(int fd, const char *key)
{
	const char *dot;
	int i, success;
	struct strbuf sb = STRBUF_INIT;

	dot = memchr(key, '.', store.baselen);
	if (dot) {
		strbuf_addf(&sb, "[%.*s \"", (int)(dot - key), key);
		for (i = dot - key + 1; i < store.baselen; i++) {
			if (key[i] == '"' || key[i] == '\\')
				strbuf_addch(&sb, '\\');
			strbuf_addch(&sb, key[i]);
		}
		strbuf_addstr(&sb, "\"]\n");
	} else {
		strbuf_addf(&sb, "[%.*s]\n", store.baselen, key);
	}

	success = write_in_full(fd, sb.buf, sb.len) == sb.len;
	strbuf_release(&sb);

	return success;
}

static int store_write_pair(int fd, const char *key, const char *value)
{
	int i, success;
	int length = strlen(key + store.baselen + 1);
	const char *quote = "";
	struct strbuf sb = STRBUF_INIT;

	/*
	 * Check to see if the value needs to be surrounded with a dq pair.
	 * Note that problematic characters are always backslash-quoted; this
	 * check is about not losing leading or trailing SP and strings that
	 * follow beginning-of-comment characters (i.e. ';' and '#') by the
	 * configuration parser.
	 */
	if (value[0] == ' ')
		quote = "\"";
	for (i = 0; value[i]; i++)
		if (value[i] == ';' || value[i] == '#')
			quote = "\"";
	if (i && value[i - 1] == ' ')
		quote = "\"";

	strbuf_addf(&sb, "\t%.*s = %s",
		    length, key + store.baselen + 1, quote);

	for (i = 0; value[i]; i++)
		switch (value[i]) {
		case '\n':
			strbuf_addstr(&sb, "\\n");
			break;
		case '\t':
			strbuf_addstr(&sb, "\\t");
			break;
		case '"':
		case '\\':
			strbuf_addch(&sb, '\\');
		default:
			strbuf_addch(&sb, value[i]);
			break;
		}
	strbuf_addf(&sb, "%s\n", quote);

	success = write_in_full(fd, sb.buf, sb.len) == sb.len;
	strbuf_release(&sb);

	return success;
}

static ssize_t find_beginning_of_line(const char *contents, size_t size,
	size_t offset_, int *found_bracket)
{
	size_t equal_offset = size, bracket_offset = size;
	ssize_t offset;

contline:
	for (offset = offset_-2; offset > 0
			&& contents[offset] != '\n'; offset--)
		switch (contents[offset]) {
			case '=': equal_offset = offset; break;
			case ']': bracket_offset = offset; break;
		}
	if (offset > 0 && contents[offset-1] == '\\') {
		offset_ = offset;
		goto contline;
	}
	if (bracket_offset < equal_offset) {
		*found_bracket = 1;
		offset = bracket_offset+1;
	} else
		offset++;

	return offset;
}

int git_config_set_in_file(const char *config_filename,
			const char *key, const char *value)
{
	return git_config_set_multivar_in_file(config_filename, key, value, NULL, 0);
}

int git_config_set(const char *key, const char *value)
{
	return git_config_set_multivar(key, value, NULL, 0);
}

/*
 * Auxiliary function to sanity-check and split the key into the section
 * identifier and variable name.
 *
 * Returns 0 on success, -1 when there is an invalid character in the key and
 * -2 if there is no section name in the key.
 *
 * store_key - pointer to char* which will hold a copy of the key with
 *             lowercase section and variable name
 * baselen - pointer to int which will hold the length of the
 *           section + subsection part, can be NULL
 */
int git_config_parse_key(const char *key, char **store_key, int *baselen_)
{
	int i, dot, baselen;
	const char *last_dot = strrchr(key, '.');

	/*
	 * Since "key" actually contains the section name and the real
	 * key name separated by a dot, we have to know where the dot is.
	 */

	if (last_dot == NULL || last_dot == key) {
		error("key does not contain a section: %s", key);
		return -CONFIG_NO_SECTION_OR_NAME;
	}

	if (!last_dot[1]) {
		error("key does not contain variable name: %s", key);
		return -CONFIG_NO_SECTION_OR_NAME;
	}

	baselen = last_dot - key;
	if (baselen_)
		*baselen_ = baselen;

	/*
	 * Validate the key and while at it, lower case it for matching.
	 */
	*store_key = xmalloc(strlen(key) + 1);

	dot = 0;
	for (i = 0; key[i]; i++) {
		unsigned char c = key[i];
		if (c == '.')
			dot = 1;
		/* Leave the extended basename untouched.. */
		if (!dot || i > baselen) {
			if (!iskeychar(c) ||
			    (i == baselen + 1 && !isalpha(c))) {
				error("invalid key: %s", key);
				goto out_free_ret_1;
			}
			c = tolower(c);
		} else if (c == '\n') {
			error("invalid key (newline): %s", key);
			goto out_free_ret_1;
		}
		(*store_key)[i] = c;
	}
	(*store_key)[i] = 0;

	return 0;

out_free_ret_1:
	free(*store_key);
	*store_key = NULL;
	return -CONFIG_INVALID_KEY;
}

/*
 * If value==NULL, unset in (remove from) config,
 * if value_regex!=NULL, disregard key/value pairs where value does not match.
 * if multi_replace==0, nothing, or only one matching key/value is replaced,
 *     else all matching key/values (regardless how many) are removed,
 *     before the new pair is written.
 *
 * Returns 0 on success.
 *
 * This function does this:
 *
 * - it locks the config file by creating ".git/config.lock"
 *
 * - it then parses the config using store_aux() as validator to find
 *   the position on the key/value pair to replace. If it is to be unset,
 *   it must be found exactly once.
 *
 * - the config file is mmap()ed and the part before the match (if any) is
 *   written to the lock file, then the changed part and the rest.
 *
 * - the config file is removed and the lock file rename()d to it.
 *
 */
int git_config_set_multivar_in_file(const char *config_filename,
				const char *key, const char *value,
				const char *value_regex, int multi_replace)
{
	int fd = -1, in_fd;
	int ret;
	struct lock_file *lock = NULL;
	char *filename_buf = NULL;

	/* parse-key returns negative; flip the sign to feed exit(3) */
	ret = 0 - git_config_parse_key(key, &store.key, &store.baselen);
	if (ret)
		goto out_free;

	store.multi_replace = multi_replace;

	if (!config_filename)
		config_filename = filename_buf = git_pathdup("config");

	/*
	 * The lock serves a purpose in addition to locking: the new
	 * contents of .git/config will be written into it.
	 */
	lock = xcalloc(1, sizeof(struct lock_file));
	fd = hold_lock_file_for_update(lock, config_filename, 0);
	if (fd < 0) {
		error("could not lock config file %s: %s", config_filename, strerror(errno));
		free(store.key);
		ret = CONFIG_NO_LOCK;
		goto out_free;
	}

	/*
	 * If .git/config does not exist yet, write a minimal version.
	 */
	in_fd = open(config_filename, O_RDONLY);
	if ( in_fd < 0 ) {
		free(store.key);

		if ( ENOENT != errno ) {
			error("opening %s: %s", config_filename,
			      strerror(errno));
			ret = CONFIG_INVALID_FILE; /* same as "invalid config file" */
			goto out_free;
		}
		/* if nothing to unset, error out */
		if (value == NULL) {
			ret = CONFIG_NOTHING_SET;
			goto out_free;
		}

		store.key = (char *)key;
		if (!store_write_section(fd, key) ||
		    !store_write_pair(fd, key, value))
			goto write_err_out;
	} else {
		struct stat st;
		char *contents;
		size_t contents_sz, copy_begin, copy_end;
		int i, new_line = 0;

		if (value_regex == NULL)
			store.value_regex = NULL;
		else {
			if (value_regex[0] == '!') {
				store.do_not_match = 1;
				value_regex++;
			} else
				store.do_not_match = 0;

			store.value_regex = (regex_t*)xmalloc(sizeof(regex_t));
			if (regcomp(store.value_regex, value_regex,
					REG_EXTENDED)) {
				error("invalid pattern: %s", value_regex);
				free(store.value_regex);
				ret = CONFIG_INVALID_PATTERN;
				goto out_free;
			}
		}

		ALLOC_GROW(store.offset, 1, store.offset_alloc);
		store.offset[0] = 0;
		store.state = START;
		store.seen = 0;

		/*
		 * After this, store.offset will contain the *end* offset
		 * of the last match, or remain at 0 if no match was found.
		 * As a side effect, we make sure to transform only a valid
		 * existing config file.
		 */
		if (git_config_from_file(store_aux, config_filename, NULL)) {
			error("invalid config file %s", config_filename);
			free(store.key);
			if (store.value_regex != NULL) {
				regfree(store.value_regex);
				free(store.value_regex);
			}
			ret = CONFIG_INVALID_FILE;
			goto out_free;
		}

		free(store.key);
		if (store.value_regex != NULL) {
			regfree(store.value_regex);
			free(store.value_regex);
		}

		/* if nothing to unset, or too many matches, error out */
		if ((store.seen == 0 && value == NULL) ||
				(store.seen > 1 && multi_replace == 0)) {
			ret = CONFIG_NOTHING_SET;
			goto out_free;
		}

		fstat(in_fd, &st);
		contents_sz = xsize_t(st.st_size);
		contents = xmmap(NULL, contents_sz, PROT_READ,
			MAP_PRIVATE, in_fd, 0);
		close(in_fd);

		if (chmod(lock->filename, st.st_mode & 07777) < 0) {
			error("chmod on %s failed: %s",
				lock->filename, strerror(errno));
			ret = CONFIG_NO_WRITE;
			goto out_free;
		}

		if (store.seen == 0)
			store.seen = 1;

		for (i = 0, copy_begin = 0; i < store.seen; i++) {
			if (store.offset[i] == 0) {
				store.offset[i] = copy_end = contents_sz;
			} else if (store.state != KEY_SEEN) {
				copy_end = store.offset[i];
			} else
				copy_end = find_beginning_of_line(
					contents, contents_sz,
					store.offset[i]-2, &new_line);

			if (copy_end > 0 && contents[copy_end-1] != '\n')
				new_line = 1;

			/* write the first part of the config */
			if (copy_end > copy_begin) {
				if (write_in_full(fd, contents + copy_begin,
						  copy_end - copy_begin) <
				    copy_end - copy_begin)
					goto write_err_out;
				if (new_line &&
				    write_str_in_full(fd, "\n") != 1)
					goto write_err_out;
			}
			copy_begin = store.offset[i];
		}

		/* write the pair (value == NULL means unset) */
		if (value != NULL) {
			if (store.state == START) {
				if (!store_write_section(fd, key))
					goto write_err_out;
			}
			if (!store_write_pair(fd, key, value))
				goto write_err_out;
		}

		/* write the rest of the config */
		if (copy_begin < contents_sz)
			if (write_in_full(fd, contents + copy_begin,
					  contents_sz - copy_begin) <
			    contents_sz - copy_begin)
				goto write_err_out;

		munmap(contents, contents_sz);
	}

	if (commit_lock_file(lock) < 0) {
		error("could not commit config file %s", config_filename);
		ret = CONFIG_NO_WRITE;
		goto out_free;
	}

	/*
	 * lock is committed, so don't try to roll it back below.
	 * NOTE: Since lockfile.c keeps a linked list of all created
	 * lock_file structures, it isn't safe to free(lock).  It's
	 * better to just leave it hanging around.
	 */
	lock = NULL;
	ret = 0;

	/* Invalidate the config cache */
	git_config_clear();

out_free:
	if (lock)
		rollback_lock_file(lock);
	free(filename_buf);
	return ret;

write_err_out:
	ret = write_error(lock->filename);
	goto out_free;

}

int git_config_set_multivar(const char *key, const char *value,
			const char *value_regex, int multi_replace)
{
	return git_config_set_multivar_in_file(NULL, key, value, value_regex,
					       multi_replace);
}

static int section_name_match (const char *buf, const char *name)
{
	int i = 0, j = 0, dot = 0;
	if (buf[i] != '[')
		return 0;
	for (i = 1; buf[i] && buf[i] != ']'; i++) {
		if (!dot && isspace(buf[i])) {
			dot = 1;
			if (name[j++] != '.')
				break;
			for (i++; isspace(buf[i]); i++)
				; /* do nothing */
			if (buf[i] != '"')
				break;
			continue;
		}
		if (buf[i] == '\\' && dot)
			i++;
		else if (buf[i] == '"' && dot) {
			for (i++; isspace(buf[i]); i++)
				; /* do_nothing */
			break;
		}
		if (buf[i] != name[j++])
			break;
	}
	if (buf[i] == ']' && name[j] == 0) {
		/*
		 * We match, now just find the right length offset by
		 * gobbling up any whitespace after it, as well
		 */
		i++;
		for (; buf[i] && isspace(buf[i]); i++)
			; /* do nothing */
		return i;
	}
	return 0;
}

static int section_name_is_ok(const char *name)
{
	/* Empty section names are bogus. */
	if (!*name)
		return 0;

	/*
	 * Before a dot, we must be alphanumeric or dash. After the first dot,
	 * anything goes, so we can stop checking.
	 */
	for (; *name && *name != '.'; name++)
		if (*name != '-' && !isalnum(*name))
			return 0;
	return 1;
}

/* if new_name == NULL, the section is removed instead */
int git_config_rename_section_in_file(const char *config_filename,
				      const char *old_name, const char *new_name)
{
	int ret = 0, remove = 0;
	char *filename_buf = NULL;
	struct lock_file *lock;
	int out_fd;
	char buf[1024];
	FILE *config_file;
	struct stat st;

	if (new_name && !section_name_is_ok(new_name)) {
		ret = error("invalid section name: %s", new_name);
		goto out;
	}

	if (!config_filename)
		config_filename = filename_buf = git_pathdup("config");

	lock = xcalloc(1, sizeof(struct lock_file));
	out_fd = hold_lock_file_for_update(lock, config_filename, 0);
	if (out_fd < 0) {
		ret = error("could not lock config file %s", config_filename);
		goto out;
	}

	if (!(config_file = fopen(config_filename, "rb"))) {
		/* no config file means nothing to rename, no error */
		goto unlock_and_out;
	}

	fstat(fileno(config_file), &st);

	if (chmod(lock->filename, st.st_mode & 07777) < 0) {
		ret = error("chmod on %s failed: %s",
				lock->filename, strerror(errno));
		goto out;
	}

	while (fgets(buf, sizeof(buf), config_file)) {
		int i;
		int length;
		char *output = buf;
		for (i = 0; buf[i] && isspace(buf[i]); i++)
			; /* do nothing */
		if (buf[i] == '[') {
			/* it's a section */
			int offset = section_name_match(&buf[i], old_name);
			if (offset > 0) {
				ret++;
				if (new_name == NULL) {
					remove = 1;
					continue;
				}
				store.baselen = strlen(new_name);
				if (!store_write_section(out_fd, new_name)) {
					ret = write_error(lock->filename);
					goto out;
				}
				/*
				 * We wrote out the new section, with
				 * a newline, now skip the old
				 * section's length
				 */
				output += offset + i;
				if (strlen(output) > 0) {
					/*
					 * More content means there's
					 * a declaration to put on the
					 * next line; indent with a
					 * tab
					 */
					output -= 1;
					output[0] = '\t';
				}
			}
			remove = 0;
		}
		if (remove)
			continue;
		length = strlen(output);
		if (write_in_full(out_fd, output, length) != length) {
			ret = write_error(lock->filename);
			goto out;
		}
	}
	fclose(config_file);
unlock_and_out:
	if (commit_lock_file(lock) < 0)
		ret = error("could not commit config file %s", config_filename);
out:
	free(filename_buf);
	return ret;
}

int git_config_rename_section(const char *old_name, const char *new_name)
{
	return git_config_rename_section_in_file(NULL, old_name, new_name);
}

/*
 * Call this to report error for your variable that should not
 * get a boolean value (i.e. "[my] var" means "true").
 */
#undef config_error_nonbool
int config_error_nonbool(const char *var)
{
	return error("Missing value for '%s'", var);
}

int parse_config_key(const char *var,
		     const char *section,
		     const char **subsection, int *subsection_len,
		     const char **key)
{
	int section_len = strlen(section);
	const char *dot;

	/* Does it start with "section." ? */
	if (!starts_with(var, section) || var[section_len] != '.')
		return -1;

	/*
	 * Find the key; we don't know yet if we have a subsection, but we must
	 * parse backwards from the end, since the subsection may have dots in
	 * it, too.
	 */
	dot = strrchr(var, '.');
	*key = dot + 1;

	/* Did we have a subsection at all? */
	if (dot == var + section_len) {
		*subsection = NULL;
		*subsection_len = 0;
	}
	else {
		*subsection = var + section_len + 1;
		*subsection_len = dot - *subsection;
	}

	return 0;
}<|MERGE_RESOLUTION|>--- conflicted
+++ resolved
@@ -196,13 +196,8 @@
 		strbuf_list_free(pair);
 		return error("bogus config parameter: %s", text);
 	}
-<<<<<<< HEAD
 	strbuf_tolower(pair[0]);
-	if (fn(pair[0]->buf, pair[1] ? pair[1]->buf : NULL, data) < 0) {
-=======
-	lowercase(pair[0]->buf);
 	if (fn(pair[0]->buf, value, data) < 0) {
->>>>>>> a789ca70
 		strbuf_list_free(pair);
 		return -1;
 	}
