# This shell script fragment is sourced by git-rebase to implement
# its interactive mode.  "git rebase --interactive" makes it easy
# to fix up commits in the middle of a series and rearrange commits.
#
# Copyright (c) 2006 Johannes E. Schindelin
#
# The original idea comes from Eric W. Biederman, in
# http://article.gmane.org/gmane.comp.version-control.git/22407
#
# The file containing rebase commands, comments, and empty lines.
# This file is created by "git rebase -i" then edited by the user.  As
# the lines are processed, they are removed from the front of this
# file and written to the tail of $done.
todo="$state_dir"/git-rebase-todo

# The rebase command lines that have already been processed.  A line
# is moved here when it is first handled, before any associated user
# actions.
done="$state_dir"/done

# The commit message that is planned to be used for any changes that
# need to be committed following a user interaction.
msg="$state_dir"/message

# The file into which is accumulated the suggested commit message for
# squash/fixup commands.  When the first of a series of squash/fixups
# is seen, the file is created and the commit message from the
# previous commit and from the first squash/fixup commit are written
# to it.  The commit message for each subsequent squash/fixup commit
# is appended to the file as it is processed.
#
# The first line of the file is of the form
#     # This is a combination of $count commits.
# where $count is the number of commits whose messages have been
# written to the file so far (including the initial "pick" commit).
# Each time that a commit message is processed, this line is read and
# updated.  It is deleted just before the combined commit is made.
squash_msg="$state_dir"/message-squash

# If the current series of squash/fixups has not yet included a squash
# command, then this file exists and holds the commit message of the
# original "pick" commit.  (If the series ends without a "squash"
# command, then this can be used as the commit message of the combined
# commit without opening the editor.)
fixup_msg="$state_dir"/message-fixup

# $rewritten is the name of a directory containing files for each
# commit that is reachable by at least one merge base of $head and
# $upstream. They are not necessarily rewritten, but their children
# might be.  This ensures that commits on merged, but otherwise
# unrelated side branches are left alone. (Think "X" in the man page's
# example.)
rewritten="$state_dir"/rewritten

dropped="$state_dir"/dropped

end="$state_dir"/end
msgnum="$state_dir"/msgnum

# A script to set the GIT_AUTHOR_NAME, GIT_AUTHOR_EMAIL, and
# GIT_AUTHOR_DATE that will be used for the commit that is currently
# being rebased.
author_script="$state_dir"/author-script

# When an "edit" rebase command is being processed, the SHA1 of the
# commit to be edited is recorded in this file.  When "git rebase
# --continue" is executed, if there are any staged changes then they
# will be amended to the HEAD commit, but only provided the HEAD
# commit is still the commit to be edited.  When any other rebase
# command is processed, this file is deleted.
amend="$state_dir"/amend

# For the post-rewrite hook, we make a list of rewritten commits and
# their new sha1s.  The rewritten-pending list keeps the sha1s of
# commits that have been processed, but not committed yet,
# e.g. because they are waiting for a 'squash' command.
rewritten_list="$state_dir"/rewritten-list
rewritten_pending="$state_dir"/rewritten-pending

# Work around Git for Windows' Bash whose "read" does not strip CRLF
# and leaves CR at the end instead.
cr=$(printf "\015")

strategy_args=${strategy:+--strategy=$strategy}
test -n "$strategy_opts" &&
eval '
	for strategy_opt in '"$strategy_opts"'
	do
		strategy_args="$strategy_args -X$(git rev-parse --sq-quote "${strategy_opt#--}")"
	done
'

GIT_CHERRY_PICK_HELP="$resolvemsg"
export GIT_CHERRY_PICK_HELP

comment_char=$(git config --get core.commentchar 2>/dev/null | cut -c1)
: ${comment_char:=#}

warn () {
	printf '%s\n' "$*" >&2
}

# Output the commit message for the specified commit.
commit_message () {
	git cat-file commit "$1" | sed "1,/^$/d"
}

orig_reflog_action="$GIT_REFLOG_ACTION"

comment_for_reflog () {
	case "$orig_reflog_action" in
	''|rebase*)
		GIT_REFLOG_ACTION="rebase -i ($1)"
		export GIT_REFLOG_ACTION
		;;
	esac
}

last_count=
mark_action_done () {
	sed -e 1q < "$todo" >> "$done"
	sed -e 1d < "$todo" >> "$todo".new
	mv -f "$todo".new "$todo"
	new_count=$(git stripspace --strip-comments <"$done" | wc -l)
	echo $new_count >"$msgnum"
	total=$(($new_count + $(git stripspace --strip-comments <"$todo" | wc -l)))
	echo $total >"$end"
	if test "$last_count" != "$new_count"
	then
		last_count=$new_count
		eval_gettext "Rebasing (\$new_count/\$total)"; printf "\r"
		test -z "$verbose" || echo
	fi
}

# Put the last action marked done at the beginning of the todo list
# again. If there has not been an action marked done yet, leave the list of
# items on the todo list unchanged.
reschedule_last_action () {
	tail -n 1 "$done" | cat - "$todo" >"$todo".new
	sed -e \$d <"$done" >"$done".new
	mv -f "$todo".new "$todo"
	mv -f "$done".new "$done"
}

append_todo_help () {
	gettext "
Commands:
 p, pick = use commit
 r, reword = use commit, but edit the commit message
 e, edit = use commit, but stop for amending
 s, squash = use commit, but meld into previous commit
 f, fixup = like \"squash\", but discard this commit's log message
 x, exec = run command (the rest of the line) using shell
 d, drop = remove commit

These lines can be re-ordered; they are executed from top to bottom.
" | git stripspace --comment-lines >>"$todo"

	if test $(get_missing_commit_check_level) = error
	then
		gettext "
Do not remove any line. Use 'drop' explicitly to remove a commit.
" | git stripspace --comment-lines >>"$todo"
	else
		gettext "
If you remove a line here THAT COMMIT WILL BE LOST.
" | git stripspace --comment-lines >>"$todo"
	fi
}

make_patch () {
	sha1_and_parents="$(git rev-list --parents -1 "$1")"
	case "$sha1_and_parents" in
	?*' '?*' '?*)
		git diff --cc $sha1_and_parents
		;;
	?*' '?*)
		git diff-tree -p "$1^!"
		;;
	*)
		echo "Root commit"
		;;
	esac > "$state_dir"/patch
	test -f "$msg" ||
		commit_message "$1" > "$msg"
	test -f "$author_script" ||
		get_author_ident_from_commit "$1" > "$author_script"
}

die_with_patch () {
	echo "$1" > "$state_dir"/stopped-sha
	make_patch "$1"
	die "$2"
}

exit_with_patch () {
	echo "$1" > "$state_dir"/stopped-sha
	make_patch $1
	git rev-parse --verify HEAD > "$amend"
	gpg_sign_opt_quoted=${gpg_sign_opt:+$(git rev-parse --sq-quote "$gpg_sign_opt")}
	warn "$(eval_gettext "\
You can amend the commit now, with

	git commit --amend \$gpg_sign_opt_quoted

Once you are satisfied with your changes, run

	git rebase --continue")"
	warn
	exit $2
}

die_abort () {
	rm -rf "$state_dir"
	die "$1"
}

has_action () {
	test -n "$(git stripspace --strip-comments <"$1")"
}

is_empty_commit() {
	tree=$(git rev-parse -q --verify "$1"^{tree} 2>/dev/null) || {
		sha1=$1
		die "$(eval_gettext "\$sha1: not a commit that can be picked")"
	}
	ptree=$(git rev-parse -q --verify "$1"^^{tree} 2>/dev/null) ||
		ptree=4b825dc642cb6eb9a060e54bf8d69288fbee4904
	test "$tree" = "$ptree"
}

is_merge_commit()
{
	git rev-parse --verify --quiet "$1"^2 >/dev/null 2>&1
}

# Run command with GIT_AUTHOR_NAME, GIT_AUTHOR_EMAIL, and
# GIT_AUTHOR_DATE exported from the current environment.
do_with_author () {
	(
		export GIT_AUTHOR_NAME GIT_AUTHOR_EMAIL GIT_AUTHOR_DATE
		"$@"
	)
}

git_sequence_editor () {
	if test -z "$GIT_SEQUENCE_EDITOR"
	then
		GIT_SEQUENCE_EDITOR="$(git config sequence.editor)"
		if [ -z "$GIT_SEQUENCE_EDITOR" ]
		then
			GIT_SEQUENCE_EDITOR="$(git var GIT_EDITOR)" || return $?
		fi
	fi

	eval "$GIT_SEQUENCE_EDITOR" '"$@"'
}

pick_one () {
	ff=--ff

	case "$1" in -n) sha1=$2; ff= ;; *) sha1=$1 ;; esac
	case "$force_rebase" in '') ;; ?*) ff= ;; esac
	output git rev-parse --verify $sha1 || die "$(eval_gettext "Invalid commit name: \$sha1")"

	if is_empty_commit "$sha1"
	then
		empty_args="--allow-empty"
	fi

	test -d "$rewritten" &&
		pick_one_preserving_merges "$@" && return
	output eval git cherry-pick \
			${gpg_sign_opt:+$(git rev-parse --sq-quote "$gpg_sign_opt")} \
			"$strategy_args" $empty_args $ff "$@"

	# If cherry-pick dies it leaves the to-be-picked commit unrecorded. Reschedule
	# previous task so this commit is not lost.
	ret=$?
	case "$ret" in [01]) ;; *) reschedule_last_action ;; esac
	return $ret
}

pick_one_preserving_merges () {
	fast_forward=t
	case "$1" in
	-n)
		fast_forward=f
		sha1=$2
		;;
	*)
		sha1=$1
		;;
	esac
	sha1=$(git rev-parse $sha1)

	if test -f "$state_dir"/current-commit
	then
		if test "$fast_forward" = t
		then
			while read current_commit
			do
				git rev-parse HEAD > "$rewritten"/$current_commit
			done <"$state_dir"/current-commit
			rm "$state_dir"/current-commit ||
				die "$(gettext "Cannot write current commit's replacement sha1")"
		fi
	fi

	echo $sha1 >> "$state_dir"/current-commit

	# rewrite parents; if none were rewritten, we can fast-forward.
	new_parents=
	pend=" $(git rev-list --parents -1 $sha1 | cut -d' ' -s -f2-)"
	if test "$pend" = " "
	then
		pend=" root"
	fi
	while [ "$pend" != "" ]
	do
		p=$(expr "$pend" : ' \([^ ]*\)')
		pend="${pend# $p}"

		if test -f "$rewritten"/$p
		then
			new_p=$(cat "$rewritten"/$p)

			# If the todo reordered commits, and our parent is marked for
			# rewriting, but hasn't been gotten to yet, assume the user meant to
			# drop it on top of the current HEAD
			if test -z "$new_p"
			then
				new_p=$(git rev-parse HEAD)
			fi

			test $p != $new_p && fast_forward=f
			case "$new_parents" in
			*$new_p*)
				;; # do nothing; that parent is already there
			*)
				new_parents="$new_parents $new_p"
				;;
			esac
		else
			if test -f "$dropped"/$p
			then
				fast_forward=f
				replacement="$(cat "$dropped"/$p)"
				test -z "$replacement" && replacement=root
				pend=" $replacement$pend"
			else
				new_parents="$new_parents $p"
			fi
		fi
	done
	case $fast_forward in
	t)
		output warn "$(eval_gettext "Fast-forward to \$sha1")"
		output git reset --hard $sha1 ||
			die "$(eval_gettext "Cannot fast-forward to \$sha1")"
		;;
	f)
		first_parent=$(expr "$new_parents" : ' \([^ ]*\)')

		if [ "$1" != "-n" ]
		then
			# detach HEAD to current parent
			output git checkout $first_parent 2> /dev/null ||
				die "$(eval_gettext "Cannot move HEAD to \$first_parent")"
		fi

		case "$new_parents" in
		' '*' '*)
			test "a$1" = a-n && die "$(eval_gettext "Refusing to squash a merge: \$sha1")"

			# redo merge
			author_script_content=$(get_author_ident_from_commit $sha1)
			eval "$author_script_content"
			msg_content="$(commit_message $sha1)"
			# No point in merging the first parent, that's HEAD
			new_parents=${new_parents# $first_parent}
			merge_args="--no-log --no-ff"
			if ! do_with_author output eval \
			'git merge ${gpg_sign_opt:+"$gpg_sign_opt"} \
				$merge_args $strategy_args -m "$msg_content" $new_parents'
			then
				printf "%s\n" "$msg_content" > "$GIT_DIR"/MERGE_MSG
				die_with_patch $sha1 "$(eval_gettext "Error redoing merge \$sha1")"
			fi
			echo "$sha1 $(git rev-parse HEAD^0)" >> "$rewritten_list"
			;;
		*)
			output eval git cherry-pick \
				${gpg_sign_opt:+$(git rev-parse --sq-quote "$gpg_sign_opt")} \
				"$strategy_args" "$@" ||
				die_with_patch $sha1 "$(eval_gettext "Could not pick \$sha1")"
			;;
		esac
		;;
	esac
}

this_nth_commit_message () {
	n=$1
	case "$n" in
	1) gettext "This is the 1st commit message:";;
	2) gettext "This is the 2nd commit message:";;
	3) gettext "This is the 3rd commit message:";;
	4) gettext "This is the 4th commit message:";;
	5) gettext "This is the 5th commit message:";;
	6) gettext "This is the 6th commit message:";;
	7) gettext "This is the 7th commit message:";;
	8) gettext "This is the 8th commit message:";;
	9) gettext "This is the 9th commit message:";;
	10) gettext "This is the 10th commit message:";;
	# TRANSLATORS: if the language you are translating into
	# doesn't allow you to compose a sentence in this fashion,
	# consider translating as if this and the following few strings
	# were "This is the commit message ${n}:"
	*1[0-9]|*[04-9]) eval_gettext "This is the \${n}th commit message:";;
	*1) eval_gettext "This is the \${n}st commit message:";;
	*2) eval_gettext "This is the \${n}nd commit message:";;
	*3) eval_gettext "This is the \${n}rd commit message:";;
	*) eval_gettext "This is the commit message \${n}:";;
	esac
}
skip_nth_commit_message () {
	n=$1
	case "$n" in
	1) gettext "The 1st commit message will be skipped:";;
	2) gettext "The 2nd commit message will be skipped:";;
	3) gettext "The 3rd commit message will be skipped:";;
	4) gettext "The 4th commit message will be skipped:";;
	5) gettext "The 5th commit message will be skipped:";;
	6) gettext "The 6th commit message will be skipped:";;
	7) gettext "The 7th commit message will be skipped:";;
	8) gettext "The 8th commit message will be skipped:";;
	9) gettext "The 9th commit message will be skipped:";;
	10) gettext "The 10th commit message will be skipped:";;
	# TRANSLATORS: if the language you are translating into
	# doesn't allow you to compose a sentence in this fashion,
	# consider translating as if this and the following few strings
	# were "The commit message ${n} will be skipped:"
	*1[0-9]|*[04-9]) eval_gettext "The \${n}th commit message will be skipped:";;
	*1) eval_gettext "The \${n}st commit message will be skipped:";;
	*2) eval_gettext "The \${n}nd commit message will be skipped:";;
	*3) eval_gettext "The \${n}rd commit message will be skipped:";;
	*) eval_gettext "The commit message \${n} will be skipped:";;
	esac
}

update_squash_messages () {
	if test -f "$squash_msg"; then
		mv "$squash_msg" "$squash_msg".bak || exit
		count=$(($(sed -n \
			-e "1s/^$comment_char.*\([0-9][0-9]*\).*/\1/p" \
			-e "q" < "$squash_msg".bak)+1))
		{
			printf '%s\n' "$comment_char $(eval_ngettext \
				"This is a combination of \$count commit." \
				"This is a combination of \$count commits." \
				$count)"
			sed -e 1d -e '2,/^./{
				/^$/d
			}' <"$squash_msg".bak
		} >"$squash_msg"
	else
		commit_message HEAD > "$fixup_msg" || die "$(gettext "Cannot write \$fixup_msg")"
		count=2
		{
			printf '%s\n' "$comment_char $(gettext "This is a combination of 2 commits.")"
			printf '%s\n' "$comment_char $(gettext "This is the 1st commit message:")"
			echo
			cat "$fixup_msg"
		} >"$squash_msg"
	fi
	case $1 in
	squash)
		rm -f "$fixup_msg"
		echo
		printf '%s\n' "$comment_char $(this_nth_commit_message $count)"
		echo
		commit_message $2
		;;
	fixup)
		echo
		printf '%s\n' "$comment_char $(skip_nth_commit_message $count)"
		echo
		# Change the space after the comment character to TAB:
		commit_message $2 | git stripspace --comment-lines | sed -e 's/ /	/'
		;;
	esac >>"$squash_msg"
}

peek_next_command () {
	git stripspace --strip-comments <"$todo" | sed -n -e 's/ .*//p' -e q
}

# A squash/fixup has failed.  Prepare the long version of the squash
# commit message, then die_with_patch.  This code path requires the
# user to edit the combined commit message for all commits that have
# been squashed/fixedup so far.  So also erase the old squash
# messages, effectively causing the combined commit to be used as the
# new basis for any further squash/fixups.  Args: sha1 rest
die_failed_squash() {
	sha1=$1
	rest=$2
	mv "$squash_msg" "$msg" || exit
	rm -f "$fixup_msg"
	cp "$msg" "$GIT_DIR"/MERGE_MSG || exit
	warn
	warn "$(eval_gettext "Could not apply \$sha1... \$rest")"
	die_with_patch $sha1 ""
}

flush_rewritten_pending() {
	test -s "$rewritten_pending" || return
	newsha1="$(git rev-parse HEAD^0)"
	sed "s/$/ $newsha1/" < "$rewritten_pending" >> "$rewritten_list"
	rm -f "$rewritten_pending"
}

record_in_rewritten() {
	oldsha1="$(git rev-parse $1)"
	echo "$oldsha1" >> "$rewritten_pending"

	case "$(peek_next_command)" in
	squash|s|fixup|f)
		;;
	*)
		flush_rewritten_pending
		;;
	esac
}

do_pick () {
	sha1=$1
	rest=$2
	if test "$(git rev-parse HEAD)" = "$squash_onto"
	then
		# Set the correct commit message and author info on the
		# sentinel root before cherry-picking the original changes
		# without committing (-n).  Finally, update the sentinel again
		# to include these changes.  If the cherry-pick results in a
		# conflict, this means our behaviour is similar to a standard
		# failed cherry-pick during rebase, with a dirty index to
		# resolve before manually running git commit --amend then git
		# rebase --continue.
		git commit --allow-empty --allow-empty-message --amend \
			   --no-post-rewrite -n -q -C $sha1 &&
			pick_one -n $sha1 &&
			git commit --allow-empty --allow-empty-message \
				   --amend --no-post-rewrite -n -q -C $sha1 \
				   ${gpg_sign_opt:+"$gpg_sign_opt"} ||
				   die_with_patch $sha1 "$(eval_gettext "Could not apply \$sha1... \$rest")"
	else
		pick_one $sha1 ||
			die_with_patch $sha1 "$(eval_gettext "Could not apply \$sha1... \$rest")"
	fi
}

do_next () {
	rm -f "$msg" "$author_script" "$amend" "$state_dir"/stopped-sha || exit
	read -r command sha1 rest < "$todo"
	case "$command" in
	"$comment_char"*|''|noop|drop|d)
		mark_action_done
		;;
	"$cr")
		# Work around CR left by "read" (e.g. with Git for Windows' Bash).
		mark_action_done
		;;
	pick|p)
		comment_for_reflog pick

		mark_action_done
		do_pick $sha1 "$rest"
		record_in_rewritten $sha1
		;;
	reword|r)
		comment_for_reflog reword

		mark_action_done
		do_pick $sha1 "$rest"
		git commit --amend --no-post-rewrite ${gpg_sign_opt:+"$gpg_sign_opt"} || {
			warn "$(eval_gettext "\
Could not amend commit after successfully picking \$sha1... \$rest
This is most likely due to an empty commit message, or the pre-commit hook
failed. If the pre-commit hook failed, you may need to resolve the issue before
you are able to reword the commit.")"
			exit_with_patch $sha1 1
		}
		record_in_rewritten $sha1
		;;
	edit|e)
		comment_for_reflog edit

		mark_action_done
		do_pick $sha1 "$rest"
		sha1_abbrev=$(git rev-parse --short $sha1)
<<<<<<< HEAD
		warn "Stopped at $sha1_abbrev... $rest"
=======
		warn "$(eval_gettext "Stopped at \$sha1_abbrev... \$rest")"
>>>>>>> 415c7dd0
		exit_with_patch $sha1 0
		;;
	squash|s|fixup|f)
		case "$command" in
		squash|s)
			squash_style=squash
			;;
		fixup|f)
			squash_style=fixup
			;;
		esac
		comment_for_reflog $squash_style

		test -f "$done" && has_action "$done" ||
			die "$(eval_gettext "Cannot '\$squash_style' without a previous commit")"

		mark_action_done
		update_squash_messages $squash_style $sha1
		author_script_content=$(get_author_ident_from_commit HEAD)
		echo "$author_script_content" > "$author_script"
		eval "$author_script_content"
		if ! pick_one -n $sha1
		then
			git rev-parse --verify HEAD >"$amend"
			die_failed_squash $sha1 "$rest"
		fi
		case "$(peek_next_command)" in
		squash|s|fixup|f)
			# This is an intermediate commit; its message will only be
			# used in case of trouble.  So use the long version:
			do_with_author output git commit --amend --no-verify -F "$squash_msg" \
				${gpg_sign_opt:+"$gpg_sign_opt"} ||
				die_failed_squash $sha1 "$rest"
			;;
		*)
			# This is the final command of this squash/fixup group
			if test -f "$fixup_msg"
			then
				do_with_author git commit --amend --no-verify -F "$fixup_msg" \
					${gpg_sign_opt:+"$gpg_sign_opt"} ||
					die_failed_squash $sha1 "$rest"
			else
				cp "$squash_msg" "$GIT_DIR"/SQUASH_MSG || exit
				rm -f "$GIT_DIR"/MERGE_MSG
				do_with_author git commit --amend --no-verify -F "$GIT_DIR"/SQUASH_MSG -e \
					${gpg_sign_opt:+"$gpg_sign_opt"} ||
					die_failed_squash $sha1 "$rest"
			fi
			rm -f "$squash_msg" "$fixup_msg"
			;;
		esac
		record_in_rewritten $sha1
		;;
	x|"exec")
		read -r command rest < "$todo"
		mark_action_done
		eval_gettextln "Executing: \$rest"
		"${SHELL:-@SHELL_PATH@}" -c "$rest" # Actual execution
		status=$?
		# Run in subshell because require_clean_work_tree can die.
		dirty=f
		(require_clean_work_tree "rebase" 2>/dev/null) || dirty=t
		if test "$status" -ne 0
		then
			warn "$(eval_gettext "Execution failed: \$rest")"
			test "$dirty" = f ||
				warn "$(gettext "and made changes to the index and/or the working tree")"

			warn "$(gettext "\
You can fix the problem, and then run

	git rebase --continue")"
			warn
			if test $status -eq 127		# command not found
			then
				status=1
			fi
			exit "$status"
		elif test "$dirty" = t
		then
			# TRANSLATORS: after these lines is a command to be issued by the user
			warn "$(eval_gettext "\
Execution succeeded: \$rest
but left changes to the index and/or the working tree
Commit or stash your changes, and then run

	git rebase --continue")"
			warn
			exit 1
		fi
		;;
	*)
		warn "$(eval_gettext "Unknown command: \$command \$sha1 \$rest")"
		fixtodo="$(gettext "Please fix this using 'git rebase --edit-todo'.")"
		if git rev-parse --verify -q "$sha1" >/dev/null
		then
			die_with_patch $sha1 "$fixtodo"
		else
			die "$fixtodo"
		fi
		;;
	esac
	test -s "$todo" && return

	comment_for_reflog finish &&
	newhead=$(git rev-parse HEAD) &&
	case $head_name in
	refs/*)
		message="$GIT_REFLOG_ACTION: $head_name onto $onto" &&
		git update-ref -m "$message" $head_name $newhead $orig_head &&
		git symbolic-ref \
		  -m "$GIT_REFLOG_ACTION: returning to $head_name" \
		  HEAD $head_name
		;;
	esac && {
		test ! -f "$state_dir"/verbose ||
			git diff-tree --stat $orig_head..HEAD
	} &&
	{
		test -s "$rewritten_list" &&
		git notes copy --for-rewrite=rebase < "$rewritten_list" ||
		true # we don't care if this copying failed
	} &&
	hook="$(git rev-parse --git-path hooks/post-rewrite)"
	if test -x "$hook" && test -s "$rewritten_list"; then
		"$hook" rebase < "$rewritten_list"
		true # we don't care if this hook failed
	fi &&
		warn "$(eval_gettext "Successfully rebased and updated \$head_name.")"

	return 1 # not failure; just to break the do_rest loop
}

# can only return 0, when the infinite loop breaks
do_rest () {
	while :
	do
		do_next || break
	done
}

# skip picking commits whose parents are unchanged
skip_unnecessary_picks () {
	fd=3
	while read -r command rest
	do
		# fd=3 means we skip the command
		case "$fd,$command" in
		3,pick|3,p)
			# pick a commit whose parent is current $onto -> skip
			sha1=${rest%% *}
			case "$(git rev-parse --verify --quiet "$sha1"^)" in
			"$onto"*)
				onto=$sha1
				;;
			*)
				fd=1
				;;
			esac
			;;
		3,"$comment_char"*|3,)
			# copy comments
			;;
		*)
			fd=1
			;;
		esac
		printf '%s\n' "$command${rest:+ }$rest" >&$fd
	done <"$todo" >"$todo.new" 3>>"$done" &&
	mv -f "$todo".new "$todo" &&
	case "$(peek_next_command)" in
	squash|s|fixup|f)
		record_in_rewritten "$onto"
		;;
	esac ||
		die "$(gettext "Could not skip unnecessary pick commands")"
}

transform_todo_ids () {
	while read -r command rest
	do
		case "$command" in
		"$comment_char"* | exec)
			# Be careful for oddball commands like 'exec'
			# that do not have a SHA-1 at the beginning of $rest.
			;;
		*)
			sha1=$(git rev-parse --verify --quiet "$@" ${rest%%[	 ]*}) &&
			rest="$sha1 ${rest#*[	 ]}"
			;;
		esac
		printf '%s\n' "$command${rest:+ }$rest"
	done <"$todo" >"$todo.new" &&
	mv -f "$todo.new" "$todo"
}

expand_todo_ids() {
	transform_todo_ids
}

collapse_todo_ids() {
	transform_todo_ids --short
}

# Rearrange the todo list that has both "pick sha1 msg" and
# "pick sha1 fixup!/squash! msg" appears in it so that the latter
# comes immediately after the former, and change "pick" to
# "fixup"/"squash".
#
# Note that if the config has specified a custom instruction format
# each log message will be re-retrieved in order to normalize the
# autosquash arrangement
rearrange_squash () {
	# extract fixup!/squash! lines and resolve any referenced sha1's
	while read -r pick sha1 message
	do
		test -z "${format}" || message=$(git log -n 1 --format="%s" ${sha1})
		case "$message" in
		"squash! "*|"fixup! "*)
			action="${message%%!*}"
			rest=$message
			prefix=
			# skip all squash! or fixup! (but save for later)
			while :
			do
				case "$rest" in
				"squash! "*|"fixup! "*)
					prefix="$prefix${rest%%!*},"
					rest="${rest#*! }"
					;;
				*)
					break
					;;
				esac
			done
			printf '%s %s %s %s\n' "$sha1" "$action" "$prefix" "$rest"
			# if it's a single word, try to resolve to a full sha1 and
			# emit a second copy. This allows us to match on both message
			# and on sha1 prefix
			if test "${rest#* }" = "$rest"; then
				fullsha="$(git rev-parse -q --verify "$rest" 2>/dev/null)"
				if test -n "$fullsha"; then
					# prefix the action to uniquely identify this line as
					# intended for full sha1 match
					echo "$sha1 +$action $prefix $fullsha"
				fi
			fi
		esac
	done >"$1.sq" <"$1"
	test -s "$1.sq" || return

	used=
	while read -r pick sha1 message
	do
		case " $used" in
		*" $sha1 "*) continue ;;
		esac
		printf '%s\n' "$pick $sha1 $message"
		test -z "${format}" || message=$(git log -n 1 --format="%s" ${sha1})
		used="$used$sha1 "
		while read -r squash action msg_prefix msg_content
		do
			case " $used" in
			*" $squash "*) continue ;;
			esac
			emit=0
			case "$action" in
			+*)
				action="${action#+}"
				# full sha1 prefix test
				case "$msg_content" in "$sha1"*) emit=1;; esac ;;
			*)
				# message prefix test
				case "$message" in "$msg_content"*) emit=1;; esac ;;
			esac
			if test $emit = 1; then
				if test -n "${format}"
				then
					msg_content=$(git log -n 1 --format="${format}" ${squash})
				else
					msg_content="$(echo "$msg_prefix" | sed "s/,/! /g")$msg_content"
				fi
				printf '%s\n' "$action $squash $msg_content"
				used="$used$squash "
			fi
		done <"$1.sq"
	done >"$1.rearranged" <"$1"
	cat "$1.rearranged" >"$1"
	rm -f "$1.sq" "$1.rearranged"
}

# Add commands after a pick or after a squash/fixup serie
# in the todo list.
add_exec_commands () {
	{
		first=t
		while read -r insn rest
		do
			case $insn in
			pick)
				test -n "$first" ||
				printf "%s" "$cmd"
				;;
			esac
			printf "%s %s\n" "$insn" "$rest"
			first=
		done
		printf "%s" "$cmd"
	} <"$1" >"$1.new" &&
	mv "$1.new" "$1"
}

# Check if the SHA-1 passed as an argument is a
# correct one, if not then print $2 in "$todo".badsha
# $1: the SHA-1 to test
# $2: the line number of the input
# $3: the input filename
check_commit_sha () {
	badsha=0
	if test -z "$1"
	then
		badsha=1
	else
		sha1_verif="$(git rev-parse --verify --quiet $1^{commit})"
		if test -z "$sha1_verif"
		then
			badsha=1
		fi
	fi

	if test $badsha -ne 0
	then
		line="$(sed -n -e "${2}p" "$3")"
		warn "$(eval_gettext "\
Warning: the SHA-1 is missing or isn't a commit in the following line:
 - \$line")"
		warn
	fi

	return $badsha
}

# prints the bad commits and bad commands
# from the todolist in stdin
check_bad_cmd_and_sha () {
	retval=0
	lineno=0
	while read -r command rest
	do
		lineno=$(( $lineno + 1 ))
		case $command in
		"$comment_char"*|''|noop|x|exec)
			# Doesn't expect a SHA-1
			;;
		"$cr")
			# Work around CR left by "read" (e.g. with Git for
			# Windows' Bash).
			;;
		pick|p|drop|d|reword|r|edit|e|squash|s|fixup|f)
			if ! check_commit_sha "${rest%%[ 	]*}" "$lineno" "$1"
			then
				retval=1
			fi
			;;
		*)
			line="$(sed -n -e "${lineno}p" "$1")"
			warn "$(eval_gettext "\
Warning: the command isn't recognized in the following line:
 - \$line")"
			warn
			retval=1
			;;
		esac
	done <"$1"
	return $retval
}

# Print the list of the SHA-1 of the commits
# from stdin to stdout
todo_list_to_sha_list () {
	git stripspace --strip-comments |
	while read -r command sha1 rest
	do
		case $command in
		"$comment_char"*|''|noop|x|"exec")
			;;
		*)
			long_sha=$(git rev-list --no-walk "$sha1" 2>/dev/null)
			printf "%s\n" "$long_sha"
			;;
		esac
	done
}

# Use warn for each line in stdin
warn_lines () {
	while read -r line
	do
		warn " - $line"
	done
}

# Switch to the branch in $into and notify it in the reflog
checkout_onto () {
	GIT_REFLOG_ACTION="$GIT_REFLOG_ACTION: checkout $onto_name"
	output git checkout $onto || die_abort "$(gettext "could not detach HEAD")"
	git update-ref ORIG_HEAD $orig_head
}

get_missing_commit_check_level () {
	check_level=$(git config --get rebase.missingCommitsCheck)
	check_level=${check_level:-ignore}
	# Don't be case sensitive
	printf '%s' "$check_level" | tr 'A-Z' 'a-z'
}

# Check if the user dropped some commits by mistake
# Behaviour determined by rebase.missingCommitsCheck.
# Check if there is an unrecognized command or a
# bad SHA-1 in a command.
check_todo_list () {
	raise_error=f

	check_level=$(get_missing_commit_check_level)

	case "$check_level" in
	warn|error)
		# Get the SHA-1 of the commits
		todo_list_to_sha_list <"$todo".backup >"$todo".oldsha1
		todo_list_to_sha_list <"$todo" >"$todo".newsha1

		# Sort the SHA-1 and compare them
		sort -u "$todo".oldsha1 >"$todo".oldsha1+
		mv "$todo".oldsha1+ "$todo".oldsha1
		sort -u "$todo".newsha1 >"$todo".newsha1+
		mv "$todo".newsha1+ "$todo".newsha1
		comm -2 -3 "$todo".oldsha1 "$todo".newsha1 >"$todo".miss

		# Warn about missing commits
		if test -s "$todo".miss
		then
			test "$check_level" = error && raise_error=t

			warn "$(gettext "\
Warning: some commits may have been dropped accidentally.
Dropped commits (newer to older):")"

			# Make the list user-friendly and display
			opt="--no-walk=sorted --format=oneline --abbrev-commit --stdin"
			git rev-list $opt <"$todo".miss | warn_lines

			warn "$(gettext "\
To avoid this message, use \"drop\" to explicitly remove a commit.

Use 'git config rebase.missingCommitsCheck' to change the level of warnings.
The possible behaviours are: ignore, warn, error.")"
			warn
		fi
		;;
	ignore)
		;;
	*)
		warn "$(eval_gettext "Unrecognized setting \$check_level for option rebase.missingCommitsCheck. Ignoring.")"
		;;
	esac

	if ! check_bad_cmd_and_sha "$todo"
	then
		raise_error=t
	fi

	if test $raise_error = t
	then
		# Checkout before the first commit of the
		# rebase: this way git rebase --continue
		# will work correctly as it expects HEAD to be
		# placed before the commit of the next action
		checkout_onto

		warn "$(gettext "You can fix this with 'git rebase --edit-todo'.")"
		die "$(gettext "Or you can abort the rebase with 'git rebase --abort'.")"
	fi
}

# The whole contents of this file is run by dot-sourcing it from
# inside a shell function.  It used to be that "return"s we see
# below were not inside any function, and expected to return
# to the function that dot-sourced us.
#
# However, older (9.x) versions of FreeBSD /bin/sh misbehave on such a
# construct and continue to run the statements that follow such a "return".
# As a work-around, we introduce an extra layer of a function
# here, and immediately call it after defining it.
git_rebase__interactive () {

case "$action" in
continue)
	# do we have anything to commit?
	if git diff-index --cached --quiet HEAD --
	then
		# Nothing to commit -- skip this commit

		test ! -f "$GIT_DIR"/CHERRY_PICK_HEAD ||
		rm "$GIT_DIR"/CHERRY_PICK_HEAD ||
		die "$(gettext "Could not remove CHERRY_PICK_HEAD")"
	else
		if ! test -f "$author_script"
		then
			gpg_sign_opt_quoted=${gpg_sign_opt:+$(git rev-parse --sq-quote "$gpg_sign_opt")}
			die "$(eval_gettext "\
You have staged changes in your working tree.
If these changes are meant to be
squashed into the previous commit, run:

  git commit --amend \$gpg_sign_opt_quoted

If they are meant to go into a new commit, run:

  git commit \$gpg_sign_opt_quoted

In both case, once you're done, continue with:

  git rebase --continue
")"
		fi
		. "$author_script" ||
			die "$(gettext "Error trying to find the author identity to amend commit")"
		if test -f "$amend"
		then
			current_head=$(git rev-parse --verify HEAD)
			test "$current_head" = $(cat "$amend") ||
			die "$(gettext "\
You have uncommitted changes in your working tree. Please commit them
first and then run 'git rebase --continue' again.")"
			do_with_author git commit --amend --no-verify -F "$msg" -e \
				${gpg_sign_opt:+"$gpg_sign_opt"} ||
				die "$(gettext "Could not commit staged changes.")"
		else
			do_with_author git commit --no-verify -F "$msg" -e \
				${gpg_sign_opt:+"$gpg_sign_opt"} ||
				die "$(gettext "Could not commit staged changes.")"
		fi
	fi

	if test -r "$state_dir"/stopped-sha
	then
		record_in_rewritten "$(cat "$state_dir"/stopped-sha)"
	fi

	require_clean_work_tree "rebase"
	do_rest
	return 0
	;;
skip)
	git rerere clear

	do_rest
	return 0
	;;
edit-todo)
	git stripspace --strip-comments <"$todo" >"$todo".new
	mv -f "$todo".new "$todo"
	collapse_todo_ids
	append_todo_help
	gettext "
You are editing the todo file of an ongoing interactive rebase.
To continue rebase after editing, run:
    git rebase --continue

" | git stripspace --comment-lines >>"$todo"

	git_sequence_editor "$todo" ||
		die "$(gettext "Could not execute editor")"
	expand_todo_ids

	exit
	;;
esac

git var GIT_COMMITTER_IDENT >/dev/null ||
	die "$(gettext "You need to set your committer info first")"

comment_for_reflog start

if test ! -z "$switch_to"
then
	GIT_REFLOG_ACTION="$GIT_REFLOG_ACTION: checkout $switch_to"
	output git checkout "$switch_to" -- ||
		die "$(eval_gettext "Could not checkout \$switch_to")"

	comment_for_reflog start
fi

orig_head=$(git rev-parse --verify HEAD) || die "$(gettext "No HEAD?")"
mkdir -p "$state_dir" || die "$(eval_gettext "Could not create temporary \$state_dir")"

: > "$state_dir"/interactive || die "$(gettext "Could not mark as interactive")"
write_basic_state
if test t = "$preserve_merges"
then
	if test -z "$rebase_root"
	then
		mkdir "$rewritten" &&
		for c in $(git merge-base --all $orig_head $upstream)
		do
			echo $onto > "$rewritten"/$c ||
				die "$(gettext "Could not init rewritten commits")"
		done
	else
		mkdir "$rewritten" &&
		echo $onto > "$rewritten"/root ||
			die "$(gettext "Could not init rewritten commits")"
	fi
	# No cherry-pick because our first pass is to determine
	# parents to rewrite and skipping dropped commits would
	# prematurely end our probe
	merges_option=
else
	merges_option="--no-merges --cherry-pick"
fi

shorthead=$(git rev-parse --short $orig_head)
shortonto=$(git rev-parse --short $onto)
if test -z "$rebase_root"
	# this is now equivalent to ! -z "$upstream"
then
	shortupstream=$(git rev-parse --short $upstream)
	revisions=$upstream...$orig_head
	shortrevisions=$shortupstream..$shorthead
else
	revisions=$onto...$orig_head
	shortrevisions=$shorthead
fi
format=$(git config --get rebase.instructionFormat)
# the 'rev-list .. | sed' requires %m to parse; the instruction requires %H to parse
git rev-list $merges_option --format="%m%H ${format:-%s}" \
	--reverse --left-right --topo-order \
	$revisions ${restrict_revision+^$restrict_revision} | \
	sed -n "s/^>//p" |
while read -r sha1 rest
do

	if test -z "$keep_empty" && is_empty_commit $sha1 && ! is_merge_commit $sha1
	then
		comment_out="$comment_char "
	else
		comment_out=
	fi

	if test t != "$preserve_merges"
	then
		printf '%s\n' "${comment_out}pick $sha1 $rest" >>"$todo"
	else
		if test -z "$rebase_root"
		then
			preserve=t
			for p in $(git rev-list --parents -1 $sha1 | cut -d' ' -s -f2-)
			do
				if test -f "$rewritten"/$p
				then
					preserve=f
				fi
			done
		else
			preserve=f
		fi
		if test f = "$preserve"
		then
			touch "$rewritten"/$sha1
			printf '%s\n' "${comment_out}pick $sha1 $rest" >>"$todo"
		fi
	fi
done

# Watch for commits that been dropped by --cherry-pick
if test t = "$preserve_merges"
then
	mkdir "$dropped"
	# Save all non-cherry-picked changes
	git rev-list $revisions --left-right --cherry-pick | \
		sed -n "s/^>//p" > "$state_dir"/not-cherry-picks
	# Now all commits and note which ones are missing in
	# not-cherry-picks and hence being dropped
	git rev-list $revisions |
	while read rev
	do
		if test -f "$rewritten"/$rev &&
		   ! sane_grep "$rev" "$state_dir"/not-cherry-picks >/dev/null
		then
			# Use -f2 because if rev-list is telling us this commit is
			# not worthwhile, we don't want to track its multiple heads,
			# just the history of its first-parent for others that will
			# be rebasing on top of it
			git rev-list --parents -1 $rev | cut -d' ' -s -f2 > "$dropped"/$rev
			sha1=$(git rev-list -1 $rev)
			sane_grep -v "^[a-z][a-z]* $sha1" <"$todo" > "${todo}2" ; mv "${todo}2" "$todo"
			rm "$rewritten"/$rev
		fi
	done
fi

test -s "$todo" || echo noop >> "$todo"
test -n "$autosquash" && rearrange_squash "$todo"
test -n "$cmd" && add_exec_commands "$todo"

todocount=$(git stripspace --strip-comments <"$todo" | wc -l)
todocount=${todocount##* }

cat >>"$todo" <<EOF

$comment_char $(eval_ngettext \
	"Rebase \$shortrevisions onto \$shortonto (\$todocount command)" \
	"Rebase \$shortrevisions onto \$shortonto (\$todocount commands)" \
	"$todocount")
EOF
append_todo_help
gettext "
However, if you remove everything, the rebase will be aborted.

" | git stripspace --comment-lines >>"$todo"

if test -z "$keep_empty"
then
	printf '%s\n' "$comment_char $(gettext "Note that empty commits are commented out")" >>"$todo"
fi


has_action "$todo" ||
	return 2

cp "$todo" "$todo".backup
collapse_todo_ids
git_sequence_editor "$todo" ||
	die_abort "$(gettext "Could not execute editor")"

has_action "$todo" ||
	return 2

check_todo_list

expand_todo_ids

test -d "$rewritten" || test -n "$force_rebase" || skip_unnecessary_picks

checkout_onto
do_rest

}
# ... and then we call the whole thing.
git_rebase__interactive<|MERGE_RESOLUTION|>--- conflicted
+++ resolved
@@ -599,11 +599,7 @@
 		mark_action_done
 		do_pick $sha1 "$rest"
 		sha1_abbrev=$(git rev-parse --short $sha1)
-<<<<<<< HEAD
-		warn "Stopped at $sha1_abbrev... $rest"
-=======
 		warn "$(eval_gettext "Stopped at \$sha1_abbrev... \$rest")"
->>>>>>> 415c7dd0
 		exit_with_patch $sha1 0
 		;;
 	squash|s|fixup|f)
