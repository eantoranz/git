#ifndef PACK_OBJECTS_H
#define PACK_OBJECTS_H

#include "object-store.h"
#include "thread-utils.h"
#include "pack.h"

#define DEFAULT_DELTA_CACHE_SIZE (256 * 1024 * 1024)

#define OE_DFS_STATE_BITS	2
#define OE_DEPTH_BITS		12
#define OE_IN_PACK_BITS		10
#define OE_Z_DELTA_BITS		20
/*
 * Note that oe_set_size() becomes expensive when the given size is
 * above this limit. Don't lower it too much.
 */
#define OE_SIZE_BITS		31
#define OE_DELTA_SIZE_BITS	23

/*
 * State flags for depth-first search used for analyzing delta cycles.
 *
 * The depth is measured in delta-links to the base (so if A is a delta
 * against B, then A has a depth of 1, and B a depth of 0).
 */
enum dfs_state {
	DFS_NONE = 0,
	DFS_ACTIVE,
	DFS_DONE,
	DFS_NUM_STATES
};

/*
 * The size of struct nearly determines pack-objects's memory
 * consumption. This struct is packed tight for that reason. When you
 * add or reorder something in this struct, think a bit about this.
 *
 * basic object info
 * -----------------
 * idx.oid is filled up before delta searching starts. idx.crc32 is
 * only valid after the object is written out and will be used for
 * generating the index. idx.offset will be both gradually set and
 * used in writing phase (base objects get offset first, then deltas
 * refer to them)
 *
 * "size" is the uncompressed object size. Compressed size of the raw
 * data for an object in a pack is not stored anywhere but is computed
 * and made available when reverse .idx is made. Note that when a
 * delta is reused, "size" is the uncompressed _delta_ size, not the
 * canonical one after the delta has been applied.
 *
 * "hash" contains a path name hash which is used for sorting the
 * delta list and also during delta searching. Once prepare_pack()
 * returns it's no longer needed.
 *
 * source pack info
 * ----------------
 * The (in_pack, in_pack_offset) tuple contains the location of the
 * object in the source pack. in_pack_header_size allows quickly
 * skipping the header and going straight to the zlib stream.
 *
 * "type" and "in_pack_type" both describe object type. in_pack_type
 * may contain a delta type, while type is always the canonical type.
 *
 * deltas
 * ------
 * Delta links (delta, delta_child and delta_sibling) are created to
 * reflect that delta graph from the source pack then updated or added
 * during delta searching phase when we find better deltas.
 *
 * delta_child and delta_sibling are last needed in
 * compute_write_order(). "delta" and "delta_size" must remain valid
 * at object writing phase in case the delta is not cached.
 *
 * If a delta is cached in memory and is compressed, delta_data points
 * to the data and z_delta_size contains the compressed size. If it's
 * uncompressed [1], z_delta_size must be zero. delta_size is always
 * the uncompressed size and must be valid even if the delta is not
 * cached.
 *
 * [1] during try_delta phase we don't bother with compressing because
 * the delta could be quickly replaced with a better one.
 */
struct object_entry {
	struct pack_idx_entry idx;
	void *delta_data;	/* cached delta (uncompressed) */
	off_t in_pack_offset;
	uint32_t hash;			/* name hint hash */
	unsigned size_:OE_SIZE_BITS;
	unsigned size_valid:1;
	uint32_t delta_idx;	/* delta base object */
	uint32_t delta_child_idx; /* deltified objects who bases me */
	uint32_t delta_sibling_idx; /* other deltified objects who
				     * uses the same base as me
				     */
	unsigned delta_size_:OE_DELTA_SIZE_BITS; /* delta data size (uncompressed) */
	unsigned delta_size_valid:1;
	unsigned char in_pack_header_size;
	unsigned in_pack_idx:OE_IN_PACK_BITS;	/* already in pack */
	unsigned z_delta_size:OE_Z_DELTA_BITS;
	unsigned type_valid:1;
	unsigned no_try_delta:1;
	unsigned type_:TYPE_BITS;
	unsigned in_pack_type:TYPE_BITS; /* could be delta */
	unsigned preferred_base:1; /*
				    * we do not pack this, but is available
				    * to be used as the base object to delta
				    * objects against.
				    */
	unsigned tagged:1; /* near the very tip of refs */
	unsigned filled:1; /* assigned write-order */
	unsigned dfs_state:OE_DFS_STATE_BITS;
	unsigned depth:OE_DEPTH_BITS;
	unsigned ext_base:1; /* delta_idx points outside packlist */

	/*
	 * pahole results on 64-bit linux (gcc and clang)
	 *
	 *   size: 80, bit_padding: 9 bits
	 *
	 * and on 32-bit (gcc)
	 *
	 *   size: 76, bit_padding: 9 bits
	 */
};

struct packing_data {
	struct object_entry *objects;
	uint32_t nr_objects, nr_alloc;

	int32_t *index;
	uint32_t index_size;

	unsigned int *in_pack_pos;
	unsigned long *delta_size;

	/*
	 * Only one of these can be non-NULL and they have different
	 * sizes. if in_pack_by_idx is allocated, oe_in_pack() returns
	 * the pack of an object using in_pack_idx field. If not,
	 * in_pack[] array is used the same way as in_pack_pos[]
	 */
	struct packed_git **in_pack_by_idx;
	struct packed_git **in_pack;

<<<<<<< HEAD
#ifndef NO_PTHREADS
	pthread_mutex_t lock;
#endif
=======
	/*
	 * This list contains entries for bases which we know the other side
	 * has (e.g., via reachability bitmaps), but which aren't in our
	 * "objects" list.
	 */
	struct object_entry *ext_bases;
	uint32_t nr_ext, alloc_ext;
>>>>>>> 6a1e32d5

	uintmax_t oe_size_limit;
	uintmax_t oe_delta_size_limit;
};

void prepare_packing_data(struct packing_data *pdata);

static inline void packing_data_lock(struct packing_data *pdata)
{
#ifndef NO_PTHREADS
	pthread_mutex_lock(&pdata->lock);
#endif
}
static inline void packing_data_unlock(struct packing_data *pdata)
{
#ifndef NO_PTHREADS
	pthread_mutex_unlock(&pdata->lock);
#endif
}

struct object_entry *packlist_alloc(struct packing_data *pdata,
				    const unsigned char *sha1,
				    uint32_t index_pos);

struct object_entry *packlist_find(struct packing_data *pdata,
				   const unsigned char *sha1,
				   uint32_t *index_pos);

static inline uint32_t pack_name_hash(const char *name)
{
	uint32_t c, hash = 0;

	if (!name)
		return 0;

	/*
	 * This effectively just creates a sortable number from the
	 * last sixteen non-whitespace characters. Last characters
	 * count "most", so things that end in ".c" sort together.
	 */
	while ((c = *name++) != 0) {
		if (isspace(c))
			continue;
		hash = (hash >> 2) + (c << 24);
	}
	return hash;
}

static inline enum object_type oe_type(const struct object_entry *e)
{
	return e->type_valid ? e->type_ : OBJ_BAD;
}

static inline void oe_set_type(struct object_entry *e,
			       enum object_type type)
{
	if (type >= OBJ_ANY)
		BUG("OBJ_ANY cannot be set in pack-objects code");

	e->type_valid = type >= OBJ_NONE;
	e->type_ = (unsigned)type;
}

static inline unsigned int oe_in_pack_pos(const struct packing_data *pack,
					  const struct object_entry *e)
{
	return pack->in_pack_pos[e - pack->objects];
}

static inline void oe_set_in_pack_pos(const struct packing_data *pack,
				      const struct object_entry *e,
				      unsigned int pos)
{
	pack->in_pack_pos[e - pack->objects] = pos;
}

static inline struct packed_git *oe_in_pack(const struct packing_data *pack,
					    const struct object_entry *e)
{
	if (pack->in_pack_by_idx)
		return pack->in_pack_by_idx[e->in_pack_idx];
	else
		return pack->in_pack[e - pack->objects];
}

void oe_map_new_pack(struct packing_data *pack,
		     struct packed_git *p);
static inline void oe_set_in_pack(struct packing_data *pack,
				  struct object_entry *e,
				  struct packed_git *p)
{
	if (!p->index)
		oe_map_new_pack(pack, p);
	if (pack->in_pack_by_idx)
		e->in_pack_idx = p->index;
	else
		pack->in_pack[e - pack->objects] = p;
}

static inline struct object_entry *oe_delta(
		const struct packing_data *pack,
		const struct object_entry *e)
{
	if (!e->delta_idx)
		return NULL;
	if (e->ext_base)
		return &pack->ext_bases[e->delta_idx - 1];
	else
		return &pack->objects[e->delta_idx - 1];
}

static inline void oe_set_delta(struct packing_data *pack,
				struct object_entry *e,
				struct object_entry *delta)
{
	if (delta)
		e->delta_idx = (delta - pack->objects) + 1;
	else
		e->delta_idx = 0;
}

void oe_set_delta_ext(struct packing_data *pack,
		      struct object_entry *e,
		      const unsigned char *sha1);

static inline struct object_entry *oe_delta_child(
		const struct packing_data *pack,
		const struct object_entry *e)
{
	if (e->delta_child_idx)
		return &pack->objects[e->delta_child_idx - 1];
	return NULL;
}

static inline void oe_set_delta_child(struct packing_data *pack,
				      struct object_entry *e,
				      struct object_entry *delta)
{
	if (delta)
		e->delta_child_idx = (delta - pack->objects) + 1;
	else
		e->delta_child_idx = 0;
}

static inline struct object_entry *oe_delta_sibling(
		const struct packing_data *pack,
		const struct object_entry *e)
{
	if (e->delta_sibling_idx)
		return &pack->objects[e->delta_sibling_idx - 1];
	return NULL;
}

static inline void oe_set_delta_sibling(struct packing_data *pack,
					struct object_entry *e,
					struct object_entry *delta)
{
	if (delta)
		e->delta_sibling_idx = (delta - pack->objects) + 1;
	else
		e->delta_sibling_idx = 0;
}

unsigned long oe_get_size_slow(struct packing_data *pack,
			       const struct object_entry *e);
static inline unsigned long oe_size(struct packing_data *pack,
				    const struct object_entry *e)
{
	if (e->size_valid)
		return e->size_;

	return oe_get_size_slow(pack, e);
}

static inline int oe_size_less_than(struct packing_data *pack,
				    const struct object_entry *lhs,
				    unsigned long rhs)
{
	if (lhs->size_valid)
		return lhs->size_ < rhs;
	if (rhs < pack->oe_size_limit) /* rhs < 2^x <= lhs ? */
		return 0;
	return oe_get_size_slow(pack, lhs) < rhs;
}

static inline int oe_size_greater_than(struct packing_data *pack,
				       const struct object_entry *lhs,
				       unsigned long rhs)
{
	if (lhs->size_valid)
		return lhs->size_ > rhs;
	if (rhs < pack->oe_size_limit) /* rhs < 2^x <= lhs ? */
		return 1;
	return oe_get_size_slow(pack, lhs) > rhs;
}

static inline void oe_set_size(struct packing_data *pack,
			       struct object_entry *e,
			       unsigned long size)
{
	if (size < pack->oe_size_limit) {
		e->size_ = size;
		e->size_valid = 1;
	} else {
		e->size_valid = 0;
		if (oe_get_size_slow(pack, e) != size)
			BUG("'size' is supposed to be the object size!");
	}
}

static inline unsigned long oe_delta_size(struct packing_data *pack,
					  const struct object_entry *e)
{
	if (e->delta_size_valid)
		return e->delta_size_;

	/*
	 * pack->detla_size[] can't be NULL because oe_set_delta_size()
	 * must have been called when a new delta is saved with
	 * oe_set_delta().
	 * If oe_delta() returns NULL (i.e. default state, which means
	 * delta_size_valid is also false), then the caller must never
	 * call oe_delta_size().
	 */
	return pack->delta_size[e - pack->objects];
}

static inline void oe_set_delta_size(struct packing_data *pack,
				     struct object_entry *e,
				     unsigned long size)
{
	if (size < pack->oe_delta_size_limit) {
		e->delta_size_ = size;
		e->delta_size_valid = 1;
	} else {
		packing_data_lock(pack);
		if (!pack->delta_size)
			ALLOC_ARRAY(pack->delta_size, pack->nr_alloc);
		packing_data_unlock(pack);

		pack->delta_size[e - pack->objects] = size;
		e->delta_size_valid = 0;
	}
}

#endif<|MERGE_RESOLUTION|>--- conflicted
+++ resolved
@@ -144,11 +144,10 @@
 	struct packed_git **in_pack_by_idx;
 	struct packed_git **in_pack;
 
-<<<<<<< HEAD
 #ifndef NO_PTHREADS
 	pthread_mutex_t lock;
 #endif
-=======
+
 	/*
 	 * This list contains entries for bases which we know the other side
 	 * has (e.g., via reachability bitmaps), but which aren't in our
@@ -156,7 +155,6 @@
 	 */
 	struct object_entry *ext_bases;
 	uint32_t nr_ext, alloc_ext;
->>>>>>> 6a1e32d5
 
 	uintmax_t oe_size_limit;
 	uintmax_t oe_delta_size_limit;
