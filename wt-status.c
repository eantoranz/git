#include "cache.h"
#include "wt-status.h"
#include "color.h"
#include "object.h"
#include "dir.h"
#include "commit.h"
#include "diff.h"
#include "revision.h"
#include "diffcore.h"
#include "quote.h"
#include "run-command.h"
#include "remote.h"

int wt_status_relative_paths = 1;
int wt_status_use_color = -1;
int wt_status_submodule_summary;
static char wt_status_colors[][COLOR_MAXLEN] = {
	"",         /* WT_STATUS_HEADER: normal */
	"\033[32m", /* WT_STATUS_UPDATED: green */
	"\033[31m", /* WT_STATUS_CHANGED: red */
	"\033[31m", /* WT_STATUS_UNTRACKED: red */
	"\033[31m", /* WT_STATUS_NOBRANCH: red */
};

enum untracked_status_type show_untracked_files = SHOW_NORMAL_UNTRACKED_FILES;

static int parse_status_slot(const char *var, int offset)
{
	if (!strcasecmp(var+offset, "header"))
		return WT_STATUS_HEADER;
	if (!strcasecmp(var+offset, "updated")
		|| !strcasecmp(var+offset, "added"))
		return WT_STATUS_UPDATED;
	if (!strcasecmp(var+offset, "changed"))
		return WT_STATUS_CHANGED;
	if (!strcasecmp(var+offset, "untracked"))
		return WT_STATUS_UNTRACKED;
	if (!strcasecmp(var+offset, "nobranch"))
		return WT_STATUS_NOBRANCH;
	die("bad config variable '%s'", var);
}

static const char* color(int slot)
{
	return wt_status_use_color > 0 ? wt_status_colors[slot] : "";
}

void wt_status_prepare(struct wt_status *s)
{
	unsigned char sha1[20];
	const char *head;

	memset(s, 0, sizeof(*s));
	head = resolve_ref("HEAD", sha1, 0, NULL);
	s->branch = head ? xstrdup(head) : NULL;
	s->reference = "HEAD";
	s->fp = stdout;
	s->index_file = get_index_file();
}

static void wt_status_print_cached_header(struct wt_status *s)
{
	const char *c = color(WT_STATUS_HEADER);
	color_fprintf_ln(s->fp, c, "# Changes to be committed:");
	if (!s->is_initial) {
		color_fprintf_ln(s->fp, c, "#   (use \"git reset %s <file>...\" to unstage)", s->reference);
	} else {
		color_fprintf_ln(s->fp, c, "#   (use \"git rm --cached <file>...\" to unstage)");
	}
	color_fprintf_ln(s->fp, c, "#");
}

static void wt_status_print_dirty_header(struct wt_status *s,
					 int has_deleted)
{
	const char *c = color(WT_STATUS_HEADER);
	color_fprintf_ln(s->fp, c, "# Changed but not updated:");
	if (!has_deleted)
		color_fprintf_ln(s->fp, c, "#   (use \"git add <file>...\" to update what will be committed)");
	else
		color_fprintf_ln(s->fp, c, "#   (use \"git add/rm <file>...\" to update what will be committed)");
	color_fprintf_ln(s->fp, c, "#   (use \"git checkout -- <file>...\" to discard changes in working directory)");
	color_fprintf_ln(s->fp, c, "#");
}

static void wt_status_print_untracked_header(struct wt_status *s)
{
	const char *c = color(WT_STATUS_HEADER);
	color_fprintf_ln(s->fp, c, "# Untracked files:");
	color_fprintf_ln(s->fp, c, "#   (use \"git add <file>...\" to include in what will be committed)");
	color_fprintf_ln(s->fp, c, "#");
}

static void wt_status_print_trailer(struct wt_status *s)
{
	color_fprintf_ln(s->fp, color(WT_STATUS_HEADER), "#");
}

#define quote_path quote_path_relative

static void wt_status_print_filepair(struct wt_status *s,
				     int t, struct diff_filepair *p)
{
	const char *c = color(t);
	const char *one, *two;
	struct strbuf onebuf = STRBUF_INIT, twobuf = STRBUF_INIT;

	one = quote_path(p->one->path, -1, &onebuf, s->prefix);
	two = quote_path(p->two->path, -1, &twobuf, s->prefix);

	color_fprintf(s->fp, color(WT_STATUS_HEADER), "#\t");
	switch (p->status) {
	case DIFF_STATUS_ADDED:
		color_fprintf(s->fp, c, "new file:   %s", one);
		break;
	case DIFF_STATUS_COPIED:
		color_fprintf(s->fp, c, "copied:     %s -> %s", one, two);
		break;
	case DIFF_STATUS_DELETED:
		color_fprintf(s->fp, c, "deleted:    %s", one);
		break;
	case DIFF_STATUS_MODIFIED:
		color_fprintf(s->fp, c, "modified:   %s", one);
		break;
	case DIFF_STATUS_RENAMED:
		color_fprintf(s->fp, c, "renamed:    %s -> %s", one, two);
		break;
	case DIFF_STATUS_TYPE_CHANGED:
		color_fprintf(s->fp, c, "typechange: %s", one);
		break;
	case DIFF_STATUS_UNKNOWN:
		color_fprintf(s->fp, c, "unknown:    %s", one);
		break;
	case DIFF_STATUS_UNMERGED:
		color_fprintf(s->fp, c, "unmerged:   %s", one);
		break;
	default:
		die("bug: unhandled diff status %c", p->status);
	}
	fprintf(s->fp, "\n");
	strbuf_release(&onebuf);
	strbuf_release(&twobuf);
}

static void wt_status_print_updated_cb(struct diff_queue_struct *q,
		struct diff_options *options,
		void *data)
{
	struct wt_status *s = data;
	int shown_header = 0;
	int i;
	for (i = 0; i < q->nr; i++) {
		if (q->queue[i]->status == 'U')
			continue;
		if (!shown_header) {
			wt_status_print_cached_header(s);
			s->commitable = 1;
			shown_header = 1;
		}
		wt_status_print_filepair(s, WT_STATUS_UPDATED, q->queue[i]);
	}
	if (shown_header)
		wt_status_print_trailer(s);
}

static void wt_status_print_changed_cb(struct diff_queue_struct *q,
                        struct diff_options *options,
                        void *data)
{
	struct wt_status *s = data;
	int i;
	if (q->nr) {
		int has_deleted = 0;
		s->workdir_dirty = 1;
		for (i = 0; i < q->nr; i++)
			if (q->queue[i]->status == DIFF_STATUS_DELETED) {
				has_deleted = 1;
				break;
			}
		wt_status_print_dirty_header(s, has_deleted);
	}
	for (i = 0; i < q->nr; i++)
		wt_status_print_filepair(s, WT_STATUS_CHANGED, q->queue[i]);
	if (q->nr)
		wt_status_print_trailer(s);
}

<<<<<<< HEAD
static void wt_status_print_initial(struct wt_status *s)
{
	int i;
	struct strbuf buf = STRBUF_INIT;

	if (active_nr) {
		s->commitable = 1;
		wt_status_print_cached_header(s);
	}
	for (i = 0; i < active_nr; i++) {
		color_fprintf(s->fp, color(WT_STATUS_HEADER), "#\t");
		color_fprintf_ln(s->fp, color(WT_STATUS_UPDATED), "new file: %s",
				quote_path(active_cache[i]->name, -1,
					   &buf, s->prefix));
	}
	if (active_nr)
		wt_status_print_trailer(s);
	strbuf_release(&buf);
}

=======
>>>>>>> 1324fb6f
static void wt_status_print_updated(struct wt_status *s)
{
	struct rev_info rev;
	init_revisions(&rev, NULL);
	setup_revisions(0, NULL, &rev,
		s->is_initial ? EMPTY_TREE_SHA1_HEX : s->reference);
	rev.diffopt.output_format |= DIFF_FORMAT_CALLBACK;
	rev.diffopt.format_callback = wt_status_print_updated_cb;
	rev.diffopt.format_callback_data = s;
	rev.diffopt.detect_rename = 1;
	rev.diffopt.rename_limit = 200;
	rev.diffopt.break_opt = 0;
	run_diff_index(&rev, 1);
}

static void wt_status_print_changed(struct wt_status *s)
{
	struct rev_info rev;
	init_revisions(&rev, "");
	setup_revisions(0, NULL, &rev, NULL);
	rev.diffopt.output_format |= DIFF_FORMAT_CALLBACK;
	rev.diffopt.format_callback = wt_status_print_changed_cb;
	rev.diffopt.format_callback_data = s;
	run_diff_files(&rev, 0);
}

static void wt_status_print_submodule_summary(struct wt_status *s)
{
	struct child_process sm_summary;
	char summary_limit[64];
	char index[PATH_MAX];
	const char *env[] = { index, NULL };
	const char *argv[] = {
		"submodule",
		"summary",
		"--cached",
		"--for-status",
		"--summary-limit",
		summary_limit,
		s->amend ? "HEAD^" : "HEAD",
		NULL
	};

	sprintf(summary_limit, "%d", wt_status_submodule_summary);
	snprintf(index, sizeof(index), "GIT_INDEX_FILE=%s", s->index_file);

	memset(&sm_summary, 0, sizeof(sm_summary));
	sm_summary.argv = argv;
	sm_summary.env = env;
	sm_summary.git_cmd = 1;
	sm_summary.no_stdin = 1;
	fflush(s->fp);
	sm_summary.out = dup(fileno(s->fp));    /* run_command closes it */
	run_command(&sm_summary);
}

static void wt_status_print_untracked(struct wt_status *s)
{
	struct dir_struct dir;
	int i;
	int shown_header = 0;
	struct strbuf buf = STRBUF_INIT;

	memset(&dir, 0, sizeof(dir));

	if (!s->untracked) {
		dir.show_other_directories = 1;
		dir.hide_empty_directories = 1;
	}
	setup_standard_excludes(&dir);

	read_directory(&dir, ".", "", 0, NULL);
	for(i = 0; i < dir.nr; i++) {
		struct dir_entry *ent = dir.entries[i];
		if (!cache_name_is_other(ent->name, ent->len))
			continue;
		if (!shown_header) {
			s->workdir_untracked = 1;
			wt_status_print_untracked_header(s);
			shown_header = 1;
		}
		color_fprintf(s->fp, color(WT_STATUS_HEADER), "#\t");
		color_fprintf_ln(s->fp, color(WT_STATUS_UNTRACKED), "%s",
				quote_path(ent->name, ent->len,
					&buf, s->prefix));
	}
	strbuf_release(&buf);
}

static void wt_status_print_verbose(struct wt_status *s)
{
	struct rev_info rev;

	init_revisions(&rev, NULL);
	setup_revisions(0, NULL, &rev,
		s->is_initial ? EMPTY_TREE_SHA1_HEX : s->reference);
	rev.diffopt.output_format |= DIFF_FORMAT_PATCH;
	rev.diffopt.detect_rename = 1;
	DIFF_OPT_SET(&rev.diffopt, ALLOW_TEXTCONV);
	rev.diffopt.file = s->fp;
	rev.diffopt.close_file = 0;
	/*
	 * If we're not going to stdout, then we definitely don't
	 * want color, since we are going to the commit message
	 * file (and even the "auto" setting won't work, since it
	 * will have checked isatty on stdout).
	 */
	if (s->fp != stdout)
		DIFF_OPT_CLR(&rev.diffopt, COLOR_DIFF);
	run_diff_index(&rev, 1);
}

static void wt_status_print_tracking(struct wt_status *s)
{
	struct strbuf sb = STRBUF_INIT;
	const char *cp, *ep;
	struct branch *branch;

	assert(s->branch && !s->is_initial);
	if (prefixcmp(s->branch, "refs/heads/"))
		return;
	branch = branch_get(s->branch + 11);
	if (!format_tracking_info(branch, &sb))
		return;

	for (cp = sb.buf; (ep = strchr(cp, '\n')) != NULL; cp = ep + 1)
		color_fprintf_ln(s->fp, color(WT_STATUS_HEADER),
				 "# %.*s", (int)(ep - cp), cp);
	color_fprintf_ln(s->fp, color(WT_STATUS_HEADER), "#");
}

void wt_status_print(struct wt_status *s)
{
	unsigned char sha1[20];
	const char *branch_color = color(WT_STATUS_HEADER);

	s->is_initial = get_sha1(s->reference, sha1) ? 1 : 0;
	if (s->branch) {
		const char *on_what = "On branch ";
		const char *branch_name = s->branch;
		if (!prefixcmp(branch_name, "refs/heads/"))
			branch_name += 11;
		else if (!strcmp(branch_name, "HEAD")) {
			branch_name = "";
			branch_color = color(WT_STATUS_NOBRANCH);
			on_what = "Not currently on any branch.";
		}
		color_fprintf(s->fp, color(WT_STATUS_HEADER), "# ");
		color_fprintf_ln(s->fp, branch_color, "%s%s", on_what, branch_name);
		if (!s->is_initial)
			wt_status_print_tracking(s);
	}

	if (s->is_initial) {
		color_fprintf_ln(s->fp, color(WT_STATUS_HEADER), "#");
		color_fprintf_ln(s->fp, color(WT_STATUS_HEADER), "# Initial commit");
		color_fprintf_ln(s->fp, color(WT_STATUS_HEADER), "#");
	}

	wt_status_print_updated(s);
	wt_status_print_changed(s);
	if (wt_status_submodule_summary)
		wt_status_print_submodule_summary(s);
	if (show_untracked_files)
		wt_status_print_untracked(s);
	else if (s->commitable)
		 fprintf(s->fp, "# Untracked files not listed (use -u option to show untracked files)\n");

	if (s->verbose)
		wt_status_print_verbose(s);
	if (!s->commitable) {
		if (s->amend)
			fprintf(s->fp, "# No changes\n");
		else if (s->nowarn)
			; /* nothing */
		else if (s->workdir_dirty)
			printf("no changes added to commit (use \"git add\" and/or \"git commit -a\")\n");
		else if (s->workdir_untracked)
			printf("nothing added to commit but untracked files present (use \"git add\" to track)\n");
		else if (s->is_initial)
			printf("nothing to commit (create/copy files and use \"git add\" to track)\n");
		else if (!show_untracked_files)
			printf("nothing to commit (use -u to show untracked files)\n");
		else
			printf("nothing to commit (working directory clean)\n");
	}
}

int git_status_config(const char *k, const char *v, void *cb)
{
	if (!strcmp(k, "status.submodulesummary")) {
		int is_bool;
		wt_status_submodule_summary = git_config_bool_or_int(k, v, &is_bool);
		if (is_bool && wt_status_submodule_summary)
			wt_status_submodule_summary = -1;
		return 0;
	}
	if (!strcmp(k, "status.color") || !strcmp(k, "color.status")) {
		wt_status_use_color = git_config_colorbool(k, v, -1);
		return 0;
	}
	if (!prefixcmp(k, "status.color.") || !prefixcmp(k, "color.status.")) {
		int slot = parse_status_slot(k, 13);
		if (!v)
			return config_error_nonbool(k);
		color_parse(v, k, wt_status_colors[slot]);
		return 0;
	}
	if (!strcmp(k, "status.relativepaths")) {
		wt_status_relative_paths = git_config_bool(k, v);
		return 0;
	}
	if (!strcmp(k, "status.showuntrackedfiles")) {
		if (!v)
			return config_error_nonbool(k);
		else if (!strcmp(v, "no"))
			show_untracked_files = SHOW_NO_UNTRACKED_FILES;
		else if (!strcmp(v, "normal"))
			show_untracked_files = SHOW_NORMAL_UNTRACKED_FILES;
		else if (!strcmp(v, "all"))
			show_untracked_files = SHOW_ALL_UNTRACKED_FILES;
		else
			return error("Invalid untracked files mode '%s'", v);
		return 0;
	}
	return git_diff_ui_config(k, v, cb);
}<|MERGE_RESOLUTION|>--- conflicted
+++ resolved
@@ -185,29 +185,6 @@
 		wt_status_print_trailer(s);
 }
 
-<<<<<<< HEAD
-static void wt_status_print_initial(struct wt_status *s)
-{
-	int i;
-	struct strbuf buf = STRBUF_INIT;
-
-	if (active_nr) {
-		s->commitable = 1;
-		wt_status_print_cached_header(s);
-	}
-	for (i = 0; i < active_nr; i++) {
-		color_fprintf(s->fp, color(WT_STATUS_HEADER), "#\t");
-		color_fprintf_ln(s->fp, color(WT_STATUS_UPDATED), "new file: %s",
-				quote_path(active_cache[i]->name, -1,
-					   &buf, s->prefix));
-	}
-	if (active_nr)
-		wt_status_print_trailer(s);
-	strbuf_release(&buf);
-}
-
-=======
->>>>>>> 1324fb6f
 static void wt_status_print_updated(struct wt_status *s)
 {
 	struct rev_info rev;
