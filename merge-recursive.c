/*
 * Recursive Merge algorithm stolen from git-merge-recursive.py by
 * Fredrik Kuivinen.
 * The thieves were Alex Riesen and Johannes Schindelin, in June/July 2006
 */
#include "advice.h"
#include "cache.h"
#include "cache-tree.h"
#include "commit.h"
#include "blob.h"
#include "builtin.h"
#include "tree-walk.h"
#include "diff.h"
#include "diffcore.h"
#include "tag.h"
#include "unpack-trees.h"
#include "string-list.h"
#include "xdiff-interface.h"
#include "ll-merge.h"
#include "attr.h"
#include "merge-recursive.h"
#include "dir.h"

static struct tree *shift_tree_object(struct tree *one, struct tree *two,
				      const char *subtree_shift)
{
	unsigned char shifted[20];

	if (!*subtree_shift) {
		shift_tree(one->object.sha1, two->object.sha1, shifted, 0);
	} else {
		shift_tree_by(one->object.sha1, two->object.sha1, shifted,
			      subtree_shift);
	}
	if (!hashcmp(two->object.sha1, shifted))
		return two;
	return lookup_tree(shifted);
}

/*
 * A virtual commit has (const char *)commit->util set to the name.
 */

static struct commit *make_virtual_commit(struct tree *tree, const char *comment)
{
	struct commit *commit = xcalloc(1, sizeof(struct commit));
	commit->tree = tree;
	commit->util = (void*)comment;
	/* avoid warnings */
	commit->object.parsed = 1;
	return commit;
}

/*
 * Since we use get_tree_entry(), which does not put the read object into
 * the object pool, we cannot rely on a == b.
 */
static int sha_eq(const unsigned char *a, const unsigned char *b)
{
	if (!a && !b)
		return 2;
	return a && b && hashcmp(a, b) == 0;
}

/*
 * Since we want to write the index eventually, we cannot reuse the index
 * for these (temporary) data.
 */
struct stage_data
{
	struct
	{
		unsigned mode;
		unsigned char sha[20];
	} stages[4];
	unsigned processed:1;
};

static int show(struct merge_options *o, int v)
{
	return (!o->call_depth && o->verbosity >= v) || o->verbosity >= 5;
}

static void flush_output(struct merge_options *o)
{
	if (o->obuf.len) {
		fputs(o->obuf.buf, stdout);
		strbuf_reset(&o->obuf);
	}
}

__attribute__((format (printf, 3, 4)))
static void output(struct merge_options *o, int v, const char *fmt, ...)
{
	int len;
	va_list ap;

	if (!show(o, v))
		return;

	strbuf_grow(&o->obuf, o->call_depth * 2 + 2);
	memset(o->obuf.buf + o->obuf.len, ' ', o->call_depth * 2);
	strbuf_setlen(&o->obuf, o->obuf.len + o->call_depth * 2);

	va_start(ap, fmt);
	len = vsnprintf(o->obuf.buf + o->obuf.len, strbuf_avail(&o->obuf), fmt, ap);
	va_end(ap);

	if (len < 0)
		len = 0;
	if (len >= strbuf_avail(&o->obuf)) {
		strbuf_grow(&o->obuf, len + 2);
		va_start(ap, fmt);
		len = vsnprintf(o->obuf.buf + o->obuf.len, strbuf_avail(&o->obuf), fmt, ap);
		va_end(ap);
		if (len >= strbuf_avail(&o->obuf)) {
			die("this should not happen, your snprintf is broken");
		}
	}
	strbuf_setlen(&o->obuf, o->obuf.len + len);
	strbuf_add(&o->obuf, "\n", 1);
	if (!o->buffer_output)
		flush_output(o);
}

static void output_commit_title(struct merge_options *o, struct commit *commit)
{
	int i;
	flush_output(o);
	for (i = o->call_depth; i--;)
		fputs("  ", stdout);
	if (commit->util)
		printf("virtual %s\n", (char *)commit->util);
	else {
		printf("%s ", find_unique_abbrev(commit->object.sha1, DEFAULT_ABBREV));
		if (parse_commit(commit) != 0)
			printf("(bad commit)\n");
		else {
			const char *s;
			int len;
			for (s = commit->buffer; *s; s++)
				if (*s == '\n' && s[1] == '\n') {
					s += 2;
					break;
				}
			for (len = 0; s[len] && '\n' != s[len]; len++)
				; /* do nothing */
			printf("%.*s\n", len, s);
		}
	}
}

static int add_cacheinfo(unsigned int mode, const unsigned char *sha1,
		const char *path, int stage, int refresh, int options)
{
	struct cache_entry *ce;
	ce = make_cache_entry(mode, sha1 ? sha1 : null_sha1, path, stage, refresh);
	if (!ce)
		return error("addinfo_cache failed for path '%s'", path);
	return add_cache_entry(ce, options);
}

static void init_tree_desc_from_tree(struct tree_desc *desc, struct tree *tree)
{
	parse_tree(tree);
	init_tree_desc(desc, tree->buffer, tree->size);
}

static int git_merge_trees(int index_only,
			   struct tree *common,
			   struct tree *head,
			   struct tree *merge)
{
	int rc;
	struct tree_desc t[3];
	struct unpack_trees_options opts;
<<<<<<< HEAD
=======
	struct unpack_trees_error_msgs msgs = {
		/* would_overwrite */
		"Your local changes to '%s' would be overwritten by merge.  Aborting.",
		/* not_uptodate_file */
		"Your local changes to '%s' would be overwritten by merge.  Aborting.",
		/* not_uptodate_dir */
		"Updating '%s' would lose untracked files in it.  Aborting.",
		/* would_lose_untracked */
		"Untracked working tree file '%s' would be %s by merge.  Aborting",
		/* bind_overlap -- will not happen here */
		NULL,
	};
	if (advice_commit_before_merge) {
		msgs.would_overwrite = msgs.not_uptodate_file =
			"Your local changes to '%s' would be overwritten by merge.  Aborting.\n"
			"Please, commit your changes or stash them before you can merge.";
	}
>>>>>>> 566c5111

	memset(&opts, 0, sizeof(opts));
	if (index_only)
		opts.index_only = 1;
	else
		opts.update = 1;
	opts.merge = 1;
	opts.head_idx = 2;
	opts.fn = threeway_merge;
	opts.src_index = &the_index;
	opts.dst_index = &the_index;
	opts.msgs = get_porcelain_error_msgs();

	init_tree_desc_from_tree(t+0, common);
	init_tree_desc_from_tree(t+1, head);
	init_tree_desc_from_tree(t+2, merge);

	rc = unpack_trees(3, t, &opts);
	cache_tree_free(&active_cache_tree);
	return rc;
}

struct tree *write_tree_from_memory(struct merge_options *o)
{
	struct tree *result = NULL;

	if (unmerged_cache()) {
		int i;
		output(o, 0, "There are unmerged index entries:");
		for (i = 0; i < active_nr; i++) {
			struct cache_entry *ce = active_cache[i];
			if (ce_stage(ce))
				output(o, 0, "%d %.*s", ce_stage(ce),
				       (int)ce_namelen(ce), ce->name);
		}
		return NULL;
	}

	if (!active_cache_tree)
		active_cache_tree = cache_tree();

	if (!cache_tree_fully_valid(active_cache_tree) &&
	    cache_tree_update(active_cache_tree,
			      active_cache, active_nr, 0, 0) < 0)
		die("error building trees");

	result = lookup_tree(active_cache_tree->sha1);

	return result;
}

static int save_files_dirs(const unsigned char *sha1,
		const char *base, int baselen, const char *path,
		unsigned int mode, int stage, void *context)
{
	int len = strlen(path);
	char *newpath = xmalloc(baselen + len + 1);
	struct merge_options *o = context;

	memcpy(newpath, base, baselen);
	memcpy(newpath + baselen, path, len);
	newpath[baselen + len] = '\0';

	if (S_ISDIR(mode))
		string_list_insert(newpath, &o->current_directory_set);
	else
		string_list_insert(newpath, &o->current_file_set);
	free(newpath);

	return (S_ISDIR(mode) ? READ_TREE_RECURSIVE : 0);
}

static int get_files_dirs(struct merge_options *o, struct tree *tree)
{
	int n;
	if (read_tree_recursive(tree, "", 0, 0, NULL, save_files_dirs, o))
		return 0;
	n = o->current_file_set.nr + o->current_directory_set.nr;
	return n;
}

/*
 * Returns an index_entry instance which doesn't have to correspond to
 * a real cache entry in Git's index.
 */
static struct stage_data *insert_stage_data(const char *path,
		struct tree *o, struct tree *a, struct tree *b,
		struct string_list *entries)
{
	struct string_list_item *item;
	struct stage_data *e = xcalloc(1, sizeof(struct stage_data));
	get_tree_entry(o->object.sha1, path,
			e->stages[1].sha, &e->stages[1].mode);
	get_tree_entry(a->object.sha1, path,
			e->stages[2].sha, &e->stages[2].mode);
	get_tree_entry(b->object.sha1, path,
			e->stages[3].sha, &e->stages[3].mode);
	item = string_list_insert(path, entries);
	item->util = e;
	return e;
}

/*
 * Create a dictionary mapping file names to stage_data objects. The
 * dictionary contains one entry for every path with a non-zero stage entry.
 */
static struct string_list *get_unmerged(void)
{
	struct string_list *unmerged = xcalloc(1, sizeof(struct string_list));
	int i;

	unmerged->strdup_strings = 1;

	for (i = 0; i < active_nr; i++) {
		struct string_list_item *item;
		struct stage_data *e;
		struct cache_entry *ce = active_cache[i];
		if (!ce_stage(ce))
			continue;

		item = string_list_lookup(ce->name, unmerged);
		if (!item) {
			item = string_list_insert(ce->name, unmerged);
			item->util = xcalloc(1, sizeof(struct stage_data));
		}
		e = item->util;
		e->stages[ce_stage(ce)].mode = ce->ce_mode;
		hashcpy(e->stages[ce_stage(ce)].sha, ce->sha1);
	}

	return unmerged;
}

struct rename
{
	struct diff_filepair *pair;
	struct stage_data *src_entry;
	struct stage_data *dst_entry;
	unsigned processed:1;
};

/*
 * Get information of all renames which occurred between 'o_tree' and
 * 'tree'. We need the three trees in the merge ('o_tree', 'a_tree' and
 * 'b_tree') to be able to associate the correct cache entries with
 * the rename information. 'tree' is always equal to either a_tree or b_tree.
 */
static struct string_list *get_renames(struct merge_options *o,
				       struct tree *tree,
				       struct tree *o_tree,
				       struct tree *a_tree,
				       struct tree *b_tree,
				       struct string_list *entries)
{
	int i;
	struct string_list *renames;
	struct diff_options opts;

	renames = xcalloc(1, sizeof(struct string_list));
	diff_setup(&opts);
	DIFF_OPT_SET(&opts, RECURSIVE);
	opts.detect_rename = DIFF_DETECT_RENAME;
	opts.rename_limit = o->merge_rename_limit >= 0 ? o->merge_rename_limit :
			    o->diff_rename_limit >= 0 ? o->diff_rename_limit :
			    500;
	opts.warn_on_too_large_rename = 1;
	opts.output_format = DIFF_FORMAT_NO_OUTPUT;
	if (diff_setup_done(&opts) < 0)
		die("diff setup failed");
	diff_tree_sha1(o_tree->object.sha1, tree->object.sha1, "", &opts);
	diffcore_std(&opts);
	for (i = 0; i < diff_queued_diff.nr; ++i) {
		struct string_list_item *item;
		struct rename *re;
		struct diff_filepair *pair = diff_queued_diff.queue[i];
		if (pair->status != 'R') {
			diff_free_filepair(pair);
			continue;
		}
		re = xmalloc(sizeof(*re));
		re->processed = 0;
		re->pair = pair;
		item = string_list_lookup(re->pair->one->path, entries);
		if (!item)
			re->src_entry = insert_stage_data(re->pair->one->path,
					o_tree, a_tree, b_tree, entries);
		else
			re->src_entry = item->util;

		item = string_list_lookup(re->pair->two->path, entries);
		if (!item)
			re->dst_entry = insert_stage_data(re->pair->two->path,
					o_tree, a_tree, b_tree, entries);
		else
			re->dst_entry = item->util;
		item = string_list_insert(pair->one->path, renames);
		item->util = re;
	}
	opts.output_format = DIFF_FORMAT_NO_OUTPUT;
	diff_queued_diff.nr = 0;
	diff_flush(&opts);
	return renames;
}

static int update_stages(const char *path, struct diff_filespec *o,
			 struct diff_filespec *a, struct diff_filespec *b,
			 int clear)
{
	int options = ADD_CACHE_OK_TO_ADD | ADD_CACHE_OK_TO_REPLACE;
	if (clear)
		if (remove_file_from_cache(path))
			return -1;
	if (o)
		if (add_cacheinfo(o->mode, o->sha1, path, 1, 0, options))
			return -1;
	if (a)
		if (add_cacheinfo(a->mode, a->sha1, path, 2, 0, options))
			return -1;
	if (b)
		if (add_cacheinfo(b->mode, b->sha1, path, 3, 0, options))
			return -1;
	return 0;
}

static int remove_file(struct merge_options *o, int clean,
		       const char *path, int no_wd)
{
	int update_cache = o->call_depth || clean;
	int update_working_directory = !o->call_depth && !no_wd;

	if (update_cache) {
		if (remove_file_from_cache(path))
			return -1;
	}
	if (update_working_directory) {
		if (remove_path(path) && errno != ENOENT)
			return -1;
	}
	return 0;
}

static char *unique_path(struct merge_options *o, const char *path, const char *branch)
{
	char *newpath = xmalloc(strlen(path) + 1 + strlen(branch) + 8 + 1);
	int suffix = 0;
	struct stat st;
	char *p = newpath + strlen(path);
	strcpy(newpath, path);
	*(p++) = '~';
	strcpy(p, branch);
	for (; *p; ++p)
		if ('/' == *p)
			*p = '_';
	while (string_list_has_string(&o->current_file_set, newpath) ||
	       string_list_has_string(&o->current_directory_set, newpath) ||
	       lstat(newpath, &st) == 0)
		sprintf(p, "_%d", suffix++);

	string_list_insert(newpath, &o->current_file_set);
	return newpath;
}

static void flush_buffer(int fd, const char *buf, unsigned long size)
{
	while (size > 0) {
		long ret = write_in_full(fd, buf, size);
		if (ret < 0) {
			/* Ignore epipe */
			if (errno == EPIPE)
				break;
			die_errno("merge-recursive");
		} else if (!ret) {
			die("merge-recursive: disk full?");
		}
		size -= ret;
		buf += ret;
	}
}

static int would_lose_untracked(const char *path)
{
	int pos = cache_name_pos(path, strlen(path));

	if (pos < 0)
		pos = -1 - pos;
	while (pos < active_nr &&
	       !strcmp(path, active_cache[pos]->name)) {
		/*
		 * If stage #0, it is definitely tracked.
		 * If it has stage #2 then it was tracked
		 * before this merge started.  All other
		 * cases the path was not tracked.
		 */
		switch (ce_stage(active_cache[pos])) {
		case 0:
		case 2:
			return 0;
		}
		pos++;
	}
	return file_exists(path);
}

static int make_room_for_path(const char *path)
{
	int status;
	const char *msg = "failed to create path '%s'%s";

	status = safe_create_leading_directories_const(path);
	if (status) {
		if (status == -3) {
			/* something else exists */
			error(msg, path, ": perhaps a D/F conflict?");
			return -1;
		}
		die(msg, path, "");
	}

	/*
	 * Do not unlink a file in the work tree if we are not
	 * tracking it.
	 */
	if (would_lose_untracked(path))
		return error("refusing to lose untracked file at '%s'",
			     path);

	/* Successful unlink is good.. */
	if (!unlink(path))
		return 0;
	/* .. and so is no existing file */
	if (errno == ENOENT)
		return 0;
	/* .. but not some other error (who really cares what?) */
	return error(msg, path, ": perhaps a D/F conflict?");
}

static void update_file_flags(struct merge_options *o,
			      const unsigned char *sha,
			      unsigned mode,
			      const char *path,
			      int update_cache,
			      int update_wd)
{
	if (o->call_depth)
		update_wd = 0;

	if (update_wd) {
		enum object_type type;
		void *buf;
		unsigned long size;

		if (S_ISGITLINK(mode))
			/*
			 * We may later decide to recursively descend into
			 * the submodule directory and update its index
			 * and/or work tree, but we do not do that now.
			 */
			goto update_index;

		buf = read_sha1_file(sha, &type, &size);
		if (!buf)
			die("cannot read object %s '%s'", sha1_to_hex(sha), path);
		if (type != OBJ_BLOB)
			die("blob expected for %s '%s'", sha1_to_hex(sha), path);
		if (S_ISREG(mode)) {
			struct strbuf strbuf = STRBUF_INIT;
			if (convert_to_working_tree(path, buf, size, &strbuf)) {
				free(buf);
				size = strbuf.len;
				buf = strbuf_detach(&strbuf, NULL);
			}
		}

		if (make_room_for_path(path) < 0) {
			update_wd = 0;
			free(buf);
			goto update_index;
		}
		if (S_ISREG(mode) || (!has_symlinks && S_ISLNK(mode))) {
			int fd;
			if (mode & 0100)
				mode = 0777;
			else
				mode = 0666;
			fd = open(path, O_WRONLY | O_TRUNC | O_CREAT, mode);
			if (fd < 0)
				die_errno("failed to open '%s'", path);
			flush_buffer(fd, buf, size);
			close(fd);
		} else if (S_ISLNK(mode)) {
			char *lnk = xmemdupz(buf, size);
			safe_create_leading_directories_const(path);
			unlink(path);
			if (symlink(lnk, path))
				die_errno("failed to symlink '%s'", path);
			free(lnk);
		} else
			die("do not know what to do with %06o %s '%s'",
			    mode, sha1_to_hex(sha), path);
		free(buf);
	}
 update_index:
	if (update_cache)
		add_cacheinfo(mode, sha, path, 0, update_wd, ADD_CACHE_OK_TO_ADD);
}

static void update_file(struct merge_options *o,
			int clean,
			const unsigned char *sha,
			unsigned mode,
			const char *path)
{
	update_file_flags(o, sha, mode, path, o->call_depth || clean, !o->call_depth);
}

/* Low level file merging, update and removal */

struct merge_file_info
{
	unsigned char sha[20];
	unsigned mode;
	unsigned clean:1,
		 merge:1;
};

static void fill_mm(const unsigned char *sha1, mmfile_t *mm)
{
	unsigned long size;
	enum object_type type;

	if (!hashcmp(sha1, null_sha1)) {
		mm->ptr = xstrdup("");
		mm->size = 0;
		return;
	}

	mm->ptr = read_sha1_file(sha1, &type, &size);
	if (!mm->ptr || type != OBJ_BLOB)
		die("unable to read blob object %s", sha1_to_hex(sha1));
	mm->size = size;
}

static int merge_3way(struct merge_options *o,
		      mmbuffer_t *result_buf,
		      struct diff_filespec *one,
		      struct diff_filespec *a,
		      struct diff_filespec *b,
		      const char *branch1,
		      const char *branch2)
{
	mmfile_t orig, src1, src2;
	char *name1, *name2;
	int merge_status;
	int favor;

	if (o->call_depth)
		favor = 0;
	else {
		switch (o->recursive_variant) {
		case MERGE_RECURSIVE_OURS:
			favor = XDL_MERGE_FAVOR_OURS;
			break;
		case MERGE_RECURSIVE_THEIRS:
			favor = XDL_MERGE_FAVOR_THEIRS;
			break;
		default:
			favor = 0;
			break;
		}
	}

	if (strcmp(a->path, b->path)) {
		name1 = xstrdup(mkpath("%s:%s", branch1, a->path));
		name2 = xstrdup(mkpath("%s:%s", branch2, b->path));
	} else {
		name1 = xstrdup(mkpath("%s", branch1));
		name2 = xstrdup(mkpath("%s", branch2));
	}

	fill_mm(one->sha1, &orig);
	fill_mm(a->sha1, &src1);
	fill_mm(b->sha1, &src2);

	merge_status = ll_merge(result_buf, a->path, &orig,
				&src1, name1, &src2, name2,
				(!!o->call_depth) | (favor << 1));

	free(name1);
	free(name2);
	free(orig.ptr);
	free(src1.ptr);
	free(src2.ptr);
	return merge_status;
}

static struct merge_file_info merge_file(struct merge_options *o,
				         struct diff_filespec *one,
					 struct diff_filespec *a,
					 struct diff_filespec *b,
					 const char *branch1,
					 const char *branch2)
{
	struct merge_file_info result;
	result.merge = 0;
	result.clean = 1;

	if ((S_IFMT & a->mode) != (S_IFMT & b->mode)) {
		result.clean = 0;
		if (S_ISREG(a->mode)) {
			result.mode = a->mode;
			hashcpy(result.sha, a->sha1);
		} else {
			result.mode = b->mode;
			hashcpy(result.sha, b->sha1);
		}
	} else {
		if (!sha_eq(a->sha1, one->sha1) && !sha_eq(b->sha1, one->sha1))
			result.merge = 1;

		/*
		 * Merge modes
		 */
		if (a->mode == b->mode || a->mode == one->mode)
			result.mode = b->mode;
		else {
			result.mode = a->mode;
			if (b->mode != one->mode) {
				result.clean = 0;
				result.merge = 1;
			}
		}

		if (sha_eq(a->sha1, b->sha1) || sha_eq(a->sha1, one->sha1))
			hashcpy(result.sha, b->sha1);
		else if (sha_eq(b->sha1, one->sha1))
			hashcpy(result.sha, a->sha1);
		else if (S_ISREG(a->mode)) {
			mmbuffer_t result_buf;
			int merge_status;

			merge_status = merge_3way(o, &result_buf, one, a, b,
						  branch1, branch2);

			if ((merge_status < 0) || !result_buf.ptr)
				die("Failed to execute internal merge");

			if (write_sha1_file(result_buf.ptr, result_buf.size,
					    blob_type, result.sha))
				die("Unable to add %s to database",
				    a->path);

			free(result_buf.ptr);
			result.clean = (merge_status == 0);
		} else if (S_ISGITLINK(a->mode)) {
			result.clean = 0;
			hashcpy(result.sha, a->sha1);
		} else if (S_ISLNK(a->mode)) {
			hashcpy(result.sha, a->sha1);

			if (!sha_eq(a->sha1, b->sha1))
				result.clean = 0;
		} else {
			die("unsupported object type in the tree");
		}
	}

	return result;
}

static void conflict_rename_rename(struct merge_options *o,
				   struct rename *ren1,
				   const char *branch1,
				   struct rename *ren2,
				   const char *branch2)
{
	char *del[2];
	int delp = 0;
	const char *ren1_dst = ren1->pair->two->path;
	const char *ren2_dst = ren2->pair->two->path;
	const char *dst_name1 = ren1_dst;
	const char *dst_name2 = ren2_dst;
	if (string_list_has_string(&o->current_directory_set, ren1_dst)) {
		dst_name1 = del[delp++] = unique_path(o, ren1_dst, branch1);
		output(o, 1, "%s is a directory in %s adding as %s instead",
		       ren1_dst, branch2, dst_name1);
		remove_file(o, 0, ren1_dst, 0);
	}
	if (string_list_has_string(&o->current_directory_set, ren2_dst)) {
		dst_name2 = del[delp++] = unique_path(o, ren2_dst, branch2);
		output(o, 1, "%s is a directory in %s adding as %s instead",
		       ren2_dst, branch1, dst_name2);
		remove_file(o, 0, ren2_dst, 0);
	}
	if (o->call_depth) {
		remove_file_from_cache(dst_name1);
		remove_file_from_cache(dst_name2);
		/*
		 * Uncomment to leave the conflicting names in the resulting tree
		 *
		 * update_file(o, 0, ren1->pair->two->sha1, ren1->pair->two->mode, dst_name1);
		 * update_file(o, 0, ren2->pair->two->sha1, ren2->pair->two->mode, dst_name2);
		 */
	} else {
		update_stages(dst_name1, NULL, ren1->pair->two, NULL, 1);
		update_stages(dst_name2, NULL, NULL, ren2->pair->two, 1);
	}
	while (delp--)
		free(del[delp]);
}

static void conflict_rename_dir(struct merge_options *o,
				struct rename *ren1,
				const char *branch1)
{
	char *new_path = unique_path(o, ren1->pair->two->path, branch1);
	output(o, 1, "Renaming %s to %s instead", ren1->pair->one->path, new_path);
	remove_file(o, 0, ren1->pair->two->path, 0);
	update_file(o, 0, ren1->pair->two->sha1, ren1->pair->two->mode, new_path);
	free(new_path);
}

static void conflict_rename_rename_2(struct merge_options *o,
				     struct rename *ren1,
				     const char *branch1,
				     struct rename *ren2,
				     const char *branch2)
{
	char *new_path1 = unique_path(o, ren1->pair->two->path, branch1);
	char *new_path2 = unique_path(o, ren2->pair->two->path, branch2);
	output(o, 1, "Renaming %s to %s and %s to %s instead",
	       ren1->pair->one->path, new_path1,
	       ren2->pair->one->path, new_path2);
	remove_file(o, 0, ren1->pair->two->path, 0);
	update_file(o, 0, ren1->pair->two->sha1, ren1->pair->two->mode, new_path1);
	update_file(o, 0, ren2->pair->two->sha1, ren2->pair->two->mode, new_path2);
	free(new_path2);
	free(new_path1);
}

static int process_renames(struct merge_options *o,
			   struct string_list *a_renames,
			   struct string_list *b_renames)
{
	int clean_merge = 1, i, j;
	struct string_list a_by_dst = {NULL, 0, 0, 0}, b_by_dst = {NULL, 0, 0, 0};
	const struct rename *sre;

	for (i = 0; i < a_renames->nr; i++) {
		sre = a_renames->items[i].util;
		string_list_insert(sre->pair->two->path, &a_by_dst)->util
			= sre->dst_entry;
	}
	for (i = 0; i < b_renames->nr; i++) {
		sre = b_renames->items[i].util;
		string_list_insert(sre->pair->two->path, &b_by_dst)->util
			= sre->dst_entry;
	}

	for (i = 0, j = 0; i < a_renames->nr || j < b_renames->nr;) {
		char *src;
		struct string_list *renames1, *renames2Dst;
		struct rename *ren1 = NULL, *ren2 = NULL;
		const char *branch1, *branch2;
		const char *ren1_src, *ren1_dst;

		if (i >= a_renames->nr) {
			ren2 = b_renames->items[j++].util;
		} else if (j >= b_renames->nr) {
			ren1 = a_renames->items[i++].util;
		} else {
			int compare = strcmp(a_renames->items[i].string,
					     b_renames->items[j].string);
			if (compare <= 0)
				ren1 = a_renames->items[i++].util;
			if (compare >= 0)
				ren2 = b_renames->items[j++].util;
		}

		/* TODO: refactor, so that 1/2 are not needed */
		if (ren1) {
			renames1 = a_renames;
			renames2Dst = &b_by_dst;
			branch1 = o->branch1;
			branch2 = o->branch2;
		} else {
			struct rename *tmp;
			renames1 = b_renames;
			renames2Dst = &a_by_dst;
			branch1 = o->branch2;
			branch2 = o->branch1;
			tmp = ren2;
			ren2 = ren1;
			ren1 = tmp;
		}
		src = ren1->pair->one->path;

		ren1->dst_entry->processed = 1;
		ren1->src_entry->processed = 1;

		if (ren1->processed)
			continue;
		ren1->processed = 1;

		ren1_src = ren1->pair->one->path;
		ren1_dst = ren1->pair->two->path;

		if (ren2) {
			const char *ren2_src = ren2->pair->one->path;
			const char *ren2_dst = ren2->pair->two->path;
			/* Renamed in 1 and renamed in 2 */
			if (strcmp(ren1_src, ren2_src) != 0)
				die("ren1.src != ren2.src");
			ren2->dst_entry->processed = 1;
			ren2->processed = 1;
			if (strcmp(ren1_dst, ren2_dst) != 0) {
				clean_merge = 0;
				output(o, 1, "CONFLICT (rename/rename): "
				       "Rename \"%s\"->\"%s\" in branch \"%s\" "
				       "rename \"%s\"->\"%s\" in \"%s\"%s",
				       src, ren1_dst, branch1,
				       src, ren2_dst, branch2,
				       o->call_depth ? " (left unresolved)": "");
				if (o->call_depth) {
					remove_file_from_cache(src);
					update_file(o, 0, ren1->pair->one->sha1,
						    ren1->pair->one->mode, src);
				}
				conflict_rename_rename(o, ren1, branch1, ren2, branch2);
			} else {
				struct merge_file_info mfi;
				remove_file(o, 1, ren1_src, 1);
				mfi = merge_file(o,
						 ren1->pair->one,
						 ren1->pair->two,
						 ren2->pair->two,
						 branch1,
						 branch2);
				if (mfi.merge || !mfi.clean)
					output(o, 1, "Renaming %s->%s", src, ren1_dst);

				if (mfi.merge)
					output(o, 2, "Auto-merging %s", ren1_dst);

				if (!mfi.clean) {
					output(o, 1, "CONFLICT (content): merge conflict in %s",
					       ren1_dst);
					clean_merge = 0;

					if (!o->call_depth)
						update_stages(ren1_dst,
							      ren1->pair->one,
							      ren1->pair->two,
							      ren2->pair->two,
							      1 /* clear */);
				}
				update_file(o, mfi.clean, mfi.sha, mfi.mode, ren1_dst);
			}
		} else {
			/* Renamed in 1, maybe changed in 2 */
			struct string_list_item *item;
			/* we only use sha1 and mode of these */
			struct diff_filespec src_other, dst_other;
			int try_merge, stage = a_renames == renames1 ? 3: 2;

			remove_file(o, 1, ren1_src, o->call_depth || stage == 3);

			hashcpy(src_other.sha1, ren1->src_entry->stages[stage].sha);
			src_other.mode = ren1->src_entry->stages[stage].mode;
			hashcpy(dst_other.sha1, ren1->dst_entry->stages[stage].sha);
			dst_other.mode = ren1->dst_entry->stages[stage].mode;

			try_merge = 0;

			if (string_list_has_string(&o->current_directory_set, ren1_dst)) {
				clean_merge = 0;
				output(o, 1, "CONFLICT (rename/directory): Rename %s->%s in %s "
				       " directory %s added in %s",
				       ren1_src, ren1_dst, branch1,
				       ren1_dst, branch2);
				conflict_rename_dir(o, ren1, branch1);
			} else if (sha_eq(src_other.sha1, null_sha1)) {
				clean_merge = 0;
				output(o, 1, "CONFLICT (rename/delete): Rename %s->%s in %s "
				       "and deleted in %s",
				       ren1_src, ren1_dst, branch1,
				       branch2);
				update_file(o, 0, ren1->pair->two->sha1, ren1->pair->two->mode, ren1_dst);
				if (!o->call_depth)
					update_stages(ren1_dst, NULL,
							branch1 == o->branch1 ?
							ren1->pair->two : NULL,
							branch1 == o->branch1 ?
							NULL : ren1->pair->two, 1);
			} else if (!sha_eq(dst_other.sha1, null_sha1)) {
				const char *new_path;
				clean_merge = 0;
				try_merge = 1;
				output(o, 1, "CONFLICT (rename/add): Rename %s->%s in %s. "
				       "%s added in %s",
				       ren1_src, ren1_dst, branch1,
				       ren1_dst, branch2);
				if (o->call_depth) {
					struct merge_file_info mfi;
					struct diff_filespec one, a, b;

					one.path = a.path = b.path =
						(char *)ren1_dst;
					hashcpy(one.sha1, null_sha1);
					one.mode = 0;
					hashcpy(a.sha1, ren1->pair->two->sha1);
					a.mode = ren1->pair->two->mode;
					hashcpy(b.sha1, dst_other.sha1);
					b.mode = dst_other.mode;
					mfi = merge_file(o, &one, &a, &b,
							 branch1,
							 branch2);
					output(o, 1, "Adding merged %s", ren1_dst);
					update_file(o, 0,
						    mfi.sha,
						    mfi.mode,
						    ren1_dst);
				} else {
					new_path = unique_path(o, ren1_dst, branch2);
					output(o, 1, "Adding as %s instead", new_path);
					update_file(o, 0, dst_other.sha1, dst_other.mode, new_path);
				}
			} else if ((item = string_list_lookup(ren1_dst, renames2Dst))) {
				ren2 = item->util;
				clean_merge = 0;
				ren2->processed = 1;
				output(o, 1, "CONFLICT (rename/rename): "
				       "Rename %s->%s in %s. "
				       "Rename %s->%s in %s",
				       ren1_src, ren1_dst, branch1,
				       ren2->pair->one->path, ren2->pair->two->path, branch2);
				conflict_rename_rename_2(o, ren1, branch1, ren2, branch2);
			} else
				try_merge = 1;

			if (try_merge) {
				struct diff_filespec *one, *a, *b;
				struct merge_file_info mfi;
				src_other.path = (char *)ren1_src;

				one = ren1->pair->one;
				if (a_renames == renames1) {
					a = ren1->pair->two;
					b = &src_other;
				} else {
					b = ren1->pair->two;
					a = &src_other;
				}
				mfi = merge_file(o, one, a, b,
						o->branch1, o->branch2);

				if (mfi.clean &&
				    sha_eq(mfi.sha, ren1->pair->two->sha1) &&
				    mfi.mode == ren1->pair->two->mode)
					/*
					 * This messaged is part of
					 * t6022 test. If you change
					 * it update the test too.
					 */
					output(o, 3, "Skipped %s (merged same as existing)", ren1_dst);
				else {
					if (mfi.merge || !mfi.clean)
						output(o, 1, "Renaming %s => %s", ren1_src, ren1_dst);
					if (mfi.merge)
						output(o, 2, "Auto-merging %s", ren1_dst);
					if (!mfi.clean) {
						output(o, 1, "CONFLICT (rename/modify): Merge conflict in %s",
						       ren1_dst);
						clean_merge = 0;

						if (!o->call_depth)
							update_stages(ren1_dst,
								      one, a, b, 1);
					}
					update_file(o, mfi.clean, mfi.sha, mfi.mode, ren1_dst);
				}
			}
		}
	}
	string_list_clear(&a_by_dst, 0);
	string_list_clear(&b_by_dst, 0);

	return clean_merge;
}

static unsigned char *stage_sha(const unsigned char *sha, unsigned mode)
{
	return (is_null_sha1(sha) || mode == 0) ? NULL: (unsigned char *)sha;
}

/* Per entry merge function */
static int process_entry(struct merge_options *o,
			 const char *path, struct stage_data *entry)
{
	/*
	printf("processing entry, clean cache: %s\n", index_only ? "yes": "no");
	print_index_entry("\tpath: ", entry);
	*/
	int clean_merge = 1;
	unsigned o_mode = entry->stages[1].mode;
	unsigned a_mode = entry->stages[2].mode;
	unsigned b_mode = entry->stages[3].mode;
	unsigned char *o_sha = stage_sha(entry->stages[1].sha, o_mode);
	unsigned char *a_sha = stage_sha(entry->stages[2].sha, a_mode);
	unsigned char *b_sha = stage_sha(entry->stages[3].sha, b_mode);

	if (o_sha && (!a_sha || !b_sha)) {
		/* Case A: Deleted in one */
		if ((!a_sha && !b_sha) ||
		    (sha_eq(a_sha, o_sha) && !b_sha) ||
		    (!a_sha && sha_eq(b_sha, o_sha))) {
			/* Deleted in both or deleted in one and
			 * unchanged in the other */
			if (a_sha)
				output(o, 2, "Removing %s", path);
			/* do not touch working file if it did not exist */
			remove_file(o, 1, path, !a_sha);
		} else {
			/* Deleted in one and changed in the other */
			clean_merge = 0;
			if (!a_sha) {
				output(o, 1, "CONFLICT (delete/modify): %s deleted in %s "
				       "and modified in %s. Version %s of %s left in tree.",
				       path, o->branch1,
				       o->branch2, o->branch2, path);
				update_file(o, 0, b_sha, b_mode, path);
			} else {
				output(o, 1, "CONFLICT (delete/modify): %s deleted in %s "
				       "and modified in %s. Version %s of %s left in tree.",
				       path, o->branch2,
				       o->branch1, o->branch1, path);
				update_file(o, 0, a_sha, a_mode, path);
			}
		}

	} else if ((!o_sha && a_sha && !b_sha) ||
		   (!o_sha && !a_sha && b_sha)) {
		/* Case B: Added in one. */
		const char *add_branch;
		const char *other_branch;
		unsigned mode;
		const unsigned char *sha;
		const char *conf;

		if (a_sha) {
			add_branch = o->branch1;
			other_branch = o->branch2;
			mode = a_mode;
			sha = a_sha;
			conf = "file/directory";
		} else {
			add_branch = o->branch2;
			other_branch = o->branch1;
			mode = b_mode;
			sha = b_sha;
			conf = "directory/file";
		}
		if (string_list_has_string(&o->current_directory_set, path)) {
			const char *new_path = unique_path(o, path, add_branch);
			clean_merge = 0;
			output(o, 1, "CONFLICT (%s): There is a directory with name %s in %s. "
			       "Adding %s as %s",
			       conf, path, other_branch, path, new_path);
			remove_file(o, 0, path, 0);
			update_file(o, 0, sha, mode, new_path);
		} else {
			output(o, 2, "Adding %s", path);
			update_file(o, 1, sha, mode, path);
		}
	} else if (a_sha && b_sha) {
		/* Case C: Added in both (check for same permissions) and */
		/* case D: Modified in both, but differently. */
		const char *reason = "content";
		struct merge_file_info mfi;
		struct diff_filespec one, a, b;

		if (!o_sha) {
			reason = "add/add";
			o_sha = (unsigned char *)null_sha1;
		}
		output(o, 2, "Auto-merging %s", path);
		one.path = a.path = b.path = (char *)path;
		hashcpy(one.sha1, o_sha);
		one.mode = o_mode;
		hashcpy(a.sha1, a_sha);
		a.mode = a_mode;
		hashcpy(b.sha1, b_sha);
		b.mode = b_mode;

		mfi = merge_file(o, &one, &a, &b,
				 o->branch1, o->branch2);

		clean_merge = mfi.clean;
		if (!mfi.clean) {
			if (S_ISGITLINK(mfi.mode))
				reason = "submodule";
			output(o, 1, "CONFLICT (%s): Merge conflict in %s",
					reason, path);
		}
		update_file(o, mfi.clean, mfi.sha, mfi.mode, path);
	} else if (!o_sha && !a_sha && !b_sha) {
		/*
		 * this entry was deleted altogether. a_mode == 0 means
		 * we had that path and want to actively remove it.
		 */
		remove_file(o, 1, path, !a_mode);
	} else
		die("Fatal merge failure, shouldn't happen.");

	return clean_merge;
}

struct unpack_trees_error_msgs get_porcelain_error_msgs(void)
{
	struct unpack_trees_error_msgs msgs = {
		/* would_overwrite */
		"Your local changes to '%s' would be overwritten by merge.  Aborting.",
		/* not_uptodate_file */
		"Your local changes to '%s' would be overwritten by merge.  Aborting.",
		/* not_uptodate_dir */
		"Updating '%s' would lose untracked files in it.  Aborting.",
		/* would_lose_untracked */
		"Untracked working tree file '%s' would be %s by merge.  Aborting",
		/* bind_overlap -- will not happen here */
		NULL,
	};
	if (advice_commit_before_merge) {
		msgs.would_overwrite = msgs.not_uptodate_file =
			"Your local changes to '%s' would be overwritten by merge.  Aborting.\n"
			"Please, commit your changes or stash them before you can merge.";
	}
	return msgs;
}

int merge_trees(struct merge_options *o,
		struct tree *head,
		struct tree *merge,
		struct tree *common,
		struct tree **result)
{
	int code, clean;

	if (o->subtree_shift) {
		merge = shift_tree_object(head, merge, o->subtree_shift);
		common = shift_tree_object(head, common, o->subtree_shift);
	}

	if (sha_eq(common->object.sha1, merge->object.sha1)) {
		output(o, 0, "Already uptodate!");
		*result = head;
		return 1;
	}

	code = git_merge_trees(o->call_depth, common, head, merge);

	if (code != 0) {
		if (show(o, 4) || o->call_depth)
			die("merging of trees %s and %s failed",
			    sha1_to_hex(head->object.sha1),
			    sha1_to_hex(merge->object.sha1));
		else
			exit(128);
	}

	if (unmerged_cache()) {
		struct string_list *entries, *re_head, *re_merge;
		int i;
		string_list_clear(&o->current_file_set, 1);
		string_list_clear(&o->current_directory_set, 1);
		get_files_dirs(o, head);
		get_files_dirs(o, merge);

		entries = get_unmerged();
		re_head  = get_renames(o, head, common, head, merge, entries);
		re_merge = get_renames(o, merge, common, head, merge, entries);
		clean = process_renames(o, re_head, re_merge);
		for (i = 0; i < entries->nr; i++) {
			const char *path = entries->items[i].string;
			struct stage_data *e = entries->items[i].util;
			if (!e->processed
				&& !process_entry(o, path, e))
				clean = 0;
		}

		string_list_clear(re_merge, 0);
		string_list_clear(re_head, 0);
		string_list_clear(entries, 1);

	}
	else
		clean = 1;

	if (o->call_depth)
		*result = write_tree_from_memory(o);

	return clean;
}

static struct commit_list *reverse_commit_list(struct commit_list *list)
{
	struct commit_list *next = NULL, *current, *backup;
	for (current = list; current; current = backup) {
		backup = current->next;
		current->next = next;
		next = current;
	}
	return next;
}

/*
 * Merge the commits h1 and h2, return the resulting virtual
 * commit object and a flag indicating the cleanness of the merge.
 */
int merge_recursive(struct merge_options *o,
		    struct commit *h1,
		    struct commit *h2,
		    struct commit_list *ca,
		    struct commit **result)
{
	struct commit_list *iter;
	struct commit *merged_common_ancestors;
	struct tree *mrtree = mrtree;
	int clean;

	if (show(o, 4)) {
		output(o, 4, "Merging:");
		output_commit_title(o, h1);
		output_commit_title(o, h2);
	}

	if (!ca) {
		ca = get_merge_bases(h1, h2, 1);
		ca = reverse_commit_list(ca);
	}

	if (show(o, 5)) {
		output(o, 5, "found %u common ancestor(s):", commit_list_count(ca));
		for (iter = ca; iter; iter = iter->next)
			output_commit_title(o, iter->item);
	}

	merged_common_ancestors = pop_commit(&ca);
	if (merged_common_ancestors == NULL) {
		/* if there is no common ancestor, make an empty tree */
		struct tree *tree = xcalloc(1, sizeof(struct tree));

		tree->object.parsed = 1;
		tree->object.type = OBJ_TREE;
		pretend_sha1_file(NULL, 0, OBJ_TREE, tree->object.sha1);
		merged_common_ancestors = make_virtual_commit(tree, "ancestor");
	}

	for (iter = ca; iter; iter = iter->next) {
		const char *saved_b1, *saved_b2;
		o->call_depth++;
		/*
		 * When the merge fails, the result contains files
		 * with conflict markers. The cleanness flag is
		 * ignored, it was never actually used, as result of
		 * merge_trees has always overwritten it: the committed
		 * "conflicts" were already resolved.
		 */
		discard_cache();
		saved_b1 = o->branch1;
		saved_b2 = o->branch2;
		o->branch1 = "Temporary merge branch 1";
		o->branch2 = "Temporary merge branch 2";
		merge_recursive(o, merged_common_ancestors, iter->item,
				NULL, &merged_common_ancestors);
		o->branch1 = saved_b1;
		o->branch2 = saved_b2;
		o->call_depth--;

		if (!merged_common_ancestors)
			die("merge returned no commit");
	}

	discard_cache();
	if (!o->call_depth)
		read_cache();

	clean = merge_trees(o, h1->tree, h2->tree, merged_common_ancestors->tree,
			    &mrtree);

	if (o->call_depth) {
		*result = make_virtual_commit(mrtree, "merged tree");
		commit_list_insert(h1, &(*result)->parents);
		commit_list_insert(h2, &(*result)->parents->next);
	}
	flush_output(o);
	return clean;
}

static struct commit *get_ref(const unsigned char *sha1, const char *name)
{
	struct object *object;

	object = deref_tag(parse_object(sha1), name, strlen(name));
	if (!object)
		return NULL;
	if (object->type == OBJ_TREE)
		return make_virtual_commit((struct tree*)object, name);
	if (object->type != OBJ_COMMIT)
		return NULL;
	if (parse_commit((struct commit *)object))
		return NULL;
	return (struct commit *)object;
}

int merge_recursive_generic(struct merge_options *o,
			    const unsigned char *head,
			    const unsigned char *merge,
			    int num_base_list,
			    const unsigned char **base_list,
			    struct commit **result)
{
	int clean, index_fd;
	struct lock_file *lock = xcalloc(1, sizeof(struct lock_file));
	struct commit *head_commit = get_ref(head, o->branch1);
	struct commit *next_commit = get_ref(merge, o->branch2);
	struct commit_list *ca = NULL;

	if (base_list) {
		int i;
		for (i = 0; i < num_base_list; ++i) {
			struct commit *base;
			if (!(base = get_ref(base_list[i], sha1_to_hex(base_list[i]))))
				return error("Could not parse object '%s'",
					sha1_to_hex(base_list[i]));
			commit_list_insert(base, &ca);
		}
	}

	index_fd = hold_locked_index(lock, 1);
	clean = merge_recursive(o, head_commit, next_commit, ca,
			result);
	if (active_cache_changed &&
			(write_cache(index_fd, active_cache, active_nr) ||
			 commit_locked_index(lock)))
		return error("Unable to write index.");

	return clean ? 0 : 1;
}

static int merge_recursive_config(const char *var, const char *value, void *cb)
{
	struct merge_options *o = cb;
	if (!strcasecmp(var, "merge.verbosity")) {
		o->verbosity = git_config_int(var, value);
		return 0;
	}
	if (!strcasecmp(var, "diff.renamelimit")) {
		o->diff_rename_limit = git_config_int(var, value);
		return 0;
	}
	if (!strcasecmp(var, "merge.renamelimit")) {
		o->merge_rename_limit = git_config_int(var, value);
		return 0;
	}
	return git_xmerge_config(var, value, cb);
}

void init_merge_options(struct merge_options *o)
{
	memset(o, 0, sizeof(struct merge_options));
	o->verbosity = 2;
	o->buffer_output = 1;
	o->diff_rename_limit = -1;
	o->merge_rename_limit = -1;
	git_config(merge_recursive_config, o);
	if (getenv("GIT_MERGE_VERBOSITY"))
		o->verbosity =
			strtol(getenv("GIT_MERGE_VERBOSITY"), NULL, 10);
	if (o->verbosity >= 5)
		o->buffer_output = 0;
	strbuf_init(&o->obuf, 0);
	memset(&o->current_file_set, 0, sizeof(struct string_list));
	o->current_file_set.strdup_strings = 1;
	memset(&o->current_directory_set, 0, sizeof(struct string_list));
	o->current_directory_set.strdup_strings = 1;
}<|MERGE_RESOLUTION|>--- conflicted
+++ resolved
@@ -174,26 +174,6 @@
 	int rc;
 	struct tree_desc t[3];
 	struct unpack_trees_options opts;
-<<<<<<< HEAD
-=======
-	struct unpack_trees_error_msgs msgs = {
-		/* would_overwrite */
-		"Your local changes to '%s' would be overwritten by merge.  Aborting.",
-		/* not_uptodate_file */
-		"Your local changes to '%s' would be overwritten by merge.  Aborting.",
-		/* not_uptodate_dir */
-		"Updating '%s' would lose untracked files in it.  Aborting.",
-		/* would_lose_untracked */
-		"Untracked working tree file '%s' would be %s by merge.  Aborting",
-		/* bind_overlap -- will not happen here */
-		NULL,
-	};
-	if (advice_commit_before_merge) {
-		msgs.would_overwrite = msgs.not_uptodate_file =
-			"Your local changes to '%s' would be overwritten by merge.  Aborting.\n"
-			"Please, commit your changes or stash them before you can merge.";
-	}
->>>>>>> 566c5111
 
 	memset(&opts, 0, sizeof(opts));
 	if (index_only)
