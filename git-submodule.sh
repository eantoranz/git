--- conflicted
+++ resolved
@@ -569,14 +569,6 @@
 			die "$(eval_gettext "Unable to find current \${remote_name}/\${branch} revision in submodule path '\$sm_path'")"
 		fi
 
-<<<<<<< HEAD
-=======
-		if ! $(git config -f "$(git submodule--helper gitdir "$name")/config" core.worktree) 2>/dev/null
-		then
-			git submodule--helper connect-gitdir-workingtree "$name" "$sm_path"
-		fi
-
->>>>>>> cc7a11a3
 		if test "$subsha1" != "$sha1" || test -n "$force"
 		then
 			subforce=$force
