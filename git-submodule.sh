#!/bin/sh
#
# git-submodule.sh: add, init, update or list git submodules
#
# Copyright (c) 2007 Lars Hjemli

dashless=$(basename "$0" | sed -e 's/-/ /')
USAGE="[--quiet] add [-b branch] [-f|--force] [--reference <repository>] [--] <repository> [<path>]
   or: $dashless [--quiet] status [--cached] [--recursive] [--] [<path>...]
   or: $dashless [--quiet] init [--] [<path>...]
   or: $dashless [--quiet] update [--init] [-N|--no-fetch] [-f|--force] [--rebase] [--reference <repository>] [--merge] [--recursive] [--] [<path>...]
   or: $dashless [--quiet] summary [--cached|--files] [--summary-limit <n>] [commit] [--] [<path>...]
   or: $dashless [--quiet] foreach [--recursive] <command>
   or: $dashless [--quiet] sync [--] [<path>...]"
OPTIONS_SPEC=
. git-sh-setup
. git-sh-i18n
. git-parse-remote
require_work_tree

command=
branch=
force=
reference=
cached=
recursive=
init=
files=
nofetch=
update=
prefix=

# The function takes at most 2 arguments. The first argument is the
# URL that navigates to the submodule origin repo. When relative, this URL
# is relative to the superproject origin URL repo. The second up_path
# argument, if specified, is the relative path that navigates
# from the submodule working tree to the superproject working tree.
#
# The output of the function is the origin URL of the submodule.
#
# The output will either be an absolute URL or filesystem path (if the
# superproject origin URL is an absolute URL or filesystem path,
# respectively) or a relative file system path (if the superproject
# origin URL is a relative file system path).
#
# When the output is a relative file system path, the path is either
# relative to the submodule working tree, if up_path is specified, or to
# the superproject working tree otherwise.
resolve_relative_url ()
{
	remote=$(get_default_remote)
	remoteurl=$(git config "remote.$remote.url") ||
		remoteurl=$(pwd) # the repository is its own authoritative upstream
	url="$1"
	remoteurl=${remoteurl%/}
	sep=/
	up_path="$2"

	case "$remoteurl" in
	*:*|/*)
		is_relative=
		;;
	./*|../*)
		is_relative=t
		;;
	*)
		is_relative=t
		remoteurl="./$remoteurl"
		;;
	esac

	while test -n "$url"
	do
		case "$url" in
		../*)
			url="${url#../}"
			case "$remoteurl" in
			*/*)
				remoteurl="${remoteurl%/*}"
				;;
			*:*)
				remoteurl="${remoteurl%:*}"
				sep=:
				;;
			*)
				if test -z "$is_relative" || test "." = "$remoteurl"
				then
					die "$(eval_gettext "cannot strip one component off url '\$remoteurl'")"
				else
					remoteurl=.
				fi
				;;
			esac
			;;
		./*)
			url="${url#./}"
			;;
		*)
			break;;
		esac
	done
	remoteurl="$remoteurl$sep${url%/}"
	echo "${is_relative:+${up_path}}${remoteurl#./}"
}

#
# Get submodule info for registered submodules
# $@ = path to limit submodule list
#
module_list()
{
	git ls-files --error-unmatch --stage -- "$@" |
	perl -e '
	my %unmerged = ();
	my ($null_sha1) = ("0" x 40);
	while (<STDIN>) {
		chomp;
		my ($mode, $sha1, $stage, $path) =
			/^([0-7]+) ([0-9a-f]{40}) ([0-3])\t(.*)$/;
		next unless $mode eq "160000";
		if ($stage ne "0") {
			if (!$unmerged{$path}++) {
				print "$mode $null_sha1 U\t$path\n";
			}
			next;
		}
		print "$_\n";
	}
	'
}

#
# Map submodule path to submodule name
#
# $1 = path
#
module_name()
{
	# Do we have "submodule.<something>.path = $1" defined in .gitmodules file?
	sm_path="$1"
	re=$(printf '%s\n' "$1" | sed -e 's/[].[^$\\*]/\\&/g')
	name=$( git config -f .gitmodules --get-regexp '^submodule\..*\.path$' |
		sed -n -e 's|^submodule\.\(.*\)\.path '"$re"'$|\1|p' )
	test -z "$name" &&
	die "$(eval_gettext "No submodule mapping found in .gitmodules for path '\$sm_path'")"
	echo "$name"
}

#
# Clone a submodule
#
# Prior to calling, cmd_update checks that a possibly existing
# path is not a git repository.
# Likewise, cmd_add checks that path does not exist at all,
# since it is the location of a new submodule.
#
module_clone()
{
	sm_path=$1
	url=$2
	reference="$3"
	quiet=
	if test -n "$GIT_QUIET"
	then
		quiet=-q
	fi

	gitdir=
	gitdir_base=
	name=$(module_name "$sm_path" 2>/dev/null)
	test -n "$name" || name="$sm_path"
	base_name=$(dirname "$name")

	gitdir=$(git rev-parse --git-dir)
	gitdir_base="$gitdir/modules/$base_name"
	gitdir="$gitdir/modules/$name"

	if test -d "$gitdir"
	then
		mkdir -p "$sm_path"
		rm -f "$gitdir/index"
	else
		mkdir -p "$gitdir_base"
		git clone $quiet -n ${reference:+"$reference"} \
			--separate-git-dir "$gitdir" "$url" "$sm_path" ||
		die "$(eval_gettext "Clone of '\$url' into submodule path '\$sm_path' failed")"
	fi

<<<<<<< HEAD
	a=$(cd "$gitdir" && pwd)/
	b=$(cd "$sm_path" && pwd)/
=======
	# We already are at the root of the work tree but cd_to_toplevel will
	# resolve any symlinks that might be present in $PWD
	a=$(cd_to_toplevel && cd "$gitdir" && pwd)/
	b=$(cd_to_toplevel && cd "$path" && pwd)/
>>>>>>> 6eafa6d0
	# normalize Windows-style absolute paths to POSIX-style absolute paths
	case $a in [a-zA-Z]:/*) a=/${a%%:*}${a#*:} ;; esac
	case $b in [a-zA-Z]:/*) b=/${b%%:*}${b#*:} ;; esac
	# Remove all common leading directories after a sanity check
	if test "${a#$b}" != "$a" || test "${b#$a}" != "$b"; then
		die "$(eval_gettext "Gitdir '\$a' is part of the submodule path '\$b' or vice versa")"
	fi
	while test "${a%%/*}" = "${b%%/*}"
	do
		a=${a#*/}
		b=${b#*/}
	done
	# Now chop off the trailing '/'s that were added in the beginning
	a=${a%/}
	b=${b%/}

	# Turn each leading "*/" component into "../"
	rel=$(echo $b | sed -e 's|[^/][^/]*|..|g')
	echo "gitdir: $rel/$a" >"$sm_path/.git"

	rel=$(echo $a | sed -e 's|[^/][^/]*|..|g')
	(clear_local_git_env; cd "$sm_path" && GIT_WORK_TREE=. git config core.worktree "$rel/$b")
}

#
# Add a new submodule to the working tree, .gitmodules and the index
#
# $@ = repo path
#
# optional branch is stored in global branch variable
#
cmd_add()
{
	# parse $args after "submodule ... add".
	while test $# -ne 0
	do
		case "$1" in
		-b | --branch)
			case "$2" in '') usage ;; esac
			branch=$2
			shift
			;;
		-f | --force)
			force=$1
			;;
		-q|--quiet)
			GIT_QUIET=1
			;;
		--reference)
			case "$2" in '') usage ;; esac
			reference="--reference=$2"
			shift
			;;
		--reference=*)
			reference="$1"
			shift
			;;
		--)
			shift
			break
			;;
		-*)
			usage
			;;
		*)
			break
			;;
		esac
		shift
	done

	repo=$1
	sm_path=$2

	if test -z "$sm_path"; then
		sm_path=$(echo "$repo" |
			sed -e 's|/$||' -e 's|:*/*\.git$||' -e 's|.*[/:]||g')
	fi

	if test -z "$repo" -o -z "$sm_path"; then
		usage
	fi

	# assure repo is absolute or relative to parent
	case "$repo" in
	./*|../*)
		# dereference source url relative to parent's url
		realrepo=$(resolve_relative_url "$repo") || exit
		;;
	*:*|/*)
		# absolute url
		realrepo=$repo
		;;
	*)
		die "$(eval_gettext "repo URL: '\$repo' must be absolute or begin with ./|../")"
	;;
	esac

	# normalize path:
	# multiple //; leading ./; /./; /../; trailing /
	sm_path=$(printf '%s/\n' "$sm_path" |
		sed -e '
			s|//*|/|g
			s|^\(\./\)*||
			s|/\./|/|g
			:start
			s|\([^/]*\)/\.\./||
			tstart
			s|/*$||
		')
	git ls-files --error-unmatch "$sm_path" > /dev/null 2>&1 &&
	die "$(eval_gettext "'\$sm_path' already exists in the index")"

	if test -z "$force" && ! git add --dry-run --ignore-missing "$sm_path" > /dev/null 2>&1
	then
		eval_gettextln "The following path is ignored by one of your .gitignore files:
\$sm_path
Use -f if you really want to add it." >&2
		exit 1
	fi

	# perhaps the path exists and is already a git repo, else clone it
	if test -e "$sm_path"
	then
		if test -d "$sm_path"/.git -o -f "$sm_path"/.git
		then
			eval_gettextln "Adding existing repo at '\$sm_path' to the index"
		else
			die "$(eval_gettext "'\$sm_path' already exists and is not a valid git repo")"
		fi

	else

		module_clone "$sm_path" "$realrepo" "$reference" || exit
		(
			clear_local_git_env
			cd "$sm_path" &&
			# ash fails to wordsplit ${branch:+-b "$branch"...}
			case "$branch" in
			'') git checkout -f -q ;;
			?*) git checkout -f -q -B "$branch" "origin/$branch" ;;
			esac
		) || die "$(eval_gettext "Unable to checkout submodule '\$sm_path'")"
	fi
	git config submodule."$sm_path".url "$realrepo"

	git add $force "$sm_path" ||
	die "$(eval_gettext "Failed to add submodule '\$sm_path'")"

	git config -f .gitmodules submodule."$sm_path".path "$sm_path" &&
	git config -f .gitmodules submodule."$sm_path".url "$repo" &&
	git add --force .gitmodules ||
	die "$(eval_gettext "Failed to register submodule '\$sm_path'")"
}

#
# Execute an arbitrary command sequence in each checked out
# submodule
#
# $@ = command to execute
#
cmd_foreach()
{
	# parse $args after "submodule ... foreach".
	while test $# -ne 0
	do
		case "$1" in
		-q|--quiet)
			GIT_QUIET=1
			;;
		--recursive)
			recursive=1
			;;
		-*)
			usage
			;;
		*)
			break
			;;
		esac
		shift
	done

	toplevel=$(pwd)

	# dup stdin so that it can be restored when running the external
	# command in the subshell (and a recursive call to this function)
	exec 3<&0

	module_list |
	while read mode sha1 stage sm_path
	do
		if test -e "$sm_path"/.git
		then
			say "$(eval_gettext "Entering '\$prefix\$sm_path'")"
			name=$(module_name "$sm_path")
			(
				prefix="$prefix$sm_path/"
				clear_local_git_env
				# we make $path available to scripts ...
				path=$sm_path
				cd "$sm_path" &&
				eval "$@" &&
				if test -n "$recursive"
				then
					cmd_foreach "--recursive" "$@"
				fi
			) <&3 3<&- ||
			die "$(eval_gettext "Stopping at '\$sm_path'; script returned non-zero status.")"
		fi
	done
}

#
# Register submodules in .git/config
#
# $@ = requested paths (default to all)
#
cmd_init()
{
	# parse $args after "submodule ... init".
	while test $# -ne 0
	do
		case "$1" in
		-q|--quiet)
			GIT_QUIET=1
			;;
		--)
			shift
			break
			;;
		-*)
			usage
			;;
		*)
			break
			;;
		esac
		shift
	done

	module_list "$@" |
	while read mode sha1 stage sm_path
	do
		name=$(module_name "$sm_path") || exit

		# Copy url setting when it is not set yet
		if test -z "$(git config "submodule.$name.url")"
		then
			url=$(git config -f .gitmodules submodule."$name".url)
			test -z "$url" &&
			die "$(eval_gettext "No url found for submodule path '\$sm_path' in .gitmodules")"

			# Possibly a url relative to parent
			case "$url" in
			./*|../*)
				url=$(resolve_relative_url "$url") || exit
				;;
			esac
			git config submodule."$name".url "$url" ||
			die "$(eval_gettext "Failed to register url for submodule path '\$sm_path'")"

			say "$(eval_gettext "Submodule '\$name' (\$url) registered for path '\$sm_path'")"
		fi

		# Copy "update" setting when it is not set yet
		upd="$(git config -f .gitmodules submodule."$name".update)"
		test -z "$upd" ||
		test -n "$(git config submodule."$name".update)" ||
		git config submodule."$name".update "$upd" ||
		die "$(eval_gettext "Failed to register update mode for submodule path '\$sm_path'")"
	done
}

#
# Update each submodule path to correct revision, using clone and checkout as needed
#
# $@ = requested paths (default to all)
#
cmd_update()
{
	# parse $args after "submodule ... update".
	orig_flags=
	while test $# -ne 0
	do
		case "$1" in
		-q|--quiet)
			GIT_QUIET=1
			;;
		-i|--init)
			init=1
			;;
		-N|--no-fetch)
			nofetch=1
			;;
		-f|--force)
			force=$1
			;;
		-r|--rebase)
			update="rebase"
			;;
		--reference)
			case "$2" in '') usage ;; esac
			reference="--reference=$2"
			orig_flags="$orig_flags $(git rev-parse --sq-quote "$1")"
			shift
			;;
		--reference=*)
			reference="$1"
			;;
		-m|--merge)
			update="merge"
			;;
		--recursive)
			recursive=1
			;;
		--checkout)
			update="checkout"
			;;
		--)
			shift
			break
			;;
		-*)
			usage
			;;
		*)
			break
			;;
		esac
		orig_flags="$orig_flags $(git rev-parse --sq-quote "$1")"
		shift
	done

	if test -n "$init"
	then
		cmd_init "--" "$@" || return
	fi

	cloned_modules=
	module_list "$@" | {
	err=
	while read mode sha1 stage sm_path
	do
		if test "$stage" = U
		then
			echo >&2 "Skipping unmerged submodule $sm_path"
			continue
		fi
		name=$(module_name "$sm_path") || exit
		url=$(git config submodule."$name".url)
		if ! test -z "$update"
		then
			update_module=$update
		else
			update_module=$(git config submodule."$name".update)
		fi

		if test "$update_module" = "none"
		then
			echo "Skipping submodule '$sm_path'"
			continue
		fi

		if test -z "$url"
		then
			# Only mention uninitialized submodules when its
			# path have been specified
			test "$#" != "0" &&
			say "$(eval_gettext "Submodule path '\$sm_path' not initialized
Maybe you want to use 'update --init'?")"
			continue
		fi

		if ! test -d "$sm_path"/.git -o -f "$sm_path"/.git
		then
			module_clone "$sm_path" "$url" "$reference"|| exit
			cloned_modules="$cloned_modules;$name"
			subsha1=
		else
			subsha1=$(clear_local_git_env; cd "$sm_path" &&
				git rev-parse --verify HEAD) ||
			die "$(eval_gettext "Unable to find current revision in submodule path '\$sm_path'")"
		fi

		if test "$subsha1" != "$sha1"
		then
			subforce=$force
			# If we don't already have a -f flag and the submodule has never been checked out
			if test -z "$subsha1" -a -z "$force"
			then
				subforce="-f"
			fi

			if test -z "$nofetch"
			then
				# Run fetch only if $sha1 isn't present or it
				# is not reachable from a ref.
				(clear_local_git_env; cd "$sm_path" &&
					( (rev=$(git rev-list -n 1 $sha1 --not --all 2>/dev/null) &&
					 test -z "$rev") || git-fetch)) ||
				die "$(eval_gettext "Unable to fetch in submodule path '\$sm_path'")"
			fi

			# Is this something we just cloned?
			case ";$cloned_modules;" in
			*";$name;"*)
				# then there is no local change to integrate
				update_module= ;;
			esac

			must_die_on_failure=
			case "$update_module" in
			rebase)
				command="git rebase"
				die_msg="$(eval_gettext "Unable to rebase '\$sha1' in submodule path '\$sm_path'")"
				say_msg="$(eval_gettext "Submodule path '\$sm_path': rebased into '\$sha1'")"
				must_die_on_failure=yes
				;;
			merge)
				command="git merge"
				die_msg="$(eval_gettext "Unable to merge '\$sha1' in submodule path '\$sm_path'")"
				say_msg="$(eval_gettext "Submodule path '\$sm_path': merged in '\$sha1'")"
				must_die_on_failure=yes
				;;
			*)
				command="git checkout $subforce -q"
				die_msg="$(eval_gettext "Unable to checkout '\$sha1' in submodule path '\$sm_path'")"
				say_msg="$(eval_gettext "Submodule path '\$sm_path': checked out '\$sha1'")"
				;;
			esac

			if (clear_local_git_env; cd "$sm_path" && $command "$sha1")
			then
				say "$say_msg"
			elif test -n "$must_die_on_failure"
			then
				die_with_status 2 "$die_msg"
			else
				err="${err};$die_msg"
				continue
			fi
		fi

		if test -n "$recursive"
		then
			(clear_local_git_env; cd "$sm_path" && eval cmd_update "$orig_flags")
			res=$?
			if test $res -gt 0
			then
				die_msg="$(eval_gettext "Failed to recurse into submodule path '\$sm_path'")"
				if test $res -eq 1
				then
					err="${err};$die_msg"
					continue
				else
					die_with_status $res "$die_msg"
				fi
			fi
		fi
	done

	if test -n "$err"
	then
		OIFS=$IFS
		IFS=';'
		for e in $err
		do
			if test -n "$e"
			then
				echo >&2 "$e"
			fi
		done
		IFS=$OIFS
		exit 1
	fi
	}
}

set_name_rev () {
	revname=$( (
		clear_local_git_env
		cd "$1" && {
			git describe "$2" 2>/dev/null ||
			git describe --tags "$2" 2>/dev/null ||
			git describe --contains "$2" 2>/dev/null ||
			git describe --all --always "$2"
		}
	) )
	test -z "$revname" || revname=" ($revname)"
}
#
# Show commit summary for submodules in index or working tree
#
# If '--cached' is given, show summary between index and given commit,
# or between working tree and given commit
#
# $@ = [commit (default 'HEAD'),] requested paths (default all)
#
cmd_summary() {
	summary_limit=-1
	for_status=
	diff_cmd=diff-index

	# parse $args after "submodule ... summary".
	while test $# -ne 0
	do
		case "$1" in
		--cached)
			cached="$1"
			;;
		--files)
			files="$1"
			;;
		--for-status)
			for_status="$1"
			;;
		-n|--summary-limit)
			if summary_limit=$(($2 + 0)) 2>/dev/null && test "$summary_limit" = "$2"
			then
				:
			else
				usage
			fi
			shift
			;;
		--)
			shift
			break
			;;
		-*)
			usage
			;;
		*)
			break
			;;
		esac
		shift
	done

	test $summary_limit = 0 && return

	if rev=$(git rev-parse -q --verify --default HEAD ${1+"$1"})
	then
		head=$rev
		test $# = 0 || shift
	elif test -z "$1" -o "$1" = "HEAD"
	then
		# before the first commit: compare with an empty tree
		head=$(git hash-object -w -t tree --stdin </dev/null)
		test -z "$1" || shift
	else
		head="HEAD"
	fi

	if [ -n "$files" ]
	then
		test -n "$cached" &&
		die "$(gettext -- "--cached cannot be used with --files")"
		diff_cmd=diff-files
		head=
	fi

	cd_to_toplevel
	# Get modified modules cared by user
	modules=$(git $diff_cmd $cached --ignore-submodules=dirty --raw $head -- "$@" |
		sane_egrep '^:([0-7]* )?160000' |
		while read mod_src mod_dst sha1_src sha1_dst status name
		do
			# Always show modules deleted or type-changed (blob<->module)
			test $status = D -o $status = T && echo "$name" && continue
			# Also show added or modified modules which are checked out
			GIT_DIR="$name/.git" git-rev-parse --git-dir >/dev/null 2>&1 &&
			echo "$name"
		done
	)

	test -z "$modules" && return

	git $diff_cmd $cached --ignore-submodules=dirty --raw $head -- $modules |
	sane_egrep '^:([0-7]* )?160000' |
	cut -c2- |
	while read mod_src mod_dst sha1_src sha1_dst status name
	do
		if test -z "$cached" &&
			test $sha1_dst = 0000000000000000000000000000000000000000
		then
			case "$mod_dst" in
			160000)
				sha1_dst=$(GIT_DIR="$name/.git" git rev-parse HEAD)
				;;
			100644 | 100755 | 120000)
				sha1_dst=$(git hash-object $name)
				;;
			000000)
				;; # removed
			*)
				# unexpected type
				eval_gettextln "unexpected mode \$mod_dst" >&2
				continue ;;
			esac
		fi
		missing_src=
		missing_dst=

		test $mod_src = 160000 &&
		! GIT_DIR="$name/.git" git-rev-parse -q --verify $sha1_src^0 >/dev/null &&
		missing_src=t

		test $mod_dst = 160000 &&
		! GIT_DIR="$name/.git" git-rev-parse -q --verify $sha1_dst^0 >/dev/null &&
		missing_dst=t

		total_commits=
		case "$missing_src,$missing_dst" in
		t,)
			errmsg="$(eval_gettext "  Warn: \$name doesn't contain commit \$sha1_src")"
			;;
		,t)
			errmsg="$(eval_gettext "  Warn: \$name doesn't contain commit \$sha1_dst")"
			;;
		t,t)
			errmsg="$(eval_gettext "  Warn: \$name doesn't contain commits \$sha1_src and \$sha1_dst")"
			;;
		*)
			errmsg=
			total_commits=$(
			if test $mod_src = 160000 -a $mod_dst = 160000
			then
				range="$sha1_src...$sha1_dst"
			elif test $mod_src = 160000
			then
				range=$sha1_src
			else
				range=$sha1_dst
			fi
			GIT_DIR="$name/.git" \
			git rev-list --first-parent $range -- | wc -l
			)
			total_commits=" ($(($total_commits + 0)))"
			;;
		esac

		sha1_abbr_src=$(echo $sha1_src | cut -c1-7)
		sha1_abbr_dst=$(echo $sha1_dst | cut -c1-7)
		if test $status = T
		then
			blob="$(gettext "blob")"
			submodule="$(gettext "submodule")"
			if test $mod_dst = 160000
			then
				echo "* $name $sha1_abbr_src($blob)->$sha1_abbr_dst($submodule)$total_commits:"
			else
				echo "* $name $sha1_abbr_src($submodule)->$sha1_abbr_dst($blob)$total_commits:"
			fi
		else
			echo "* $name $sha1_abbr_src...$sha1_abbr_dst$total_commits:"
		fi
		if test -n "$errmsg"
		then
			# Don't give error msg for modification whose dst is not submodule
			# i.e. deleted or changed to blob
			test $mod_dst = 160000 && echo "$errmsg"
		else
			if test $mod_src = 160000 -a $mod_dst = 160000
			then
				limit=
				test $summary_limit -gt 0 && limit="-$summary_limit"
				GIT_DIR="$name/.git" \
				git log $limit --pretty='format:  %m %s' \
				--first-parent $sha1_src...$sha1_dst
			elif test $mod_dst = 160000
			then
				GIT_DIR="$name/.git" \
				git log --pretty='format:  > %s' -1 $sha1_dst
			else
				GIT_DIR="$name/.git" \
				git log --pretty='format:  < %s' -1 $sha1_src
			fi
			echo
		fi
		echo
	done |
	if test -n "$for_status"; then
		if [ -n "$files" ]; then
			gettextln "# Submodules changed but not updated:"
		else
			gettextln "# Submodule changes to be committed:"
		fi
		echo "#"
		sed -e 's|^|# |' -e 's|^# $|#|'
	else
		cat
	fi
}
#
# List all submodules, prefixed with:
#  - submodule not initialized
#  + different revision checked out
#
# If --cached was specified the revision in the index will be printed
# instead of the currently checked out revision.
#
# $@ = requested paths (default to all)
#
cmd_status()
{
	# parse $args after "submodule ... status".
	orig_flags=
	while test $# -ne 0
	do
		case "$1" in
		-q|--quiet)
			GIT_QUIET=1
			;;
		--cached)
			cached=1
			;;
		--recursive)
			recursive=1
			;;
		--)
			shift
			break
			;;
		-*)
			usage
			;;
		*)
			break
			;;
		esac
		orig_flags="$orig_flags $(git rev-parse --sq-quote "$1")"
		shift
	done

	module_list "$@" |
	while read mode sha1 stage sm_path
	do
		name=$(module_name "$sm_path") || exit
		url=$(git config submodule."$name".url)
		displaypath="$prefix$sm_path"
		if test "$stage" = U
		then
			say "U$sha1 $displaypath"
			continue
		fi
		if test -z "$url" || ! test -d "$sm_path"/.git -o -f "$sm_path"/.git
		then
			say "-$sha1 $displaypath"
			continue;
		fi
		set_name_rev "$sm_path" "$sha1"
		if git diff-files --ignore-submodules=dirty --quiet -- "$sm_path"
		then
			say " $sha1 $displaypath$revname"
		else
			if test -z "$cached"
			then
				sha1=$(clear_local_git_env; cd "$sm_path" && git rev-parse --verify HEAD)
				set_name_rev "$sm_path" "$sha1"
			fi
			say "+$sha1 $displaypath$revname"
		fi

		if test -n "$recursive"
		then
			(
				prefix="$displaypath/"
				clear_local_git_env
				cd "$sm_path" &&
				eval cmd_status "$orig_args"
			) ||
			die "$(eval_gettext "Failed to recurse into submodule path '\$sm_path'")"
		fi
	done
}
#
# Sync remote urls for submodules
# This makes the value for remote.$remote.url match the value
# specified in .gitmodules.
#
cmd_sync()
{
	while test $# -ne 0
	do
		case "$1" in
		-q|--quiet)
			GIT_QUIET=1
			shift
			;;
		--)
			shift
			break
			;;
		-*)
			usage
			;;
		*)
			break
			;;
		esac
	done
	cd_to_toplevel
	module_list "$@" |
	while read mode sha1 stage sm_path
	do
		name=$(module_name "$sm_path")
		url=$(git config -f .gitmodules --get submodule."$name".url)

		# Possibly a url relative to parent
		case "$url" in
		./*|../*)
			# rewrite foo/bar as ../.. to find path from
			# submodule work tree to superproject work tree
			up_path="$(echo "$sm_path" | sed "s/[^/][^/]*/../g")" &&
			# guarantee a trailing /
			up_path=${up_path%/}/ &&
			# path from submodule work tree to submodule origin repo
			sub_origin_url=$(resolve_relative_url "$url" "$up_path") &&
			# path from superproject work tree to submodule origin repo
			super_config_url=$(resolve_relative_url "$url") || exit
			;;
		*)
			sub_origin_url="$url"
			super_config_url="$url"
			;;
		esac

		if git config "submodule.$name.url" >/dev/null 2>/dev/null
		then
			say "$(eval_gettext "Synchronizing submodule url for '\$name'")"
			git config submodule."$name".url "$super_config_url"

			if test -e "$sm_path"/.git
			then
			(
				clear_local_git_env
				cd "$sm_path"
				remote=$(get_default_remote)
				git config remote."$remote".url "$sub_origin_url"
			)
			fi
		fi
	done
}

# This loop parses the command line arguments to find the
# subcommand name to dispatch.  Parsing of the subcommand specific
# options are primarily done by the subcommand implementations.
# Subcommand specific options such as --branch and --cached are
# parsed here as well, for backward compatibility.

while test $# != 0 && test -z "$command"
do
	case "$1" in
	add | foreach | init | update | status | summary | sync)
		command=$1
		;;
	-q|--quiet)
		GIT_QUIET=1
		;;
	-b|--branch)
		case "$2" in
		'')
			usage
			;;
		esac
		branch="$2"; shift
		;;
	--cached)
		cached="$1"
		;;
	--)
		break
		;;
	-*)
		usage
		;;
	*)
		break
		;;
	esac
	shift
done

# No command word defaults to "status"
test -n "$command" || command=status

# "-b branch" is accepted only by "add"
if test -n "$branch" && test "$command" != add
then
	usage
fi

# "--cached" is accepted only by "status" and "summary"
if test -n "$cached" && test "$command" != status -a "$command" != summary
then
	usage
fi

"cmd_$command" "$@"<|MERGE_RESOLUTION|>--- conflicted
+++ resolved
@@ -186,15 +186,10 @@
 		die "$(eval_gettext "Clone of '\$url' into submodule path '\$sm_path' failed")"
 	fi
 
-<<<<<<< HEAD
-	a=$(cd "$gitdir" && pwd)/
-	b=$(cd "$sm_path" && pwd)/
-=======
 	# We already are at the root of the work tree but cd_to_toplevel will
 	# resolve any symlinks that might be present in $PWD
 	a=$(cd_to_toplevel && cd "$gitdir" && pwd)/
-	b=$(cd_to_toplevel && cd "$path" && pwd)/
->>>>>>> 6eafa6d0
+	b=$(cd_to_toplevel && cd "$sm_path" && pwd)/
 	# normalize Windows-style absolute paths to POSIX-style absolute paths
 	case $a in [a-zA-Z]:/*) a=/${a%%:*}${a#*:} ;; esac
 	case $b in [a-zA-Z]:/*) b=/${b%%:*}${b#*:} ;; esac
