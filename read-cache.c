--- conflicted
+++ resolved
@@ -220,13 +220,8 @@
 
 	if (fd >= 0) {
 		struct object_id oid;
-<<<<<<< HEAD
-		if (!index_fd(&oid, fd, st, OBJ_BLOB, ce->name, 0))
+		if (!index_fd(istate, &oid, fd, st, OBJ_BLOB, ce->name, 0))
 			match = !oideq(&oid, &ce->oid);
-=======
-		if (!index_fd(istate, &oid, fd, st, OBJ_BLOB, ce->name, 0))
-			match = oidcmp(&oid, &ce->oid);
->>>>>>> c915607c
 		/* index_fd() closed the file descriptor already */
 	}
 	return match;
