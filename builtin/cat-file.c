/*
 * GIT - The information manager from hell
 *
 * Copyright (C) Linus Torvalds, 2005
 */
#include "cache.h"
#include "builtin.h"
#include "parse-options.h"
#include "userdiff.h"
#include "streaming.h"
#include "tree-walk.h"
<<<<<<< HEAD

=======
#include "sha1-array.h"

struct batch_options {
	int enabled;
	int follow_symlinks;
	int print_contents;
	int buffer_output;
	int all_objects;
	const char *format;
};

>>>>>>> 3115ee45
static int cat_one_file(int opt, const char *exp_type, const char *obj_name,
			int unknown_type)
{
	unsigned char sha1[20];
	enum object_type type;
	char *buf;
	unsigned long size;
	struct object_context obj_context;
	struct object_info oi = {NULL};
	struct strbuf sb = STRBUF_INIT;
	unsigned flags = LOOKUP_REPLACE_OBJECT;

	if (unknown_type)
		flags |= LOOKUP_UNKNOWN_OBJECT;

	if (get_sha1_with_context(obj_name, 0, sha1, &obj_context))
		die("Not a valid object name %s", obj_name);

	buf = NULL;
	switch (opt) {
	case 't':
		oi.typename = &sb;
		if (sha1_object_info_extended(sha1, &oi, flags) < 0)
			die("git cat-file: could not get object info");
		if (sb.len) {
			printf("%s\n", sb.buf);
			strbuf_release(&sb);
			return 0;
		}
		break;

	case 's':
		oi.sizep = &size;
		if (sha1_object_info_extended(sha1, &oi, flags) < 0)
			die("git cat-file: could not get object info");
		printf("%lu\n", size);
		return 0;

	case 'e':
		return !has_sha1_file(sha1);

	case 'c':
		if (!obj_context.path[0])
			die("git cat-file --textconv %s: <object> must be <sha1:path>",
			    obj_name);

		if (textconv_object(obj_context.path, obj_context.mode, sha1, 1, &buf, &size))
			break;

	case 'p':
		type = sha1_object_info(sha1, NULL);
		if (type < 0)
			die("Not a valid object name %s", obj_name);

		/* custom pretty-print here */
		if (type == OBJ_TREE) {
			const char *ls_args[3] = { NULL };
			ls_args[0] =  "ls-tree";
			ls_args[1] =  obj_name;
			return cmd_ls_tree(2, ls_args, NULL);
		}

		if (type == OBJ_BLOB)
			return stream_blob_to_fd(1, sha1, NULL, 0);
		buf = read_sha1_file(sha1, &type, &size);
		if (!buf)
			die("Cannot read object %s", obj_name);

		/* otherwise just spit out the data */
		break;

	case 0:
		if (type_from_string(exp_type) == OBJ_BLOB) {
			unsigned char blob_sha1[20];
			if (sha1_object_info(sha1, NULL) == OBJ_TAG) {
				char *buffer = read_sha1_file(sha1, &type, &size);
				const char *target;
				if (!skip_prefix(buffer, "object ", &target) ||
				    get_sha1_hex(target, blob_sha1))
					die("%s not a valid tag", sha1_to_hex(sha1));
				free(buffer);
			} else
				hashcpy(blob_sha1, sha1);

			if (sha1_object_info(blob_sha1, NULL) == OBJ_BLOB)
				return stream_blob_to_fd(1, blob_sha1, NULL, 0);
			/*
			 * we attempted to dereference a tag to a blob
			 * and failed; there may be new dereference
			 * mechanisms this code is not aware of.
			 * fall-back to the usual case.
			 */
		}
		buf = read_object_with_reference(sha1, exp_type, &size, NULL);
		break;

	default:
		die("git cat-file: unknown option: %s", exp_type);
	}

	if (!buf)
		die("git cat-file %s: bad file", obj_name);

	write_or_die(1, buf, size);
	return 0;
}

struct expand_data {
	unsigned char sha1[20];
	enum object_type type;
	unsigned long size;
	unsigned long disk_size;
	const char *rest;
	unsigned char delta_base_sha1[20];

	/*
	 * If mark_query is true, we do not expand anything, but rather
	 * just mark the object_info with items we wish to query.
	 */
	int mark_query;

	/*
	 * Whether to split the input on whitespace before feeding it to
	 * get_sha1; this is decided during the mark_query phase based on
	 * whether we have a %(rest) token in our format.
	 */
	int split_on_whitespace;

	/*
	 * After a mark_query run, this object_info is set up to be
	 * passed to sha1_object_info_extended. It will point to the data
	 * elements above, so you can retrieve the response from there.
	 */
	struct object_info info;
};

static int is_atom(const char *atom, const char *s, int slen)
{
	int alen = strlen(atom);
	return alen == slen && !memcmp(atom, s, alen);
}

static void expand_atom(struct strbuf *sb, const char *atom, int len,
			void *vdata)
{
	struct expand_data *data = vdata;

	if (is_atom("objectname", atom, len)) {
		if (!data->mark_query)
			strbuf_addstr(sb, sha1_to_hex(data->sha1));
	} else if (is_atom("objecttype", atom, len)) {
		if (data->mark_query)
			data->info.typep = &data->type;
		else
			strbuf_addstr(sb, typename(data->type));
	} else if (is_atom("objectsize", atom, len)) {
		if (data->mark_query)
			data->info.sizep = &data->size;
		else
			strbuf_addf(sb, "%lu", data->size);
	} else if (is_atom("objectsize:disk", atom, len)) {
		if (data->mark_query)
			data->info.disk_sizep = &data->disk_size;
		else
			strbuf_addf(sb, "%lu", data->disk_size);
	} else if (is_atom("rest", atom, len)) {
		if (data->mark_query)
			data->split_on_whitespace = 1;
		else if (data->rest)
			strbuf_addstr(sb, data->rest);
	} else if (is_atom("deltabase", atom, len)) {
		if (data->mark_query)
			data->info.delta_base_sha1 = data->delta_base_sha1;
		else
			strbuf_addstr(sb, sha1_to_hex(data->delta_base_sha1));
	} else
		die("unknown format element: %.*s", len, atom);
}

static size_t expand_format(struct strbuf *sb, const char *start, void *data)
{
	const char *end;

	if (*start != '(')
		return 0;
	end = strchr(start + 1, ')');
	if (!end)
		die("format element '%s' does not end in ')'", start);

	expand_atom(sb, start + 1, end - start - 1, data);

	return end - start + 1;
}

static void batch_write(struct batch_options *opt, const void *data, int len)
{
	if (opt->buffer_output) {
		if (fwrite(data, 1, len, stdout) != len)
			die_errno("unable to write to stdout");
	} else
		write_or_die(1, data, len);
}

static void print_object_or_die(struct batch_options *opt, struct expand_data *data)
{
	const unsigned char *sha1 = data->sha1;

	assert(data->info.typep);

	if (data->type == OBJ_BLOB) {
		if (opt->buffer_output)
			fflush(stdout);
		if (stream_blob_to_fd(1, sha1, NULL, 0) < 0)
			die("unable to stream %s to stdout", sha1_to_hex(sha1));
	}
	else {
		enum object_type type;
		unsigned long size;
		void *contents;

		contents = read_sha1_file(sha1, &type, &size);
		if (!contents)
			die("object %s disappeared", sha1_to_hex(sha1));
		if (type != data->type)
			die("object %s changed type!?", sha1_to_hex(sha1));
		if (data->info.sizep && size != data->size)
			die("object %s changed size!?", sha1_to_hex(sha1));

		batch_write(opt, contents, size);
		free(contents);
	}
}

<<<<<<< HEAD
struct batch_options {
	int enabled;
	int follow_symlinks;
	int print_contents;
	const char *format;
};

static int batch_one_object(const char *obj_name, struct batch_options *opt,
			    struct expand_data *data)
=======
static void batch_object_write(const char *obj_name, struct batch_options *opt,
			       struct expand_data *data)
>>>>>>> 3115ee45
{
	struct strbuf buf = STRBUF_INIT;
	struct object_context ctx;
	int flags = opt->follow_symlinks ? GET_SHA1_FOLLOW_SYMLINKS : 0;
	enum follow_symlinks_result result;

<<<<<<< HEAD
	if (!obj_name)
	   return 1;

	result = get_sha1_with_context(obj_name, flags, data->sha1, &ctx);
	if (result != FOUND) {
		switch (result) {
		case MISSING_OBJECT:
			printf("%s missing\n", obj_name);
			break;
		case DANGLING_SYMLINK:
			printf("dangling %"PRIuMAX"\n%s\n",
			       (uintmax_t)strlen(obj_name), obj_name);
			break;
		case SYMLINK_LOOP:
			printf("loop %"PRIuMAX"\n%s\n",
			       (uintmax_t)strlen(obj_name), obj_name);
			break;
		case NOT_DIR:
			printf("notdir %"PRIuMAX"\n%s\n",
			       (uintmax_t)strlen(obj_name), obj_name);
			break;
		default:
			die("BUG: unknown get_sha1_with_context result %d\n",
			       result);
			break;
		}
		fflush(stdout);
		return 0;
	}

	if (ctx.mode == 0) {
		printf("symlink %"PRIuMAX"\n%s\n",
		       (uintmax_t)ctx.symlink_path.len,
		       ctx.symlink_path.buf);
		fflush(stdout);
		return 0;
	}

=======
>>>>>>> 3115ee45
	if (sha1_object_info_extended(data->sha1, &data->info, LOOKUP_REPLACE_OBJECT) < 0) {
		printf("%s missing\n", obj_name ? obj_name : sha1_to_hex(data->sha1));
		fflush(stdout);
		return;
	}

	strbuf_expand(&buf, opt->format, expand_format, data);
	strbuf_addch(&buf, '\n');
	batch_write(opt, buf.buf, buf.len);
	strbuf_release(&buf);

	if (opt->print_contents) {
		print_object_or_die(opt, data);
		batch_write(opt, "\n", 1);
	}
}

static void batch_one_object(const char *obj_name, struct batch_options *opt,
			     struct expand_data *data)
{
	struct object_context ctx;
	int flags = opt->follow_symlinks ? GET_SHA1_FOLLOW_SYMLINKS : 0;
	enum follow_symlinks_result result;

	result = get_sha1_with_context(obj_name, flags, data->sha1, &ctx);
	if (result != FOUND) {
		switch (result) {
		case MISSING_OBJECT:
			printf("%s missing\n", obj_name);
			break;
		case DANGLING_SYMLINK:
			printf("dangling %"PRIuMAX"\n%s\n",
			       (uintmax_t)strlen(obj_name), obj_name);
			break;
		case SYMLINK_LOOP:
			printf("loop %"PRIuMAX"\n%s\n",
			       (uintmax_t)strlen(obj_name), obj_name);
			break;
		case NOT_DIR:
			printf("notdir %"PRIuMAX"\n%s\n",
			       (uintmax_t)strlen(obj_name), obj_name);
			break;
		default:
			die("BUG: unknown get_sha1_with_context result %d\n",
			       result);
			break;
		}
		fflush(stdout);
		return;
	}

	if (ctx.mode == 0) {
		printf("symlink %"PRIuMAX"\n%s\n",
		       (uintmax_t)ctx.symlink_path.len,
		       ctx.symlink_path.buf);
		fflush(stdout);
		return;
	}

	batch_object_write(obj_name, opt, data);
}

struct object_cb_data {
	struct batch_options *opt;
	struct expand_data *expand;
};

static void batch_object_cb(const unsigned char sha1[20], void *vdata)
{
	struct object_cb_data *data = vdata;
	hashcpy(data->expand->sha1, sha1);
	batch_object_write(NULL, data->opt, data->expand);
}

static int batch_loose_object(const unsigned char *sha1,
			      const char *path,
			      void *data)
{
	sha1_array_append(data, sha1);
	return 0;
}

static int batch_packed_object(const unsigned char *sha1,
			       struct packed_git *pack,
			       uint32_t pos,
			       void *data)
{
	sha1_array_append(data, sha1);
	return 0;
}

static int batch_objects(struct batch_options *opt)
{
	struct strbuf buf = STRBUF_INIT;
	struct expand_data data;
	int save_warning;
	int retval = 0;

	if (!opt->format)
		opt->format = "%(objectname) %(objecttype) %(objectsize)";

	/*
	 * Expand once with our special mark_query flag, which will prime the
	 * object_info to be handed to sha1_object_info_extended for each
	 * object.
	 */
	memset(&data, 0, sizeof(data));
	data.mark_query = 1;
	strbuf_expand(&buf, opt->format, expand_format, &data);
	data.mark_query = 0;

	/*
	 * If we are printing out the object, then always fill in the type,
	 * since we will want to decide whether or not to stream.
	 */
	if (opt->print_contents)
		data.info.typep = &data.type;

	if (opt->all_objects) {
		struct sha1_array sa = SHA1_ARRAY_INIT;
		struct object_cb_data cb;

		for_each_loose_object(batch_loose_object, &sa, 0);
		for_each_packed_object(batch_packed_object, &sa, 0);

		cb.opt = opt;
		cb.expand = &data;
		sha1_array_for_each_unique(&sa, batch_object_cb, &cb);

		sha1_array_clear(&sa);
		return 0;
	}

	/*
	 * We are going to call get_sha1 on a potentially very large number of
	 * objects. In most large cases, these will be actual object sha1s. The
	 * cost to double-check that each one is not also a ref (just so we can
	 * warn) ends up dwarfing the actual cost of the object lookups
	 * themselves. We can work around it by just turning off the warning.
	 */
	save_warning = warn_on_object_refname_ambiguity;
	warn_on_object_refname_ambiguity = 0;

	while (strbuf_getline(&buf, stdin, '\n') != EOF) {
		if (data.split_on_whitespace) {
			/*
			 * Split at first whitespace, tying off the beginning
			 * of the string and saving the remainder (or NULL) in
			 * data.rest.
			 */
			char *p = strpbrk(buf.buf, " \t");
			if (p) {
				while (*p && strchr(" \t", *p))
					*p++ = '\0';
			}
			data.rest = p;
		}

		batch_one_object(buf.buf, opt, &data);
	}

	strbuf_release(&buf);
	warn_on_object_refname_ambiguity = save_warning;
	return retval;
}

static const char * const cat_file_usage[] = {
	N_("git cat-file (-t [--allow-unknown-type]|-s [--allow-unknown-type]|-e|-p|<type>|--textconv) <object>"),
	N_("git cat-file (--batch | --batch-check) [--follow-symlinks] < <list-of-objects>"),
	NULL
};

static int git_cat_file_config(const char *var, const char *value, void *cb)
{
	if (userdiff_config(var, value) < 0)
		return -1;

	return git_default_config(var, value, cb);
}

static int batch_option_callback(const struct option *opt,
				 const char *arg,
				 int unset)
{
	struct batch_options *bo = opt->value;

	if (bo->enabled) {
		return 1;
	}

	bo->enabled = 1;
	bo->print_contents = !strcmp(opt->long_name, "batch");
	bo->format = arg;

	return 0;
}

int cmd_cat_file(int argc, const char **argv, const char *prefix)
{
	int opt = 0;
	const char *exp_type = NULL, *obj_name = NULL;
	struct batch_options batch = {0};
	int unknown_type = 0;

	const struct option options[] = {
		OPT_GROUP(N_("<type> can be one of: blob, tree, commit, tag")),
		OPT_CMDMODE('t', NULL, &opt, N_("show object type"), 't'),
		OPT_CMDMODE('s', NULL, &opt, N_("show object size"), 's'),
		OPT_CMDMODE('e', NULL, &opt,
			    N_("exit with zero when there's no error"), 'e'),
		OPT_CMDMODE('p', NULL, &opt, N_("pretty-print object's content"), 'p'),
		OPT_CMDMODE(0, "textconv", &opt,
			    N_("for blob objects, run textconv on object's content"), 'c'),
<<<<<<< HEAD
		OPT_BOOL( 0, "allow-unknown-type", &unknown_type,
			  N_("allow -s and -t to work with broken/corrupt objects")),
=======
		OPT_BOOL(0, "allow-unknown-type", &unknown_type,
			  N_("allow -s and -t to work with broken/corrupt objects")),
		OPT_BOOL(0, "buffer", &batch.buffer_output, N_("buffer --batch output")),
>>>>>>> 3115ee45
		{ OPTION_CALLBACK, 0, "batch", &batch, "format",
			N_("show info and content of objects fed from the standard input"),
			PARSE_OPT_OPTARG, batch_option_callback },
		{ OPTION_CALLBACK, 0, "batch-check", &batch, "format",
			N_("show info about objects fed from the standard input"),
			PARSE_OPT_OPTARG, batch_option_callback },
		OPT_BOOL(0, "follow-symlinks", &batch.follow_symlinks,
			 N_("follow in-tree symlinks (used with --batch or --batch-check)")),
<<<<<<< HEAD
=======
		OPT_BOOL(0, "batch-all-objects", &batch.all_objects,
			 N_("show all objects with --batch or --batch-check")),
>>>>>>> 3115ee45
		OPT_END()
	};

	git_config(git_cat_file_config, NULL);

	argc = parse_options(argc, argv, prefix, options, cat_file_usage, 0);

	if (opt) {
		if (argc == 1)
			obj_name = argv[0];
		else
			usage_with_options(cat_file_usage, options);
	}
	if (!opt && !batch.enabled) {
		if (argc == 2) {
			exp_type = argv[0];
			obj_name = argv[1];
		} else
			usage_with_options(cat_file_usage, options);
	}
	if (batch.enabled && (opt || argc)) {
		usage_with_options(cat_file_usage, options);
	}

<<<<<<< HEAD
	if (batch.follow_symlinks && !batch.enabled) {
=======
	if ((batch.follow_symlinks || batch.all_objects) && !batch.enabled) {
>>>>>>> 3115ee45
		usage_with_options(cat_file_usage, options);
	}

	if (batch.enabled)
		return batch_objects(&batch);

	if (unknown_type && opt != 't' && opt != 's')
		die("git cat-file --allow-unknown-type: use with -s or -t");
	return cat_one_file(opt, exp_type, obj_name, unknown_type);
}<|MERGE_RESOLUTION|>--- conflicted
+++ resolved
@@ -9,9 +9,6 @@
 #include "userdiff.h"
 #include "streaming.h"
 #include "tree-walk.h"
-<<<<<<< HEAD
-
-=======
 #include "sha1-array.h"
 
 struct batch_options {
@@ -23,7 +20,6 @@
 	const char *format;
 };
 
->>>>>>> 3115ee45
 static int cat_one_file(int opt, const char *exp_type, const char *obj_name,
 			int unknown_type)
 {
@@ -257,67 +253,11 @@
 	}
 }
 
-<<<<<<< HEAD
-struct batch_options {
-	int enabled;
-	int follow_symlinks;
-	int print_contents;
-	const char *format;
-};
-
-static int batch_one_object(const char *obj_name, struct batch_options *opt,
-			    struct expand_data *data)
-=======
 static void batch_object_write(const char *obj_name, struct batch_options *opt,
 			       struct expand_data *data)
->>>>>>> 3115ee45
 {
 	struct strbuf buf = STRBUF_INIT;
-	struct object_context ctx;
-	int flags = opt->follow_symlinks ? GET_SHA1_FOLLOW_SYMLINKS : 0;
-	enum follow_symlinks_result result;
-
-<<<<<<< HEAD
-	if (!obj_name)
-	   return 1;
-
-	result = get_sha1_with_context(obj_name, flags, data->sha1, &ctx);
-	if (result != FOUND) {
-		switch (result) {
-		case MISSING_OBJECT:
-			printf("%s missing\n", obj_name);
-			break;
-		case DANGLING_SYMLINK:
-			printf("dangling %"PRIuMAX"\n%s\n",
-			       (uintmax_t)strlen(obj_name), obj_name);
-			break;
-		case SYMLINK_LOOP:
-			printf("loop %"PRIuMAX"\n%s\n",
-			       (uintmax_t)strlen(obj_name), obj_name);
-			break;
-		case NOT_DIR:
-			printf("notdir %"PRIuMAX"\n%s\n",
-			       (uintmax_t)strlen(obj_name), obj_name);
-			break;
-		default:
-			die("BUG: unknown get_sha1_with_context result %d\n",
-			       result);
-			break;
-		}
-		fflush(stdout);
-		return 0;
-	}
-
-	if (ctx.mode == 0) {
-		printf("symlink %"PRIuMAX"\n%s\n",
-		       (uintmax_t)ctx.symlink_path.len,
-		       ctx.symlink_path.buf);
-		fflush(stdout);
-		return 0;
-	}
-
-=======
->>>>>>> 3115ee45
+
 	if (sha1_object_info_extended(data->sha1, &data->info, LOOKUP_REPLACE_OBJECT) < 0) {
 		printf("%s missing\n", obj_name ? obj_name : sha1_to_hex(data->sha1));
 		fflush(stdout);
@@ -531,14 +471,9 @@
 		OPT_CMDMODE('p', NULL, &opt, N_("pretty-print object's content"), 'p'),
 		OPT_CMDMODE(0, "textconv", &opt,
 			    N_("for blob objects, run textconv on object's content"), 'c'),
-<<<<<<< HEAD
-		OPT_BOOL( 0, "allow-unknown-type", &unknown_type,
-			  N_("allow -s and -t to work with broken/corrupt objects")),
-=======
 		OPT_BOOL(0, "allow-unknown-type", &unknown_type,
 			  N_("allow -s and -t to work with broken/corrupt objects")),
 		OPT_BOOL(0, "buffer", &batch.buffer_output, N_("buffer --batch output")),
->>>>>>> 3115ee45
 		{ OPTION_CALLBACK, 0, "batch", &batch, "format",
 			N_("show info and content of objects fed from the standard input"),
 			PARSE_OPT_OPTARG, batch_option_callback },
@@ -547,11 +482,8 @@
 			PARSE_OPT_OPTARG, batch_option_callback },
 		OPT_BOOL(0, "follow-symlinks", &batch.follow_symlinks,
 			 N_("follow in-tree symlinks (used with --batch or --batch-check)")),
-<<<<<<< HEAD
-=======
 		OPT_BOOL(0, "batch-all-objects", &batch.all_objects,
 			 N_("show all objects with --batch or --batch-check")),
->>>>>>> 3115ee45
 		OPT_END()
 	};
 
@@ -576,11 +508,7 @@
 		usage_with_options(cat_file_usage, options);
 	}
 
-<<<<<<< HEAD
-	if (batch.follow_symlinks && !batch.enabled) {
-=======
 	if ((batch.follow_symlinks || batch.all_objects) && !batch.enabled) {
->>>>>>> 3115ee45
 		usage_with_options(cat_file_usage, options);
 	}
 
