--- conflicted
+++ resolved
@@ -2146,32 +2146,6 @@
 	return 0;
 }
 
-<<<<<<< HEAD
-=======
-static int connect_gitdir_workingtree(int argc, const char **argv, const char *prefix)
-{
-	struct strbuf sb = STRBUF_INIT;
-	const char *name, *path;
-	char *sm_gitdir;
-
-	if (argc != 3)
-		BUG("submodule--helper connect-gitdir-workingtree <name> <path>");
-
-	name = argv[1];
-	path = argv[2];
-
-	submodule_name_to_gitdir(&sb, the_repository, name);
-	sm_gitdir = absolute_pathdup(sb.buf);
-
-	connect_work_tree_and_git_dir(path, sm_gitdir, 0);
-
-	strbuf_release(&sb);
-	free(sm_gitdir);
-
-	return 0;
-}
-
->>>>>>> cc7a11a3
 #define SUPPORT_SUPER_PREFIX (1<<0)
 
 struct cmd_struct {
