--- conflicted
+++ resolved
@@ -498,13 +498,8 @@
 
 static const char *check_nonce(const char *buf, size_t len)
 {
-<<<<<<< HEAD
-	char *nonce = find_header(buf, len, "nonce");
+	char *nonce = find_header(buf, len, "nonce", NULL);
 	timestamp_t stamp, ostamp;
-=======
-	char *nonce = find_header(buf, len, "nonce", NULL);
-	unsigned long stamp, ostamp;
->>>>>>> cbaf82cc
 	char *bohmac, *expect = NULL;
 	const char *retval = NONCE_BAD;
 
