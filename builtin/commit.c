/*
 * Builtin "git commit"
 *
 * Copyright (c) 2007 Kristian Høgsberg <krh@redhat.com>
 * Based on git-commit.sh by Junio C Hamano and Linus Torvalds
 */

#include "cache.h"
#include "config.h"
#include "lockfile.h"
#include "cache-tree.h"
#include "color.h"
#include "dir.h"
#include "builtin.h"
#include "diff.h"
#include "diffcore.h"
#include "commit.h"
#include "revision.h"
#include "wt-status.h"
#include "run-command.h"
#include "refs.h"
#include "log-tree.h"
#include "strbuf.h"
#include "utf8.h"
#include "parse-options.h"
#include "string-list.h"
#include "rerere.h"
#include "unpack-trees.h"
#include "quote.h"
#include "submodule.h"
#include "gpg-interface.h"
#include "column.h"
#include "sequencer.h"
#include "mailmap.h"
#include "help.h"
#include "commit-reach.h"
#include "commit-graph.h"

static const char * const builtin_commit_usage[] = {
	N_("git commit [<options>] [--] <pathspec>..."),
	NULL
};

static const char * const builtin_status_usage[] = {
	N_("git status [<options>] [--] <pathspec>..."),
	NULL
};

static const char empty_amend_advice[] =
N_("You asked to amend the most recent commit, but doing so would make\n"
"it empty. You can repeat your command with --allow-empty, or you can\n"
"remove the commit entirely with \"git reset HEAD^\".\n");

static const char empty_cherry_pick_advice[] =
N_("The previous cherry-pick is now empty, possibly due to conflict resolution.\n"
"If you wish to commit it anyway, use:\n"
"\n"
"    git commit --allow-empty\n"
"\n");

static const char empty_cherry_pick_advice_single[] =
N_("Otherwise, please use 'git reset'\n");

static const char empty_cherry_pick_advice_multi[] =
N_("If you wish to skip this commit, use:\n"
"\n"
"    git reset\n"
"\n"
"Then \"git cherry-pick --continue\" will resume cherry-picking\n"
"the remaining commits.\n");

static const char *color_status_slots[] = {
	[WT_STATUS_HEADER]	  = "header",
	[WT_STATUS_UPDATED]	  = "updated",
	[WT_STATUS_CHANGED]	  = "changed",
	[WT_STATUS_UNTRACKED]	  = "untracked",
	[WT_STATUS_NOBRANCH]	  = "noBranch",
	[WT_STATUS_UNMERGED]	  = "unmerged",
	[WT_STATUS_LOCAL_BRANCH]  = "localBranch",
	[WT_STATUS_REMOTE_BRANCH] = "remoteBranch",
	[WT_STATUS_ONBRANCH]	  = "branch",
};

static const char *use_message_buffer;
static struct lock_file index_lock; /* real index */
static struct lock_file false_lock; /* used only for partial commits */
static enum {
	COMMIT_AS_IS = 1,
	COMMIT_NORMAL,
	COMMIT_PARTIAL
} commit_style;

static const char *logfile, *force_author;
static const char *template_file;
/*
 * The _message variables are commit names from which to take
 * the commit message and/or authorship.
 */
static const char *author_message, *author_message_buffer;
static char *edit_message, *use_message;
static char *fixup_message, *squash_message;
static int all, also, interactive, patch_interactive, only, amend, signoff;
static int edit_flag = -1; /* unspecified */
static int quiet, verbose, no_verify, allow_empty, dry_run, renew_authorship;
static int config_commit_verbose = -1; /* unspecified */
static int no_post_rewrite, allow_empty_message;
static char *untracked_files_arg, *force_date, *ignore_submodule_arg, *ignored_arg;
static char *sign_commit;

/*
 * The default commit message cleanup mode will remove the lines
 * beginning with # (shell comments) and leading and trailing
 * whitespaces (empty lines or containing only whitespaces)
 * if editor is used, and only the whitespaces if the message
 * is specified explicitly.
 */
static enum commit_msg_cleanup_mode cleanup_mode;
static const char *cleanup_arg;

static enum commit_whence whence;
static int sequencer_in_use;
static int use_editor = 1, include_status = 1;
static int have_option_m;
static struct strbuf message = STRBUF_INIT;

static enum wt_status_format status_format = STATUS_FORMAT_UNSPECIFIED;

static int opt_parse_porcelain(const struct option *opt, const char *arg, int unset)
{
	enum wt_status_format *value = (enum wt_status_format *)opt->value;
	if (unset)
		*value = STATUS_FORMAT_NONE;
	else if (!arg)
		*value = STATUS_FORMAT_PORCELAIN;
	else if (!strcmp(arg, "v1") || !strcmp(arg, "1"))
		*value = STATUS_FORMAT_PORCELAIN;
	else if (!strcmp(arg, "v2") || !strcmp(arg, "2"))
		*value = STATUS_FORMAT_PORCELAIN_V2;
	else
		die("unsupported porcelain version '%s'", arg);

	return 0;
}

static int opt_parse_m(const struct option *opt, const char *arg, int unset)
{
	struct strbuf *buf = opt->value;
	if (unset) {
		have_option_m = 0;
		strbuf_setlen(buf, 0);
	} else {
		have_option_m = 1;
		if (buf->len)
			strbuf_addch(buf, '\n');
		strbuf_addstr(buf, arg);
		strbuf_complete_line(buf);
	}
	return 0;
}

static int opt_parse_rename_score(const struct option *opt, const char *arg, int unset)
{
	const char **value = opt->value;
	if (arg != NULL && *arg == '=')
		arg = arg + 1;

	*value = arg;
	return 0;
}

static void determine_whence(struct wt_status *s)
{
	if (file_exists(git_path_merge_head(the_repository)))
		whence = FROM_MERGE;
	else if (file_exists(git_path_cherry_pick_head(the_repository))) {
		whence = FROM_CHERRY_PICK;
		if (file_exists(git_path_seq_dir()))
			sequencer_in_use = 1;
	}
	else
		whence = FROM_COMMIT;
	if (s)
		s->whence = whence;
}

static void status_init_config(struct wt_status *s, config_fn_t fn)
{
	wt_status_prepare(s);
	init_diff_ui_defaults();
	git_config(fn, s);
	determine_whence(s);
	s->hints = advice_status_hints; /* must come after git_config() */
}

static void rollback_index_files(void)
{
	switch (commit_style) {
	case COMMIT_AS_IS:
		break; /* nothing to do */
	case COMMIT_NORMAL:
		rollback_lock_file(&index_lock);
		break;
	case COMMIT_PARTIAL:
		rollback_lock_file(&index_lock);
		rollback_lock_file(&false_lock);
		break;
	}
}

static int commit_index_files(void)
{
	int err = 0;

	switch (commit_style) {
	case COMMIT_AS_IS:
		break; /* nothing to do */
	case COMMIT_NORMAL:
		err = commit_lock_file(&index_lock);
		break;
	case COMMIT_PARTIAL:
		err = commit_lock_file(&index_lock);
		rollback_lock_file(&false_lock);
		break;
	}

	return err;
}

/*
 * Take a union of paths in the index and the named tree (typically, "HEAD"),
 * and return the paths that match the given pattern in list.
 */
static int list_paths(struct string_list *list, const char *with_tree,
		      const char *prefix, const struct pathspec *pattern)
{
	int i, ret;
	char *m;

	if (!pattern->nr)
		return 0;

	m = xcalloc(1, pattern->nr);

	if (with_tree) {
		char *max_prefix = common_prefix(pattern);
		overlay_tree_on_index(&the_index, with_tree, max_prefix);
		free(max_prefix);
	}

	for (i = 0; i < active_nr; i++) {
		const struct cache_entry *ce = active_cache[i];
		struct string_list_item *item;

		if (ce->ce_flags & CE_UPDATE)
			continue;
		if (!ce_path_match(&the_index, ce, pattern, m))
			continue;
		item = string_list_insert(list, ce->name);
		if (ce_skip_worktree(ce))
			item->util = item; /* better a valid pointer than a fake one */
	}

	ret = report_path_error(m, pattern, prefix);
	free(m);
	return ret;
}

static void add_remove_files(struct string_list *list)
{
	int i;
	for (i = 0; i < list->nr; i++) {
		struct stat st;
		struct string_list_item *p = &(list->items[i]);

		/* p->util is skip-worktree */
		if (p->util)
			continue;

		if (!lstat(p->string, &st)) {
			if (add_to_cache(p->string, &st, 0))
				die(_("updating files failed"));
		} else
			remove_file_from_cache(p->string);
	}
}

static void create_base_index(const struct commit *current_head)
{
	struct tree *tree;
	struct unpack_trees_options opts;
	struct tree_desc t;

	if (!current_head) {
		discard_cache();
		return;
	}

	memset(&opts, 0, sizeof(opts));
	opts.head_idx = 1;
	opts.index_only = 1;
	opts.merge = 1;
	opts.src_index = &the_index;
	opts.dst_index = &the_index;

	opts.fn = oneway_merge;
	tree = parse_tree_indirect(&current_head->object.oid);
	if (!tree)
		die(_("failed to unpack HEAD tree object"));
	parse_tree(tree);
	init_tree_desc(&t, tree->buffer, tree->size);
	if (unpack_trees(1, &t, &opts))
		exit(128); /* We've already reported the error, finish dying */
}

static void refresh_cache_or_die(int refresh_flags)
{
	/*
	 * refresh_flags contains REFRESH_QUIET, so the only errors
	 * are for unmerged entries.
	 */
	if (refresh_cache(refresh_flags | REFRESH_IN_PORCELAIN))
		die_resolve_conflict("commit");
}

static const char *prepare_index(int argc, const char **argv, const char *prefix,
				 const struct commit *current_head, int is_status)
{
	struct string_list partial = STRING_LIST_INIT_DUP;
	struct pathspec pathspec;
	int refresh_flags = REFRESH_QUIET;
	const char *ret;

	if (is_status)
		refresh_flags |= REFRESH_UNMERGED;
	parse_pathspec(&pathspec, 0,
		       PATHSPEC_PREFER_FULL,
		       prefix, argv);

	if (read_cache_preload(&pathspec) < 0)
		die(_("index file corrupt"));

	if (interactive) {
		char *old_index_env = NULL;
		hold_locked_index(&index_lock, LOCK_DIE_ON_ERROR);

		refresh_cache_or_die(refresh_flags);

		if (write_locked_index(&the_index, &index_lock, 0))
			die(_("unable to create temporary index"));

		old_index_env = getenv(INDEX_ENVIRONMENT);
		setenv(INDEX_ENVIRONMENT, get_lock_file_path(&index_lock), 1);

		if (interactive_add(argc, argv, prefix, patch_interactive) != 0)
			die(_("interactive add failed"));

		if (old_index_env && *old_index_env)
			setenv(INDEX_ENVIRONMENT, old_index_env, 1);
		else
			unsetenv(INDEX_ENVIRONMENT);

		discard_cache();
		read_cache_from(get_lock_file_path(&index_lock));
		if (update_main_cache_tree(WRITE_TREE_SILENT) == 0) {
			if (reopen_lock_file(&index_lock) < 0)
				die(_("unable to write index file"));
			if (write_locked_index(&the_index, &index_lock, 0))
				die(_("unable to update temporary index"));
		} else
			warning(_("Failed to update main cache tree"));

		commit_style = COMMIT_NORMAL;
		ret = get_lock_file_path(&index_lock);
		goto out;
	}

	/*
	 * Non partial, non as-is commit.
	 *
	 * (1) get the real index;
	 * (2) update the_index as necessary;
	 * (3) write the_index out to the real index (still locked);
	 * (4) return the name of the locked index file.
	 *
	 * The caller should run hooks on the locked real index, and
	 * (A) if all goes well, commit the real index;
	 * (B) on failure, rollback the real index.
	 */
	if (all || (also && pathspec.nr)) {
		hold_locked_index(&index_lock, LOCK_DIE_ON_ERROR);
		add_files_to_cache(also ? prefix : NULL, &pathspec, 0);
		refresh_cache_or_die(refresh_flags);
		update_main_cache_tree(WRITE_TREE_SILENT);
		if (write_locked_index(&the_index, &index_lock, 0))
			die(_("unable to write new_index file"));
		commit_style = COMMIT_NORMAL;
		ret = get_lock_file_path(&index_lock);
		goto out;
	}

	/*
	 * As-is commit.
	 *
	 * (1) return the name of the real index file.
	 *
	 * The caller should run hooks on the real index,
	 * and create commit from the_index.
	 * We still need to refresh the index here.
	 */
	if (!only && !pathspec.nr) {
		hold_locked_index(&index_lock, LOCK_DIE_ON_ERROR);
		refresh_cache_or_die(refresh_flags);
		if (active_cache_changed
		    || !cache_tree_fully_valid(active_cache_tree))
			update_main_cache_tree(WRITE_TREE_SILENT);
		if (write_locked_index(&the_index, &index_lock,
				       COMMIT_LOCK | SKIP_IF_UNCHANGED))
			die(_("unable to write new_index file"));
		commit_style = COMMIT_AS_IS;
		ret = get_index_file();
		goto out;
	}

	/*
	 * A partial commit.
	 *
	 * (0) find the set of affected paths;
	 * (1) get lock on the real index file;
	 * (2) update the_index with the given paths;
	 * (3) write the_index out to the real index (still locked);
	 * (4) get lock on the false index file;
	 * (5) reset the_index from HEAD;
	 * (6) update the_index the same way as (2);
	 * (7) write the_index out to the false index file;
	 * (8) return the name of the false index file (still locked);
	 *
	 * The caller should run hooks on the locked false index, and
	 * create commit from it.  Then
	 * (A) if all goes well, commit the real index;
	 * (B) on failure, rollback the real index;
	 * In either case, rollback the false index.
	 */
	commit_style = COMMIT_PARTIAL;

	if (whence != FROM_COMMIT) {
		if (whence == FROM_MERGE)
			die(_("cannot do a partial commit during a merge."));
		else if (whence == FROM_CHERRY_PICK)
			die(_("cannot do a partial commit during a cherry-pick."));
	}

	if (list_paths(&partial, !current_head ? NULL : "HEAD", prefix, &pathspec))
		exit(1);

	discard_cache();
	if (read_cache() < 0)
		die(_("cannot read the index"));

	hold_locked_index(&index_lock, LOCK_DIE_ON_ERROR);
	add_remove_files(&partial);
	refresh_cache(REFRESH_QUIET);
	update_main_cache_tree(WRITE_TREE_SILENT);
	if (write_locked_index(&the_index, &index_lock, 0))
		die(_("unable to write new_index file"));

	hold_lock_file_for_update(&false_lock,
				  git_path("next-index-%"PRIuMAX,
					   (uintmax_t) getpid()),
				  LOCK_DIE_ON_ERROR);

	create_base_index(current_head);
	add_remove_files(&partial);
	refresh_cache(REFRESH_QUIET);

	if (write_locked_index(&the_index, &false_lock, 0))
		die(_("unable to write temporary index file"));

	discard_cache();
	ret = get_lock_file_path(&false_lock);
	read_cache_from(ret);
out:
	string_list_clear(&partial, 0);
	clear_pathspec(&pathspec);
	return ret;
}

static int run_status(FILE *fp, const char *index_file, const char *prefix, int nowarn,
		      struct wt_status *s)
{
	struct object_id oid;

	if (s->relative_paths)
		s->prefix = prefix;

	if (amend) {
		s->amend = 1;
		s->reference = "HEAD^1";
	}
	s->verbose = verbose;
	s->index_file = index_file;
	s->fp = fp;
	s->nowarn = nowarn;
	s->is_initial = get_oid(s->reference, &oid) ? 1 : 0;
	if (!s->is_initial)
		hashcpy(s->sha1_commit, oid.hash);
	s->status_format = status_format;
	s->ignore_submodule_arg = ignore_submodule_arg;

	wt_status_collect(s);
	wt_status_print(s);

	return s->committable;
}

static int is_a_merge(const struct commit *current_head)
{
	return !!(current_head->parents && current_head->parents->next);
}

static void assert_split_ident(struct ident_split *id, const struct strbuf *buf)
{
	if (split_ident_line(id, buf->buf, buf->len) || !id->date_begin)
		BUG("unable to parse our own ident: %s", buf->buf);
}

static void export_one(const char *var, const char *s, const char *e, int hack)
{
	struct strbuf buf = STRBUF_INIT;
	if (hack)
		strbuf_addch(&buf, hack);
	strbuf_addf(&buf, "%.*s", (int)(e - s), s);
	setenv(var, buf.buf, 1);
	strbuf_release(&buf);
}

static int parse_force_date(const char *in, struct strbuf *out)
{
	strbuf_addch(out, '@');

	if (parse_date(in, out) < 0) {
		int errors = 0;
		unsigned long t = approxidate_careful(in, &errors);
		if (errors)
			return -1;
		strbuf_addf(out, "%lu", t);
	}

	return 0;
}

static void set_ident_var(char **buf, char *val)
{
	free(*buf);
	*buf = val;
}

static void determine_author_info(struct strbuf *author_ident)
{
	char *name, *email, *date;
	struct ident_split author;

	name = xstrdup_or_null(getenv("GIT_AUTHOR_NAME"));
	email = xstrdup_or_null(getenv("GIT_AUTHOR_EMAIL"));
	date = xstrdup_or_null(getenv("GIT_AUTHOR_DATE"));

	if (author_message) {
		struct ident_split ident;
		size_t len;
		const char *a;

		a = find_commit_header(author_message_buffer, "author", &len);
		if (!a)
			die(_("commit '%s' lacks author header"), author_message);
		if (split_ident_line(&ident, a, len) < 0)
			die(_("commit '%s' has malformed author line"), author_message);

		set_ident_var(&name, xmemdupz(ident.name_begin, ident.name_end - ident.name_begin));
		set_ident_var(&email, xmemdupz(ident.mail_begin, ident.mail_end - ident.mail_begin));

		if (ident.date_begin) {
			struct strbuf date_buf = STRBUF_INIT;
			strbuf_addch(&date_buf, '@');
			strbuf_add(&date_buf, ident.date_begin, ident.date_end - ident.date_begin);
			strbuf_addch(&date_buf, ' ');
			strbuf_add(&date_buf, ident.tz_begin, ident.tz_end - ident.tz_begin);
			set_ident_var(&date, strbuf_detach(&date_buf, NULL));
		}
	}

	if (force_author) {
		struct ident_split ident;

		if (split_ident_line(&ident, force_author, strlen(force_author)) < 0)
			die(_("malformed --author parameter"));
		set_ident_var(&name, xmemdupz(ident.name_begin, ident.name_end - ident.name_begin));
		set_ident_var(&email, xmemdupz(ident.mail_begin, ident.mail_end - ident.mail_begin));
	}

	if (force_date) {
		struct strbuf date_buf = STRBUF_INIT;
		if (parse_force_date(force_date, &date_buf))
			die(_("invalid date format: %s"), force_date);
		set_ident_var(&date, strbuf_detach(&date_buf, NULL));
	}

	strbuf_addstr(author_ident, fmt_ident(name, email, date, IDENT_STRICT));
	assert_split_ident(&author, author_ident);
	export_one("GIT_AUTHOR_NAME", author.name_begin, author.name_end, 0);
	export_one("GIT_AUTHOR_EMAIL", author.mail_begin, author.mail_end, 0);
	export_one("GIT_AUTHOR_DATE", author.date_begin, author.tz_end, '@');
	free(name);
	free(email);
	free(date);
}

static int author_date_is_interesting(void)
{
	return author_message || force_date;
}

static void adjust_comment_line_char(const struct strbuf *sb)
{
	char candidates[] = "#;@!$%^&|:";
	char *candidate;
	const char *p;

	comment_line_char = candidates[0];
	if (!memchr(sb->buf, comment_line_char, sb->len))
		return;

	p = sb->buf;
	candidate = strchr(candidates, *p);
	if (candidate)
		*candidate = ' ';
	for (p = sb->buf; *p; p++) {
		if ((p[0] == '\n' || p[0] == '\r') && p[1]) {
			candidate = strchr(candidates, p[1]);
			if (candidate)
				*candidate = ' ';
		}
	}

	for (p = candidates; *p == ' '; p++)
		;
	if (!*p)
		die(_("unable to select a comment character that is not used\n"
		      "in the current commit message"));
	comment_line_char = *p;
}

static int prepare_to_commit(const char *index_file, const char *prefix,
			     struct commit *current_head,
			     struct wt_status *s,
			     struct strbuf *author_ident)
{
	struct stat statbuf;
	struct strbuf committer_ident = STRBUF_INIT;
	int committable;
	struct strbuf sb = STRBUF_INIT;
	const char *hook_arg1 = NULL;
	const char *hook_arg2 = NULL;
	int clean_message_contents = (cleanup_mode != COMMIT_MSG_CLEANUP_NONE);
	int old_display_comment_prefix;

	/* This checks and barfs if author is badly specified */
	determine_author_info(author_ident);

	if (!no_verify && run_commit_hook(use_editor, index_file, "pre-commit", NULL))
		return 0;

	if (squash_message) {
		/*
		 * Insert the proper subject line before other commit
		 * message options add their content.
		 */
		if (use_message && !strcmp(use_message, squash_message))
			strbuf_addstr(&sb, "squash! ");
		else {
			struct pretty_print_context ctx = {0};
			struct commit *c;
			c = lookup_commit_reference_by_name(squash_message);
			if (!c)
				die(_("could not lookup commit %s"), squash_message);
			ctx.output_encoding = get_commit_output_encoding();
			format_commit_message(c, "squash! %s\n\n", &sb,
					      &ctx);
		}
	}

	if (have_option_m && !fixup_message) {
		strbuf_addbuf(&sb, &message);
		hook_arg1 = "message";
	} else if (logfile && !strcmp(logfile, "-")) {
		if (isatty(0))
			fprintf(stderr, _("(reading log message from standard input)\n"));
		if (strbuf_read(&sb, 0, 0) < 0)
			die_errno(_("could not read log from standard input"));
		hook_arg1 = "message";
	} else if (logfile) {
		if (strbuf_read_file(&sb, logfile, 0) < 0)
			die_errno(_("could not read log file '%s'"),
				  logfile);
		hook_arg1 = "message";
	} else if (use_message) {
		char *buffer;
		buffer = strstr(use_message_buffer, "\n\n");
		if (buffer)
			strbuf_addstr(&sb, skip_blank_lines(buffer + 2));
		hook_arg1 = "commit";
		hook_arg2 = use_message;
	} else if (fixup_message) {
		struct pretty_print_context ctx = {0};
		struct commit *commit;
		commit = lookup_commit_reference_by_name(fixup_message);
		if (!commit)
			die(_("could not lookup commit %s"), fixup_message);
		ctx.output_encoding = get_commit_output_encoding();
		format_commit_message(commit, "fixup! %s\n\n",
				      &sb, &ctx);
		if (have_option_m)
			strbuf_addbuf(&sb, &message);
		hook_arg1 = "message";
	} else if (!stat(git_path_merge_msg(the_repository), &statbuf)) {
		/*
		 * prepend SQUASH_MSG here if it exists and a
		 * "merge --squash" was originally performed
		 */
		if (!stat(git_path_squash_msg(the_repository), &statbuf)) {
			if (strbuf_read_file(&sb, git_path_squash_msg(the_repository), 0) < 0)
				die_errno(_("could not read SQUASH_MSG"));
			hook_arg1 = "squash";
		} else
			hook_arg1 = "merge";
		if (strbuf_read_file(&sb, git_path_merge_msg(the_repository), 0) < 0)
			die_errno(_("could not read MERGE_MSG"));
	} else if (!stat(git_path_squash_msg(the_repository), &statbuf)) {
		if (strbuf_read_file(&sb, git_path_squash_msg(the_repository), 0) < 0)
			die_errno(_("could not read SQUASH_MSG"));
		hook_arg1 = "squash";
	} else if (template_file) {
		if (strbuf_read_file(&sb, template_file, 0) < 0)
			die_errno(_("could not read '%s'"), template_file);
		hook_arg1 = "template";
		clean_message_contents = 0;
	}

	/*
	 * The remaining cases don't modify the template message, but
	 * just set the argument(s) to the prepare-commit-msg hook.
	 */
	else if (whence == FROM_MERGE)
		hook_arg1 = "merge";
	else if (whence == FROM_CHERRY_PICK) {
		hook_arg1 = "commit";
		hook_arg2 = "CHERRY_PICK_HEAD";
	}

	if (squash_message) {
		/*
		 * If squash_commit was used for the commit subject,
		 * then we're possibly hijacking other commit log options.
		 * Reset the hook args to tell the real story.
		 */
		hook_arg1 = "message";
		hook_arg2 = "";
	}

	s->fp = fopen_for_writing(git_path_commit_editmsg());
	if (s->fp == NULL)
		die_errno(_("could not open '%s'"), git_path_commit_editmsg());

	/* Ignore status.displayCommentPrefix: we do need comments in COMMIT_EDITMSG. */
	old_display_comment_prefix = s->display_comment_prefix;
	s->display_comment_prefix = 1;

	/*
	 * Most hints are counter-productive when the commit has
	 * already started.
	 */
	s->hints = 0;

	if (clean_message_contents)
		strbuf_stripspace(&sb, 0);

	if (signoff)
		append_signoff(&sb, ignore_non_trailer(sb.buf, sb.len), 0);

	if (fwrite(sb.buf, 1, sb.len, s->fp) < sb.len)
		die_errno(_("could not write commit template"));

	if (auto_comment_line_char)
		adjust_comment_line_char(&sb);
	strbuf_release(&sb);

	/* This checks if committer ident is explicitly given */
	strbuf_addstr(&committer_ident, git_committer_info(IDENT_STRICT));
	if (use_editor && include_status) {
		int ident_shown = 0;
		int saved_color_setting;
		struct ident_split ci, ai;

		if (whence != FROM_COMMIT) {
			if (cleanup_mode == COMMIT_MSG_CLEANUP_SCISSORS)
				wt_status_add_cut_line(s->fp);
			status_printf_ln(s, GIT_COLOR_NORMAL,
			    whence == FROM_MERGE
				? _("\n"
					"It looks like you may be committing a merge.\n"
					"If this is not correct, please remove the file\n"
					"	%s\n"
					"and try again.\n")
				: _("\n"
					"It looks like you may be committing a cherry-pick.\n"
					"If this is not correct, please remove the file\n"
					"	%s\n"
					"and try again.\n"),
				whence == FROM_MERGE ?
					git_path_merge_head(the_repository) :
					git_path_cherry_pick_head(the_repository));
		}

		fprintf(s->fp, "\n");
		if (cleanup_mode == COMMIT_MSG_CLEANUP_ALL)
			status_printf(s, GIT_COLOR_NORMAL,
				_("Please enter the commit message for your changes."
				  " Lines starting\nwith '%c' will be ignored, and an empty"
				  " message aborts the commit.\n"), comment_line_char);
		else if (cleanup_mode == COMMIT_MSG_CLEANUP_SCISSORS &&
			 whence == FROM_COMMIT)
			wt_status_add_cut_line(s->fp);
		else /* COMMIT_MSG_CLEANUP_SPACE, that is. */
			status_printf(s, GIT_COLOR_NORMAL,
				_("Please enter the commit message for your changes."
				  " Lines starting\n"
				  "with '%c' will be kept; you may remove them"
				  " yourself if you want to.\n"
				  "An empty message aborts the commit.\n"), comment_line_char);

		/*
		 * These should never fail because they come from our own
		 * fmt_ident. They may fail the sane_ident test, but we know
		 * that the name and mail pointers will at least be valid,
		 * which is enough for our tests and printing here.
		 */
		assert_split_ident(&ai, author_ident);
		assert_split_ident(&ci, &committer_ident);

		if (ident_cmp(&ai, &ci))
			status_printf_ln(s, GIT_COLOR_NORMAL,
				_("%s"
				"Author:    %.*s <%.*s>"),
				ident_shown++ ? "" : "\n",
				(int)(ai.name_end - ai.name_begin), ai.name_begin,
				(int)(ai.mail_end - ai.mail_begin), ai.mail_begin);

		if (author_date_is_interesting())
			status_printf_ln(s, GIT_COLOR_NORMAL,
				_("%s"
				"Date:      %s"),
				ident_shown++ ? "" : "\n",
				show_ident_date(&ai, DATE_MODE(NORMAL)));

		if (!committer_ident_sufficiently_given())
			status_printf_ln(s, GIT_COLOR_NORMAL,
				_("%s"
				"Committer: %.*s <%.*s>"),
				ident_shown++ ? "" : "\n",
				(int)(ci.name_end - ci.name_begin), ci.name_begin,
				(int)(ci.mail_end - ci.mail_begin), ci.mail_begin);

		status_printf_ln(s, GIT_COLOR_NORMAL, "%s", ""); /* Add new line for clarity */

		saved_color_setting = s->use_color;
		s->use_color = 0;
		committable = run_status(s->fp, index_file, prefix, 1, s);
		s->use_color = saved_color_setting;
	} else {
		struct object_id oid;
		const char *parent = "HEAD";

		if (!active_nr && read_cache() < 0)
			die(_("Cannot read index"));

		if (amend)
			parent = "HEAD^1";

		if (get_oid(parent, &oid)) {
			int i, ita_nr = 0;

			for (i = 0; i < active_nr; i++)
				if (ce_intent_to_add(active_cache[i]))
					ita_nr++;
			committable = active_nr - ita_nr > 0;
		} else {
			/*
			 * Unless the user did explicitly request a submodule
			 * ignore mode by passing a command line option we do
			 * not ignore any changed submodule SHA-1s when
			 * comparing index and parent, no matter what is
			 * configured. Otherwise we won't commit any
			 * submodules which were manually staged, which would
			 * be really confusing.
			 */
			struct diff_flags flags = DIFF_FLAGS_INIT;
			flags.override_submodule_config = 1;
			if (ignore_submodule_arg &&
			    !strcmp(ignore_submodule_arg, "all"))
				flags.ignore_submodules = 1;
			committable = index_differs_from(parent, &flags, 1);
		}
	}
	strbuf_release(&committer_ident);

	fclose(s->fp);

	/*
	 * Reject an attempt to record a non-merge empty commit without
	 * explicit --allow-empty. In the cherry-pick case, it may be
	 * empty due to conflict resolution, which the user should okay.
	 */
	if (!committable && whence != FROM_MERGE && !allow_empty &&
	    !(amend && is_a_merge(current_head))) {
		s->display_comment_prefix = old_display_comment_prefix;
		run_status(stdout, index_file, prefix, 0, s);
		if (amend)
			fputs(_(empty_amend_advice), stderr);
		else if (whence == FROM_CHERRY_PICK) {
			fputs(_(empty_cherry_pick_advice), stderr);
			if (!sequencer_in_use)
				fputs(_(empty_cherry_pick_advice_single), stderr);
			else
				fputs(_(empty_cherry_pick_advice_multi), stderr);
		}
		return 0;
	}

	if (!no_verify && find_hook("pre-commit")) {
		/*
		 * Re-read the index as pre-commit hook could have updated it,
		 * and write it out as a tree.  We must do this before we invoke
		 * the editor and after we invoke run_status above.
		 */
		discard_cache();
	}
	read_cache_from(index_file);

	if (update_main_cache_tree(0)) {
		error(_("Error building trees"));
		return 0;
	}

	if (run_commit_hook(use_editor, index_file, "prepare-commit-msg",
			    git_path_commit_editmsg(), hook_arg1, hook_arg2, NULL))
		return 0;

	if (use_editor) {
		struct argv_array env = ARGV_ARRAY_INIT;

		argv_array_pushf(&env, "GIT_INDEX_FILE=%s", index_file);
		if (launch_editor(git_path_commit_editmsg(), NULL, env.argv)) {
			fprintf(stderr,
			_("Please supply the message using either -m or -F option.\n"));
			exit(1);
		}
		argv_array_clear(&env);
	}

	if (!no_verify &&
	    run_commit_hook(use_editor, index_file, "commit-msg", git_path_commit_editmsg(), NULL)) {
		return 0;
	}

	return 1;
}

static const char *find_author_by_nickname(const char *name)
{
	struct rev_info revs;
	struct commit *commit;
	struct strbuf buf = STRBUF_INIT;
	struct string_list mailmap = STRING_LIST_INIT_NODUP;
	const char *av[20];
	int ac = 0;

	repo_init_revisions(the_repository, &revs, NULL);
	strbuf_addf(&buf, "--author=%s", name);
	av[++ac] = "--all";
	av[++ac] = "-i";
	av[++ac] = buf.buf;
	av[++ac] = NULL;
	setup_revisions(ac, av, &revs, NULL);
	revs.mailmap = &mailmap;
	read_mailmap(revs.mailmap, NULL);

	if (prepare_revision_walk(&revs))
		die(_("revision walk setup failed"));
	commit = get_revision(&revs);
	if (commit) {
		struct pretty_print_context ctx = {0};
		ctx.date_mode.type = DATE_NORMAL;
		strbuf_release(&buf);
		format_commit_message(commit, "%aN <%aE>", &buf, &ctx);
		clear_mailmap(&mailmap);
		return strbuf_detach(&buf, NULL);
	}
	die(_("--author '%s' is not 'Name <email>' and matches no existing author"), name);
}

static void handle_ignored_arg(struct wt_status *s)
{
	if (!ignored_arg)
		; /* default already initialized */
	else if (!strcmp(ignored_arg, "traditional"))
		s->show_ignored_mode = SHOW_TRADITIONAL_IGNORED;
	else if (!strcmp(ignored_arg, "no"))
		s->show_ignored_mode = SHOW_NO_IGNORED;
	else if (!strcmp(ignored_arg, "matching"))
		s->show_ignored_mode = SHOW_MATCHING_IGNORED;
	else
		die(_("Invalid ignored mode '%s'"), ignored_arg);
}

static void handle_untracked_files_arg(struct wt_status *s)
{
	if (!untracked_files_arg)
		; /* default already initialized */
	else if (!strcmp(untracked_files_arg, "no"))
		s->show_untracked_files = SHOW_NO_UNTRACKED_FILES;
	else if (!strcmp(untracked_files_arg, "normal"))
		s->show_untracked_files = SHOW_NORMAL_UNTRACKED_FILES;
	else if (!strcmp(untracked_files_arg, "all"))
		s->show_untracked_files = SHOW_ALL_UNTRACKED_FILES;
	else
		die(_("Invalid untracked files mode '%s'"), untracked_files_arg);
}

static const char *read_commit_message(const char *name)
{
	const char *out_enc;
	struct commit *commit;

	commit = lookup_commit_reference_by_name(name);
	if (!commit)
		die(_("could not lookup commit %s"), name);
	out_enc = get_commit_output_encoding();
	return logmsg_reencode(commit, NULL, out_enc);
}

/*
 * Enumerate what needs to be propagated when --porcelain
 * is not in effect here.
 */
static struct status_deferred_config {
	enum wt_status_format status_format;
	int show_branch;
} status_deferred_config = {
	STATUS_FORMAT_UNSPECIFIED,
	-1 /* unspecified */
};

static void finalize_deferred_config(struct wt_status *s)
{
	int use_deferred_config = (status_format != STATUS_FORMAT_PORCELAIN &&
				   status_format != STATUS_FORMAT_PORCELAIN_V2 &&
				   !s->null_termination);

	if (s->null_termination) {
		if (status_format == STATUS_FORMAT_NONE ||
		    status_format == STATUS_FORMAT_UNSPECIFIED)
			status_format = STATUS_FORMAT_PORCELAIN;
		else if (status_format == STATUS_FORMAT_LONG)
			die(_("--long and -z are incompatible"));
	}

	if (use_deferred_config && status_format == STATUS_FORMAT_UNSPECIFIED)
		status_format = status_deferred_config.status_format;
	if (status_format == STATUS_FORMAT_UNSPECIFIED)
		status_format = STATUS_FORMAT_NONE;

	if (use_deferred_config && s->show_branch < 0)
		s->show_branch = status_deferred_config.show_branch;
	if (s->show_branch < 0)
		s->show_branch = 0;

	if (s->ahead_behind_flags == AHEAD_BEHIND_UNSPECIFIED)
		s->ahead_behind_flags = AHEAD_BEHIND_FULL;
}

static int parse_and_validate_options(int argc, const char *argv[],
				      const struct option *options,
				      const char * const usage[],
				      const char *prefix,
				      struct commit *current_head,
				      struct wt_status *s)
{
	int f = 0;

	argc = parse_options(argc, argv, prefix, options, usage, 0);
	finalize_deferred_config(s);

	if (force_author && !strchr(force_author, '>'))
		force_author = find_author_by_nickname(force_author);

	if (force_author && renew_authorship)
		die(_("Using both --reset-author and --author does not make sense"));

	if (logfile || have_option_m || use_message || fixup_message)
		use_editor = 0;
	if (0 <= edit_flag)
		use_editor = edit_flag;

	/* Sanity check options */
	if (amend && !current_head)
		die(_("You have nothing to amend."));
	if (amend && whence != FROM_COMMIT) {
		if (whence == FROM_MERGE)
			die(_("You are in the middle of a merge -- cannot amend."));
		else if (whence == FROM_CHERRY_PICK)
			die(_("You are in the middle of a cherry-pick -- cannot amend."));
	}
	if (fixup_message && squash_message)
		die(_("Options --squash and --fixup cannot be used together"));
	if (use_message)
		f++;
	if (edit_message)
		f++;
	if (fixup_message)
		f++;
	if (logfile)
		f++;
	if (f > 1)
		die(_("Only one of -c/-C/-F/--fixup can be used."));
	if (have_option_m && (edit_message || use_message || logfile))
		die((_("Option -m cannot be combined with -c/-C/-F.")));
	if (f || have_option_m)
		template_file = NULL;
	if (edit_message)
		use_message = edit_message;
	if (amend && !use_message && !fixup_message)
		use_message = "HEAD";
	if (!use_message && whence != FROM_CHERRY_PICK && renew_authorship)
		die(_("--reset-author can be used only with -C, -c or --amend."));
	if (use_message) {
		use_message_buffer = read_commit_message(use_message);
		if (!renew_authorship) {
			author_message = use_message;
			author_message_buffer = use_message_buffer;
		}
	}
	if (whence == FROM_CHERRY_PICK && !renew_authorship) {
		author_message = "CHERRY_PICK_HEAD";
		author_message_buffer = read_commit_message(author_message);
	}

	if (patch_interactive)
		interactive = 1;

	if (also + only + all + interactive > 1)
		die(_("Only one of --include/--only/--all/--interactive/--patch can be used."));
	if (argc == 0 && (also || (only && !amend && !allow_empty)))
		die(_("No paths with --include/--only does not make sense."));
	if (!cleanup_arg || !strcmp(cleanup_arg, "default"))
		cleanup_mode = use_editor ? COMMIT_MSG_CLEANUP_ALL :
					    COMMIT_MSG_CLEANUP_SPACE;
	else if (!strcmp(cleanup_arg, "verbatim"))
		cleanup_mode = COMMIT_MSG_CLEANUP_NONE;
	else if (!strcmp(cleanup_arg, "whitespace"))
		cleanup_mode = COMMIT_MSG_CLEANUP_SPACE;
	else if (!strcmp(cleanup_arg, "strip"))
		cleanup_mode = COMMIT_MSG_CLEANUP_ALL;
	else if (!strcmp(cleanup_arg, "scissors"))
		cleanup_mode = use_editor ? COMMIT_MSG_CLEANUP_SCISSORS :
					    COMMIT_MSG_CLEANUP_SPACE;
	else
		die(_("Invalid cleanup mode %s"), cleanup_arg);

	handle_untracked_files_arg(s);

	if (all && argc > 0)
		die(_("Paths with -a does not make sense."));

	if (status_format != STATUS_FORMAT_NONE)
		dry_run = 1;

	return argc;
}

static int dry_run_commit(int argc, const char **argv, const char *prefix,
			  const struct commit *current_head, struct wt_status *s)
{
	int committable;
	const char *index_file;

	index_file = prepare_index(argc, argv, prefix, current_head, 1);
	committable = run_status(stdout, index_file, prefix, 0, s);
	rollback_index_files();

	return committable ? 0 : 1;
}

define_list_config_array_extra(color_status_slots, {"added"});

static int parse_status_slot(const char *slot)
{
	if (!strcasecmp(slot, "added"))
		return WT_STATUS_UPDATED;

	return LOOKUP_CONFIG(color_status_slots, slot);
}

static int git_status_config(const char *k, const char *v, void *cb)
{
	struct wt_status *s = cb;
	const char *slot_name;

	if (starts_with(k, "column."))
		return git_column_config(k, v, "status", &s->colopts);
	if (!strcmp(k, "status.submodulesummary")) {
		int is_bool;
		s->submodule_summary = git_config_bool_or_int(k, v, &is_bool);
		if (is_bool && s->submodule_summary)
			s->submodule_summary = -1;
		return 0;
	}
	if (!strcmp(k, "status.short")) {
		if (git_config_bool(k, v))
			status_deferred_config.status_format = STATUS_FORMAT_SHORT;
		else
			status_deferred_config.status_format = STATUS_FORMAT_NONE;
		return 0;
	}
	if (!strcmp(k, "status.branch")) {
		status_deferred_config.show_branch = git_config_bool(k, v);
		return 0;
	}
	if (!strcmp(k, "status.showstash")) {
		s->show_stash = git_config_bool(k, v);
		return 0;
	}
	if (!strcmp(k, "status.color") || !strcmp(k, "color.status")) {
		s->use_color = git_config_colorbool(k, v);
		return 0;
	}
	if (!strcmp(k, "status.displaycommentprefix")) {
		s->display_comment_prefix = git_config_bool(k, v);
		return 0;
	}
	if (skip_prefix(k, "status.color.", &slot_name) ||
	    skip_prefix(k, "color.status.", &slot_name)) {
		int slot = parse_status_slot(slot_name);
		if (slot < 0)
			return 0;
		if (!v)
			return config_error_nonbool(k);
		return color_parse(v, s->color_palette[slot]);
	}
	if (!strcmp(k, "status.relativepaths")) {
		s->relative_paths = git_config_bool(k, v);
		return 0;
	}
	if (!strcmp(k, "status.showuntrackedfiles")) {
		if (!v)
			return config_error_nonbool(k);
		else if (!strcmp(v, "no"))
			s->show_untracked_files = SHOW_NO_UNTRACKED_FILES;
		else if (!strcmp(v, "normal"))
			s->show_untracked_files = SHOW_NORMAL_UNTRACKED_FILES;
		else if (!strcmp(v, "all"))
			s->show_untracked_files = SHOW_ALL_UNTRACKED_FILES;
		else
			return error(_("Invalid untracked files mode '%s'"), v);
		return 0;
	}
	if (!strcmp(k, "diff.renamelimit")) {
		if (s->rename_limit == -1)
			s->rename_limit = git_config_int(k, v);
		return 0;
	}
	if (!strcmp(k, "status.renamelimit")) {
		s->rename_limit = git_config_int(k, v);
		return 0;
	}
	if (!strcmp(k, "diff.renames")) {
		if (s->detect_rename == -1)
			s->detect_rename = git_config_rename(k, v);
		return 0;
	}
	if (!strcmp(k, "status.renames")) {
		s->detect_rename = git_config_rename(k, v);
		return 0;
	}
	return git_diff_ui_config(k, v, NULL);
}

int cmd_status(int argc, const char **argv, const char *prefix)
{
	static int no_renames = -1;
	static const char *rename_score_arg = (const char *)-1;
	static struct wt_status s;
	unsigned int progress_flag = 0;
	int fd;
	struct object_id oid;
	static struct option builtin_status_options[] = {
		OPT__VERBOSE(&verbose, N_("be verbose")),
		OPT_SET_INT('s', "short", &status_format,
			    N_("show status concisely"), STATUS_FORMAT_SHORT),
		OPT_BOOL('b', "branch", &s.show_branch,
			 N_("show branch information")),
		OPT_BOOL(0, "show-stash", &s.show_stash,
			 N_("show stash information")),
		OPT_BOOL(0, "ahead-behind", &s.ahead_behind_flags,
			 N_("compute full ahead/behind values")),
		{ OPTION_CALLBACK, 0, "porcelain", &status_format,
		  N_("version"), N_("machine-readable output"),
		  PARSE_OPT_OPTARG, opt_parse_porcelain },
		OPT_SET_INT(0, "long", &status_format,
			    N_("show status in long format (default)"),
			    STATUS_FORMAT_LONG),
		OPT_BOOL('z', "null", &s.null_termination,
			 N_("terminate entries with NUL")),
		{ OPTION_STRING, 'u', "untracked-files", &untracked_files_arg,
		  N_("mode"),
		  N_("show untracked files, optional modes: all, normal, no. (Default: all)"),
		  PARSE_OPT_OPTARG, NULL, (intptr_t)"all" },
		{ OPTION_STRING, 'i', "ignored", &ignored_arg,
		  N_("mode"),
		  N_("show ignored files, optional modes: traditional, matching, no. (Default: traditional)"),
		  PARSE_OPT_OPTARG, NULL, (intptr_t)"traditional" },
		{ OPTION_STRING, 0, "ignore-submodules", &ignore_submodule_arg, N_("when"),
		  N_("ignore changes to submodules, optional when: all, dirty, untracked. (Default: all)"),
		  PARSE_OPT_OPTARG, NULL, (intptr_t)"all" },
		OPT_COLUMN(0, "column", &s.colopts, N_("list untracked files in columns")),
		OPT_BOOL(0, "no-renames", &no_renames, N_("do not detect renames")),
		{ OPTION_CALLBACK, 'M', "find-renames", &rename_score_arg,
		  N_("n"), N_("detect renames, optionally set similarity index"),
		  PARSE_OPT_OPTARG, opt_parse_rename_score },
		OPT_END(),
	};

	if (argc == 2 && !strcmp(argv[1], "-h"))
		usage_with_options(builtin_status_usage, builtin_status_options);

	status_init_config(&s, git_status_config);
	argc = parse_options(argc, argv, prefix,
			     builtin_status_options,
			     builtin_status_usage, 0);
	finalize_colopts(&s.colopts, -1);
	finalize_deferred_config(&s);

	handle_untracked_files_arg(&s);
	handle_ignored_arg(&s);

	if (s.show_ignored_mode == SHOW_MATCHING_IGNORED &&
	    s.show_untracked_files == SHOW_NO_UNTRACKED_FILES)
		die(_("Unsupported combination of ignored and untracked-files arguments"));

	parse_pathspec(&s.pathspec, 0,
		       PATHSPEC_PREFER_FULL,
		       prefix, argv);

	if (status_format != STATUS_FORMAT_PORCELAIN &&
	    status_format != STATUS_FORMAT_PORCELAIN_V2)
		progress_flag = REFRESH_PROGRESS;
	read_index_preload(&the_index, &s.pathspec, progress_flag);
	refresh_index(&the_index,
		      REFRESH_QUIET|REFRESH_UNMERGED|progress_flag,
		      &s.pathspec, NULL, NULL);

	if (use_optional_locks())
		fd = hold_locked_index(&index_lock, 0);
	else
		fd = -1;

	s.is_initial = get_oid(s.reference, &oid) ? 1 : 0;
	if (!s.is_initial)
		hashcpy(s.sha1_commit, oid.hash);

	s.ignore_submodule_arg = ignore_submodule_arg;
	s.status_format = status_format;
	s.verbose = verbose;
	if (no_renames != -1)
		s.detect_rename = !no_renames;
	if ((intptr_t)rename_score_arg != -1) {
		if (s.detect_rename < DIFF_DETECT_RENAME)
			s.detect_rename = DIFF_DETECT_RENAME;
		if (rename_score_arg)
			s.rename_score = parse_rename_score(&rename_score_arg);
	}

	wt_status_collect(&s);

	if (0 <= fd)
		update_index_if_able(&the_index, &index_lock);

	if (s.relative_paths)
		s.prefix = prefix;

	wt_status_print(&s);
	return 0;
}

static int git_commit_config(const char *k, const char *v, void *cb)
{
	struct wt_status *s = cb;
	int status;

	if (!strcmp(k, "commit.template"))
		return git_config_pathname(&template_file, k, v);
	if (!strcmp(k, "commit.status")) {
		include_status = git_config_bool(k, v);
		return 0;
	}
	if (!strcmp(k, "commit.cleanup"))
		return git_config_string(&cleanup_arg, k, v);
	if (!strcmp(k, "commit.gpgsign")) {
		sign_commit = git_config_bool(k, v) ? "" : NULL;
		return 0;
	}
	if (!strcmp(k, "commit.verbose")) {
		int is_bool;
		config_commit_verbose = git_config_bool_or_int(k, v, &is_bool);
		return 0;
	}

	status = git_gpg_config(k, v, NULL);
	if (status)
		return status;
	return git_status_config(k, v, s);
}

int run_commit_hook(int editor_is_used, const char *index_file, const char *name, ...)
{
	struct argv_array hook_env = ARGV_ARRAY_INIT;
	va_list args;
	int ret;

	argv_array_pushf(&hook_env, "GIT_INDEX_FILE=%s", index_file);

	/*
	 * Let the hook know that no editor will be launched.
	 */
	if (!editor_is_used)
		argv_array_push(&hook_env, "GIT_EDITOR=:");

	va_start(args, name);
	ret = run_hook_ve(hook_env.argv,name, args);
	va_end(args);
	argv_array_clear(&hook_env);

	return ret;
}

int cmd_commit(int argc, const char **argv, const char *prefix)
{
	const char *argv_gc_auto[] = {"gc", "--auto", NULL};
	static struct wt_status s;
	static struct option builtin_commit_options[] = {
		OPT__QUIET(&quiet, N_("suppress summary after successful commit")),
		OPT__VERBOSE(&verbose, N_("show diff in commit message template")),

		OPT_GROUP(N_("Commit message options")),
		OPT_FILENAME('F', "file", &logfile, N_("read message from file")),
		OPT_STRING(0, "author", &force_author, N_("author"), N_("override author for commit")),
		OPT_STRING(0, "date", &force_date, N_("date"), N_("override date for commit")),
		OPT_CALLBACK('m', "message", &message, N_("message"), N_("commit message"), opt_parse_m),
		OPT_STRING('c', "reedit-message", &edit_message, N_("commit"), N_("reuse and edit message from specified commit")),
		OPT_STRING('C', "reuse-message", &use_message, N_("commit"), N_("reuse message from specified commit")),
		OPT_STRING(0, "fixup", &fixup_message, N_("commit"), N_("use autosquash formatted message to fixup specified commit")),
		OPT_STRING(0, "squash", &squash_message, N_("commit"), N_("use autosquash formatted message to squash specified commit")),
		OPT_BOOL(0, "reset-author", &renew_authorship, N_("the commit is authored by me now (used with -C/-c/--amend)")),
		OPT_BOOL('s', "signoff", &signoff, N_("add Signed-off-by:")),
		OPT_FILENAME('t', "template", &template_file, N_("use specified template file")),
		OPT_BOOL('e', "edit", &edit_flag, N_("force edit of commit")),
		OPT_STRING(0, "cleanup", &cleanup_arg, N_("default"), N_("how to strip spaces and #comments from message")),
		OPT_BOOL(0, "status", &include_status, N_("include status in commit message template")),
		{ OPTION_STRING, 'S', "gpg-sign", &sign_commit, N_("key-id"),
		  N_("GPG sign commit"), PARSE_OPT_OPTARG, NULL, (intptr_t) "" },
		/* end commit message options */

		OPT_GROUP(N_("Commit contents options")),
		OPT_BOOL('a', "all", &all, N_("commit all changed files")),
		OPT_BOOL('i', "include", &also, N_("add specified files to index for commit")),
		OPT_BOOL(0, "interactive", &interactive, N_("interactively add files")),
		OPT_BOOL('p', "patch", &patch_interactive, N_("interactively add changes")),
		OPT_BOOL('o', "only", &only, N_("commit only specified files")),
		OPT_BOOL('n', "no-verify", &no_verify, N_("bypass pre-commit and commit-msg hooks")),
		OPT_BOOL(0, "dry-run", &dry_run, N_("show what would be committed")),
		OPT_SET_INT(0, "short", &status_format, N_("show status concisely"),
			    STATUS_FORMAT_SHORT),
		OPT_BOOL(0, "branch", &s.show_branch, N_("show branch information")),
		OPT_BOOL(0, "ahead-behind", &s.ahead_behind_flags,
			 N_("compute full ahead/behind values")),
		OPT_SET_INT(0, "porcelain", &status_format,
			    N_("machine-readable output"), STATUS_FORMAT_PORCELAIN),
		OPT_SET_INT(0, "long", &status_format,
			    N_("show status in long format (default)"),
			    STATUS_FORMAT_LONG),
		OPT_BOOL('z', "null", &s.null_termination,
			 N_("terminate entries with NUL")),
		OPT_BOOL(0, "amend", &amend, N_("amend previous commit")),
		OPT_BOOL(0, "no-post-rewrite", &no_post_rewrite, N_("bypass post-rewrite hook")),
		{ OPTION_STRING, 'u', "untracked-files", &untracked_files_arg, N_("mode"), N_("show untracked files, optional modes: all, normal, no. (Default: all)"), PARSE_OPT_OPTARG, NULL, (intptr_t)"all" },
		/* end commit contents options */

		OPT_HIDDEN_BOOL(0, "allow-empty", &allow_empty,
				N_("ok to record an empty change")),
		OPT_HIDDEN_BOOL(0, "allow-empty-message", &allow_empty_message,
				N_("ok to record a change with an empty message")),

		OPT_END()
	};

	struct strbuf sb = STRBUF_INIT;
	struct strbuf author_ident = STRBUF_INIT;
	const char *index_file, *reflog_msg;
	struct object_id oid;
	struct commit_list *parents = NULL;
	struct stat statbuf;
	struct commit *current_head = NULL;
	struct commit_extra_header *extra = NULL;
	struct strbuf err = STRBUF_INIT;

	if (argc == 2 && !strcmp(argv[1], "-h"))
		usage_with_options(builtin_commit_usage, builtin_commit_options);

	status_init_config(&s, git_commit_config);
	s.commit_template = 1;
	status_format = STATUS_FORMAT_NONE; /* Ignore status.short */
	s.colopts = 0;

	if (get_oid("HEAD", &oid))
		current_head = NULL;
	else {
		current_head = lookup_commit_or_die(&oid, "HEAD");
		if (parse_commit(current_head))
			die(_("could not parse HEAD commit"));
	}
	verbose = -1; /* unspecified */
	argc = parse_and_validate_options(argc, argv, builtin_commit_options,
					  builtin_commit_usage,
					  prefix, current_head, &s);
	if (verbose == -1)
		verbose = (config_commit_verbose < 0) ? 0 : config_commit_verbose;

	if (dry_run)
		return dry_run_commit(argc, argv, prefix, current_head, &s);
	index_file = prepare_index(argc, argv, prefix, current_head, 0);

	/* Set up everything for writing the commit object.  This includes
	   running hooks, writing the trees, and interacting with the user.  */
	if (!prepare_to_commit(index_file, prefix,
			       current_head, &s, &author_ident)) {
		rollback_index_files();
		return 1;
	}

	/* Determine parents */
	reflog_msg = getenv("GIT_REFLOG_ACTION");
	if (!current_head) {
		if (!reflog_msg)
			reflog_msg = "commit (initial)";
	} else if (amend) {
		if (!reflog_msg)
			reflog_msg = "commit (amend)";
		parents = copy_commit_list(current_head->parents);
	} else if (whence == FROM_MERGE) {
		struct strbuf m = STRBUF_INIT;
		FILE *fp;
		int allow_fast_forward = 1;
		struct commit_list **pptr = &parents;

		if (!reflog_msg)
			reflog_msg = "commit (merge)";
		pptr = commit_list_append(current_head, pptr);
		fp = xfopen(git_path_merge_head(the_repository), "r");
		while (strbuf_getline_lf(&m, fp) != EOF) {
			struct commit *parent;

			parent = get_merge_parent(m.buf);
			if (!parent)
				die(_("Corrupt MERGE_HEAD file (%s)"), m.buf);
			pptr = commit_list_append(parent, pptr);
		}
		fclose(fp);
		strbuf_release(&m);
		if (!stat(git_path_merge_mode(the_repository), &statbuf)) {
			if (strbuf_read_file(&sb, git_path_merge_mode(the_repository), 0) < 0)
				die_errno(_("could not read MERGE_MODE"));
			if (!strcmp(sb.buf, "no-ff"))
				allow_fast_forward = 0;
		}
		if (allow_fast_forward)
			reduce_heads_replace(&parents);
	} else {
		if (!reflog_msg)
			reflog_msg = (whence == FROM_CHERRY_PICK)
					? "commit (cherry-pick)"
					: "commit";
		commit_list_insert(current_head, &parents);
	}

	/* Finally, get the commit message */
	strbuf_reset(&sb);
	if (strbuf_read_file(&sb, git_path_commit_editmsg(), 0) < 0) {
		int saved_errno = errno;
		rollback_index_files();
		die(_("could not read commit message: %s"), strerror(saved_errno));
	}

	if (verbose || /* Truncate the message just before the diff, if any. */
	    cleanup_mode == COMMIT_MSG_CLEANUP_SCISSORS)
		strbuf_setlen(&sb, wt_status_locate_end(sb.buf, sb.len));
	if (cleanup_mode != COMMIT_MSG_CLEANUP_NONE)
		strbuf_stripspace(&sb, cleanup_mode == COMMIT_MSG_CLEANUP_ALL);

	if (message_is_empty(&sb, cleanup_mode) && !allow_empty_message) {
		rollback_index_files();
		fprintf(stderr, _("Aborting commit due to empty commit message.\n"));
		exit(1);
	}
	if (template_untouched(&sb, template_file, cleanup_mode) && !allow_empty_message) {
		rollback_index_files();
		fprintf(stderr, _("Aborting commit; you did not edit the message.\n"));
		exit(1);
	}

	if (amend) {
		const char *exclude_gpgsig[2] = { "gpgsig", NULL };
		extra = read_commit_extra_headers(current_head, exclude_gpgsig);
	} else {
		struct commit_extra_header **tail = &extra;
		append_merge_tag_headers(parents, &tail);
	}

	if (commit_tree_extended(sb.buf, sb.len, &active_cache_tree->oid,
				 parents, &oid, author_ident.buf, sign_commit,
				 extra)) {
		rollback_index_files();
		die(_("failed to write commit object"));
	}
	strbuf_release(&author_ident);
	free_commit_extra_headers(extra);

	if (update_head_with_reflog(current_head, &oid, reflog_msg, &sb,
				    &err)) {
		rollback_index_files();
		die("%s", err.buf);
	}

	unlink(git_path_cherry_pick_head(the_repository));
	unlink(git_path_revert_head(the_repository));
	unlink(git_path_merge_head(the_repository));
	unlink(git_path_merge_msg(the_repository));
	unlink(git_path_merge_mode(the_repository));
	unlink(git_path_squash_msg(the_repository));

	if (commit_index_files())
		die(_("repository has been updated, but unable to write\n"
		      "new_index file. Check that disk is not full and quota is\n"
		      "not exceeded, and then \"git reset HEAD\" to recover."));

<<<<<<< HEAD
	if (git_env_bool(GIT_TEST_COMMIT_GRAPH, 0))
		write_commit_graph_reachable(get_object_directory(), 0, 1);

	rerere(0);
=======
	repo_rerere(the_repository, 0);
>>>>>>> c915607c
	run_command_v_opt(argv_gc_auto, RUN_GIT_CMD);
	run_commit_hook(use_editor, get_index_file(), "post-commit", NULL);
	if (amend && !no_post_rewrite) {
		commit_post_rewrite(current_head, &oid);
	}
	if (!quiet) {
		unsigned int flags = 0;

		if (!current_head)
			flags |= SUMMARY_INITIAL_COMMIT;
		if (author_date_is_interesting())
			flags |= SUMMARY_SHOW_AUTHOR_DATE;
		print_commit_summary(prefix, &oid, flags);
	}

	UNLEAK(err);
	UNLEAK(sb);
	return 0;
}<|MERGE_RESOLUTION|>--- conflicted
+++ resolved
@@ -1659,14 +1659,10 @@
 		      "new_index file. Check that disk is not full and quota is\n"
 		      "not exceeded, and then \"git reset HEAD\" to recover."));
 
-<<<<<<< HEAD
 	if (git_env_bool(GIT_TEST_COMMIT_GRAPH, 0))
 		write_commit_graph_reachable(get_object_directory(), 0, 1);
 
-	rerere(0);
-=======
 	repo_rerere(the_repository, 0);
->>>>>>> c915607c
 	run_command_v_opt(argv_gc_auto, RUN_GIT_CMD);
 	run_commit_hook(use_editor, get_index_file(), "post-commit", NULL);
 	if (amend && !no_post_rewrite) {
