/*
 * Copyright (C) 2005 Junio C Hamano
 */
#include "cache.h"
#include "quote.h"
#include "commit.h"
#include "diff.h"
#include "diffcore.h"
#include "revision.h"
#include "cache-tree.h"
#include "path-list.h"

/*
 * diff-files
 */

static int read_directory(const char *path, struct path_list *list)
{
	DIR *dir;
	struct dirent *e;

	if (!(dir = opendir(path)))
		return error("Could not open directory %s", path);

	while ((e = readdir(dir)))
		if (strcmp(".", e->d_name) && strcmp("..", e->d_name))
			path_list_insert(e->d_name, list);

	closedir(dir);
	return 0;
}

static int get_mode(const char *path, int *mode)
{
	struct stat st;

	if (!path || !strcmp(path, "/dev/null"))
		*mode = 0;
	else if (!strcmp(path, "-"))
		*mode = ntohl(create_ce_mode(0666));
	else if (stat(path, &st))
		return error("Could not access '%s'", path);
	else
		*mode = st.st_mode;
	return 0;
}

static int queue_diff(struct diff_options *o,
		const char *name1, const char *name2)
{
	int mode1 = 0, mode2 = 0;

	if (get_mode(name1, &mode1) || get_mode(name2, &mode2))
		return -1;

	if (mode1 && mode2 && S_ISDIR(mode1) != S_ISDIR(mode2))
		return error("file/directory conflict: %s, %s", name1, name2);

	if (S_ISDIR(mode1) || S_ISDIR(mode2)) {
		char buffer1[PATH_MAX], buffer2[PATH_MAX];
		struct path_list p1 = {NULL, 0, 0, 1}, p2 = {NULL, 0, 0, 1};
		int len1 = 0, len2 = 0, i1, i2, ret = 0;

		if (name1 && read_directory(name1, &p1))
			return -1;
		if (name2 && read_directory(name2, &p2)) {
			path_list_clear(&p1, 0);
			return -1;
		}

		if (name1) {
			len1 = strlen(name1);
			if (len1 > 0 && name1[len1 - 1] == '/')
				len1--;
			memcpy(buffer1, name1, len1);
			buffer1[len1++] = '/';
		}

		if (name2) {
			len2 = strlen(name2);
			if (len2 > 0 && name2[len2 - 1] == '/')
				len2--;
			memcpy(buffer2, name2, len2);
			buffer2[len2++] = '/';
		}

		for (i1 = i2 = 0; !ret && (i1 < p1.nr || i2 < p2.nr); ) {
			const char *n1, *n2;
			int comp;

			if (i1 == p1.nr)
				comp = 1;
			else if (i2 == p2.nr)
				comp = -1;
			else
				comp = strcmp(p1.items[i1].path,
					p2.items[i2].path);

			if (comp > 0)
				n1 = NULL;
			else {
				n1 = buffer1;
				strncpy(buffer1 + len1, p1.items[i1++].path,
						PATH_MAX - len1);
			}

			if (comp < 0)
				n2 = NULL;
			else {
				n2 = buffer2;
				strncpy(buffer2 + len2, p2.items[i2++].path,
						PATH_MAX - len2);
			}

			ret = queue_diff(o, n1, n2);
		}
		path_list_clear(&p1, 0);
		path_list_clear(&p2, 0);

		return ret;
	} else {
		struct diff_filespec *d1, *d2;

		if (DIFF_OPT_TST(o, REVERSE_DIFF)) {
			unsigned tmp;
			const char *tmp_c;
			tmp = mode1; mode1 = mode2; mode2 = tmp;
			tmp_c = name1; name1 = name2; name2 = tmp_c;
		}

		if (!name1)
			name1 = "/dev/null";
		if (!name2)
			name2 = "/dev/null";
		d1 = alloc_filespec(name1);
		d2 = alloc_filespec(name2);
		fill_filespec(d1, null_sha1, mode1);
		fill_filespec(d2, null_sha1, mode2);

		diff_queue(&diff_queued_diff, d1, d2);
		return 0;
	}
}

/*
 * Does the path name a blob in the working tree, or a directory
 * in the working tree?
 */
static int is_in_index(const char *path)
{
	int len, pos;
	struct cache_entry *ce;

	len = strlen(path);
	while (path[len-1] == '/')
		len--;
	if (!len)
		return 1; /* "." */
	pos = cache_name_pos(path, len);
	if (0 <= pos)
		return 1;
	pos = -1 - pos;
	while (pos < active_nr) {
		ce = active_cache[pos++];
		if (ce_namelen(ce) <= len ||
		    strncmp(ce->name, path, len) ||
		    (ce->name[len] > '/'))
			break; /* path cannot be a prefix */
		if (ce->name[len] == '/')
			return 1;
	}
	return 0;
}

static int handle_diff_files_args(struct rev_info *revs,
				  int argc, const char **argv,
				  unsigned int *options)
{
	*options = 0;

	/* revs->max_count == -2 means --no-index */
	while (1 < argc && argv[1][0] == '-') {
		if (!strcmp(argv[1], "--base"))
			revs->max_count = 1;
		else if (!strcmp(argv[1], "--ours"))
			revs->max_count = 2;
		else if (!strcmp(argv[1], "--theirs"))
			revs->max_count = 3;
		else if (!strcmp(argv[1], "-n") ||
				!strcmp(argv[1], "--no-index")) {
			revs->max_count = -2;
			DIFF_OPT_SET(&revs->diffopt, EXIT_WITH_STATUS);
			DIFF_OPT_SET(&revs->diffopt, NO_INDEX);
		}
		else if (!strcmp(argv[1], "-q"))
			*options |= DIFF_SILENT_ON_REMOVED;
		else
			return error("invalid option: %s", argv[1]);
		argv++; argc--;
	}

	if (revs->max_count == -1 && revs->diffopt.nr_paths == 2) {
		/*
		 * If two files are specified, and at least one is untracked,
		 * default to no-index.
		 */
		read_cache();
		if (!is_in_index(revs->diffopt.paths[0]) ||
					!is_in_index(revs->diffopt.paths[1])) {
			revs->max_count = -2;
			DIFF_OPT_SET(&revs->diffopt, NO_INDEX);
		}
	}

	/*
	 * Make sure there are NO revision (i.e. pending object) parameter,
	 * rev.max_count is reasonable (0 <= n <= 3),
	 * there is no other revision filtering parameters.
	 */
	if (revs->pending.nr || revs->max_count > 3 ||
	    revs->min_age != -1 || revs->max_age != -1)
		return error("no revision allowed with diff-files");

	if (revs->max_count == -1 &&
	    (revs->diffopt.output_format & DIFF_FORMAT_PATCH))
		revs->combine_merges = revs->dense_combined_merges = 1;

	return 0;
}

static int is_outside_repo(const char *path, int nongit, const char *prefix)
{
	int i;
	if (nongit || !strcmp(path, "-") || path[0] == '/')
		return 1;
	if (prefixcmp(path, "../"))
		return 0;
	if (!prefix)
		return 1;
	for (i = strlen(prefix); !prefixcmp(path, "../"); ) {
		while (i > 0 && prefix[i - 1] != '/')
			i--;
		if (--i < 0)
			return 1;
		path += 3;
	}
	return 0;
}

int setup_diff_no_index(struct rev_info *revs,
		int argc, const char ** argv, int nongit, const char *prefix)
{
	int i;
	for (i = 1; i < argc; i++)
		if (argv[i][0] != '-' || argv[i][1] == '\0')
			break;
		else if (!strcmp(argv[i], "--")) {
			i++;
			break;
		} else if (i < argc - 3 && !strcmp(argv[i], "--no-index")) {
			i = argc - 3;
			DIFF_OPT_SET(&revs->diffopt, EXIT_WITH_STATUS);
			break;
		}
	if (argc != i + 2 || (!is_outside_repo(argv[i + 1], nongit, prefix) &&
				!is_outside_repo(argv[i], nongit, prefix)))
		return -1;

	diff_setup(&revs->diffopt);
	for (i = 1; i < argc - 2; )
		if (!strcmp(argv[i], "--no-index"))
			i++;
		else {
			int j = diff_opt_parse(&revs->diffopt,
					argv + i, argc - i);
			if (!j)
				die("invalid diff option/value: %s", argv[i]);
			i += j;
		}

	if (prefix) {
		int len = strlen(prefix);

		revs->diffopt.paths = xcalloc(2, sizeof(char*));
		for (i = 0; i < 2; i++) {
			const char *p = argv[argc - 2 + i];
			/*
			 * stdin should be spelled as '-'; if you have
			 * path that is '-', spell it as ./-.
			 */
			p = (strcmp(p, "-")
			     ? xstrdup(prefix_filename(prefix, len, p))
			     : p);
			revs->diffopt.paths[i] = p;
		}
	}
	else
		revs->diffopt.paths = argv + argc - 2;
	revs->diffopt.nr_paths = 2;
	DIFF_OPT_SET(&revs->diffopt, NO_INDEX);
	revs->max_count = -2;
	if (diff_setup_done(&revs->diffopt) < 0)
		die("diff_setup_done failed");
	return 0;
}

int run_diff_files_cmd(struct rev_info *revs, int argc, const char **argv)
{
	unsigned int options;

	if (handle_diff_files_args(revs, argc, argv, &options))
		return -1;

	if (DIFF_OPT_TST(&revs->diffopt, NO_INDEX)) {
		if (revs->diffopt.nr_paths != 2)
			return error("need two files/directories with --no-index");
		if (queue_diff(&revs->diffopt, revs->diffopt.paths[0],
				revs->diffopt.paths[1]))
			return -1;
		diffcore_std(&revs->diffopt);
		diff_flush(&revs->diffopt);
		/*
		 * The return code for --no-index imitates diff(1):
		 * 0 = no changes, 1 = changes, else error
		 */
		return revs->diffopt.found_changes;
	}

	if (read_cache() < 0) {
		perror("read_cache");
		return -1;
	}
	return run_diff_files(revs, options);
}

int run_diff_files(struct rev_info *revs, unsigned int option)
{
	int entries, i;
	int diff_unmerged_stage = revs->max_count;
	int silent_on_removed = option & DIFF_SILENT_ON_REMOVED;
	unsigned ce_option = ((option & DIFF_RACY_IS_MODIFIED)
			      ? CE_MATCH_RACY_IS_DIRTY : 0);

	if (diff_unmerged_stage < 0)
		diff_unmerged_stage = 2;
	entries = active_nr;
	for (i = 0; i < entries; i++) {
		struct stat st;
		unsigned int oldmode, newmode;
		struct cache_entry *ce = active_cache[i];
		int changed;

		if (DIFF_OPT_TST(&revs->diffopt, QUIET) &&
			DIFF_OPT_TST(&revs->diffopt, HAS_CHANGES))
			break;

		if (!ce_path_match(ce, revs->prune_data))
			continue;

		if (ce_stage(ce)) {
			struct combine_diff_path *dpath;
			int num_compare_stages = 0;
			size_t path_len;

			path_len = ce_namelen(ce);

			dpath = xmalloc(combine_diff_path_size(5, path_len));
			dpath->path = (char *) &(dpath->parent[5]);

			dpath->next = NULL;
			dpath->len = path_len;
			memcpy(dpath->path, ce->name, path_len);
			dpath->path[path_len] = '\0';
			hashclr(dpath->sha1);
			memset(&(dpath->parent[0]), 0,
			       sizeof(struct combine_diff_parent)*5);

			if (lstat(ce->name, &st) < 0) {
				if (errno != ENOENT && errno != ENOTDIR) {
					perror(ce->name);
					continue;
				}
				if (silent_on_removed)
					continue;
			}
			else
				dpath->mode = ntohl(ce_mode_from_stat(ce, st.st_mode));

			while (i < entries) {
				struct cache_entry *nce = active_cache[i];
				int stage;

				if (strcmp(ce->name, nce->name))
					break;

				/* Stage #2 (ours) is the first parent,
				 * stage #3 (theirs) is the second.
				 */
				stage = ce_stage(nce);
				if (2 <= stage) {
					int mode = ntohl(nce->ce_mode);
					num_compare_stages++;
					hashcpy(dpath->parent[stage-2].sha1, nce->sha1);
					dpath->parent[stage-2].mode = ntohl(ce_mode_from_stat(nce, mode));
					dpath->parent[stage-2].status =
						DIFF_STATUS_MODIFIED;
				}

				/* diff against the proper unmerged stage */
				if (stage == diff_unmerged_stage)
					ce = nce;
				i++;
			}
			/*
			 * Compensate for loop update
			 */
			i--;

			if (revs->combine_merges && num_compare_stages == 2) {
				show_combined_diff(dpath, 2,
						   revs->dense_combined_merges,
						   revs);
				free(dpath);
				continue;
			}
			free(dpath);
			dpath = NULL;

			/*
			 * Show the diff for the 'ce' if we found the one
			 * from the desired stage.
			 */
			diff_unmerge(&revs->diffopt, ce->name, 0, null_sha1);
			if (ce_stage(ce) != diff_unmerged_stage)
				continue;
		}

		if (lstat(ce->name, &st) < 0) {
			if (errno != ENOENT && errno != ENOTDIR) {
				perror(ce->name);
				continue;
			}
			if (silent_on_removed)
				continue;
			diff_addremove(&revs->diffopt, '-', ntohl(ce->ce_mode),
				       ce->sha1, ce->name, NULL);
			continue;
		}
<<<<<<< HEAD
		changed = ce_match_stat(ce, &st, ce_option);
		if (!changed && !revs->diffopt.find_copies_harder)
=======
		changed = ce_match_stat(ce, &st, 0);
		if (!changed && !DIFF_OPT_TST(&revs->diffopt, FIND_COPIES_HARDER))
>>>>>>> d054680c
			continue;
		oldmode = ntohl(ce->ce_mode);
		newmode = ntohl(ce_mode_from_stat(ce, st.st_mode));
		diff_change(&revs->diffopt, oldmode, newmode,
			    ce->sha1, (changed ? null_sha1 : ce->sha1),
			    ce->name, NULL);

	}
	diffcore_std(&revs->diffopt);
	diff_flush(&revs->diffopt);
	return 0;
}

/*
 * diff-index
 */

/* A file entry went away or appeared */
static void diff_index_show_file(struct rev_info *revs,
				 const char *prefix,
				 struct cache_entry *ce,
				 unsigned char *sha1, unsigned int mode)
{
	diff_addremove(&revs->diffopt, prefix[0], ntohl(mode),
		       sha1, ce->name, NULL);
}

static int get_stat_data(struct cache_entry *ce,
			 unsigned char **sha1p,
			 unsigned int *modep,
			 int cached, int match_missing)
{
	unsigned char *sha1 = ce->sha1;
	unsigned int mode = ce->ce_mode;

	if (!cached) {
		static unsigned char no_sha1[20];
		int changed;
		struct stat st;
		if (lstat(ce->name, &st) < 0) {
			if (errno == ENOENT && match_missing) {
				*sha1p = sha1;
				*modep = mode;
				return 0;
			}
			return -1;
		}
		changed = ce_match_stat(ce, &st, 0);
		if (changed) {
			mode = ce_mode_from_stat(ce, st.st_mode);
			sha1 = no_sha1;
		}
	}

	*sha1p = sha1;
	*modep = mode;
	return 0;
}

static void show_new_file(struct rev_info *revs,
			  struct cache_entry *new,
			  int cached, int match_missing)
{
	unsigned char *sha1;
	unsigned int mode;

	/* New file in the index: it might actually be different in
	 * the working copy.
	 */
	if (get_stat_data(new, &sha1, &mode, cached, match_missing) < 0)
		return;

	diff_index_show_file(revs, "+", new, sha1, mode);
}

static int show_modified(struct rev_info *revs,
			 struct cache_entry *old,
			 struct cache_entry *new,
			 int report_missing,
			 int cached, int match_missing)
{
	unsigned int mode, oldmode;
	unsigned char *sha1;

	if (get_stat_data(new, &sha1, &mode, cached, match_missing) < 0) {
		if (report_missing)
			diff_index_show_file(revs, "-", old,
					     old->sha1, old->ce_mode);
		return -1;
	}

	if (revs->combine_merges && !cached &&
	    (hashcmp(sha1, old->sha1) || hashcmp(old->sha1, new->sha1))) {
		struct combine_diff_path *p;
		int pathlen = ce_namelen(new);

		p = xmalloc(combine_diff_path_size(2, pathlen));
		p->path = (char *) &p->parent[2];
		p->next = NULL;
		p->len = pathlen;
		memcpy(p->path, new->name, pathlen);
		p->path[pathlen] = 0;
		p->mode = ntohl(mode);
		hashclr(p->sha1);
		memset(p->parent, 0, 2 * sizeof(struct combine_diff_parent));
		p->parent[0].status = DIFF_STATUS_MODIFIED;
		p->parent[0].mode = ntohl(new->ce_mode);
		hashcpy(p->parent[0].sha1, new->sha1);
		p->parent[1].status = DIFF_STATUS_MODIFIED;
		p->parent[1].mode = ntohl(old->ce_mode);
		hashcpy(p->parent[1].sha1, old->sha1);
		show_combined_diff(p, 2, revs->dense_combined_merges, revs);
		free(p);
		return 0;
	}

	oldmode = old->ce_mode;
	if (mode == oldmode && !hashcmp(sha1, old->sha1) &&
	    !DIFF_OPT_TST(&revs->diffopt, FIND_COPIES_HARDER))
		return 0;

	mode = ntohl(mode);
	oldmode = ntohl(oldmode);

	diff_change(&revs->diffopt, oldmode, mode,
		    old->sha1, sha1, old->name, NULL);
	return 0;
}

static int diff_cache(struct rev_info *revs,
		      struct cache_entry **ac, int entries,
		      const char **pathspec,
		      int cached, int match_missing)
{
	while (entries) {
		struct cache_entry *ce = *ac;
		int same = (entries > 1) && ce_same_name(ce, ac[1]);

		if (DIFF_OPT_TST(&revs->diffopt, QUIET) &&
			DIFF_OPT_TST(&revs->diffopt, HAS_CHANGES))
			break;

		if (!ce_path_match(ce, pathspec))
			goto skip_entry;

		switch (ce_stage(ce)) {
		case 0:
			/* No stage 1 entry? That means it's a new file */
			if (!same) {
				show_new_file(revs, ce, cached, match_missing);
				break;
			}
			/* Show difference between old and new */
			show_modified(revs, ac[1], ce, 1,
				      cached, match_missing);
			break;
		case 1:
			/* No stage 3 (merge) entry?
			 * That means it's been deleted.
			 */
			if (!same) {
				diff_index_show_file(revs, "-", ce,
						     ce->sha1, ce->ce_mode);
				break;
			}
			/* We come here with ce pointing at stage 1
			 * (original tree) and ac[1] pointing at stage
			 * 3 (unmerged).  show-modified with
			 * report-missing set to false does not say the
			 * file is deleted but reports true if work
			 * tree does not have it, in which case we
			 * fall through to report the unmerged state.
			 * Otherwise, we show the differences between
			 * the original tree and the work tree.
			 */
			if (!cached &&
			    !show_modified(revs, ce, ac[1], 0,
					   cached, match_missing))
				break;
			diff_unmerge(&revs->diffopt, ce->name,
				     ntohl(ce->ce_mode), ce->sha1);
			break;
		case 3:
			diff_unmerge(&revs->diffopt, ce->name,
				     0, null_sha1);
			break;

		default:
			die("impossible cache entry stage");
		}

skip_entry:
		/*
		 * Ignore all the different stages for this file,
		 * we've handled the relevant cases now.
		 */
		do {
			ac++;
			entries--;
		} while (entries && ce_same_name(ce, ac[0]));
	}
	return 0;
}

/*
 * This turns all merge entries into "stage 3". That guarantees that
 * when we read in the new tree (into "stage 1"), we won't lose sight
 * of the fact that we had unmerged entries.
 */
static void mark_merge_entries(void)
{
	int i;
	for (i = 0; i < active_nr; i++) {
		struct cache_entry *ce = active_cache[i];
		if (!ce_stage(ce))
			continue;
		ce->ce_flags |= htons(CE_STAGEMASK);
	}
}

int run_diff_index(struct rev_info *revs, int cached)
{
	int ret;
	struct object *ent;
	struct tree *tree;
	const char *tree_name;
	int match_missing = 0;

	/*
	 * Backward compatibility wart - "diff-index -m" does
	 * not mean "do not ignore merges", but totally different.
	 */
	if (!revs->ignore_merges)
		match_missing = 1;

	mark_merge_entries();

	ent = revs->pending.objects[0].item;
	tree_name = revs->pending.objects[0].name;
	tree = parse_tree_indirect(ent->sha1);
	if (!tree)
		return error("bad tree object %s", tree_name);
	if (read_tree(tree, 1, revs->prune_data))
		return error("unable to read tree object %s", tree_name);
	ret = diff_cache(revs, active_cache, active_nr, revs->prune_data,
			 cached, match_missing);
	diffcore_std(&revs->diffopt);
	diff_flush(&revs->diffopt);
	return ret;
}

int do_diff_cache(const unsigned char *tree_sha1, struct diff_options *opt)
{
	struct tree *tree;
	struct rev_info revs;
	int i;
	struct cache_entry **dst;
	struct cache_entry *last = NULL;

	/*
	 * This is used by git-blame to run diff-cache internally;
	 * it potentially needs to repeatedly run this, so we will
	 * start by removing the higher order entries the last round
	 * left behind.
	 */
	dst = active_cache;
	for (i = 0; i < active_nr; i++) {
		struct cache_entry *ce = active_cache[i];
		if (ce_stage(ce)) {
			if (last && !strcmp(ce->name, last->name))
				continue;
			cache_tree_invalidate_path(active_cache_tree,
						   ce->name);
			last = ce;
			ce->ce_mode = 0;
			ce->ce_flags &= ~htons(CE_STAGEMASK);
		}
		*dst++ = ce;
	}
	active_nr = dst - active_cache;

	init_revisions(&revs, NULL);
	revs.prune_data = opt->paths;
	tree = parse_tree_indirect(tree_sha1);
	if (!tree)
		die("bad tree object %s", sha1_to_hex(tree_sha1));
	if (read_tree(tree, 1, opt->paths))
		return error("unable to read tree %s", sha1_to_hex(tree_sha1));
	return diff_cache(&revs, active_cache, active_nr, revs.prune_data,
			  1, 0);
}<|MERGE_RESOLUTION|>--- conflicted
+++ resolved
@@ -446,13 +446,8 @@
 				       ce->sha1, ce->name, NULL);
 			continue;
 		}
-<<<<<<< HEAD
 		changed = ce_match_stat(ce, &st, ce_option);
-		if (!changed && !revs->diffopt.find_copies_harder)
-=======
-		changed = ce_match_stat(ce, &st, 0);
 		if (!changed && !DIFF_OPT_TST(&revs->diffopt, FIND_COPIES_HARDER))
->>>>>>> d054680c
 			continue;
 		oldmode = ntohl(ce->ce_mode);
 		newmode = ntohl(ce_mode_from_stat(ce, st.st_mode));
