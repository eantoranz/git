#define NO_THE_INDEX_COMPATIBILITY_MACROS

#include "cache.h"
#include "repository.h"
#include "config.h"
#include "submodule-config.h"
#include "submodule.h"
#include "dir.h"
#include "diff.h"
#include "commit.h"
#include "revision.h"
#include "run-command.h"
#include "diffcore.h"
#include "refs.h"
#include "string-list.h"
#include "sha1-array.h"
#include "argv-array.h"
#include "blob.h"
#include "thread-utils.h"
#include "quote.h"
#include "remote.h"
#include "worktree.h"
#include "parse-options.h"
#include "object-store.h"
#include "commit-reach.h"

static int config_update_recurse_submodules = RECURSE_SUBMODULES_OFF;
static struct string_list changed_submodule_names = STRING_LIST_INIT_DUP;
static int initialized_fetch_ref_tips;
static struct oid_array ref_tips_before_fetch;
static struct oid_array ref_tips_after_fetch;

/*
 * Check if the .gitmodules file is unmerged. Parsing of the .gitmodules file
 * will be disabled because we can't guess what might be configured in
 * .gitmodules unless the user resolves the conflict.
 */
int is_gitmodules_unmerged(const struct index_state *istate)
{
	int pos = index_name_pos(istate, GITMODULES_FILE, strlen(GITMODULES_FILE));
	if (pos < 0) { /* .gitmodules not found or isn't merged */
		pos = -1 - pos;
		if (istate->cache_nr > pos) {  /* there is a .gitmodules */
			const struct cache_entry *ce = istate->cache[pos];
			if (ce_namelen(ce) == strlen(GITMODULES_FILE) &&
			    !strcmp(ce->name, GITMODULES_FILE))
				return 1;
		}
	}

	return 0;
}

/*
 * Check if the .gitmodules file has unstaged modifications.  This must be
 * checked before allowing modifications to the .gitmodules file with the
 * intention to stage them later, because when continuing we would stage the
 * modifications the user didn't stage herself too. That might change in a
 * future version when we learn to stage the changes we do ourselves without
 * staging any previous modifications.
 */
int is_staging_gitmodules_ok(struct index_state *istate)
{
	int pos = index_name_pos(istate, GITMODULES_FILE, strlen(GITMODULES_FILE));

	if ((pos >= 0) && (pos < istate->cache_nr)) {
		struct stat st;
		if (lstat(GITMODULES_FILE, &st) == 0 &&
		    ie_match_stat(istate, istate->cache[pos], &st,
				  CE_MATCH_IGNORE_FSMONITOR) & DATA_CHANGED)
			return 0;
	}

	return 1;
}

static int for_each_remote_ref_submodule(const char *submodule,
					 each_ref_fn fn, void *cb_data)
{
	return refs_for_each_remote_ref(get_submodule_ref_store(submodule),
					fn, cb_data);
}

/*
 * Try to update the "path" entry in the "submodule.<name>" section of the
 * .gitmodules file. Return 0 only if a .gitmodules file was found, a section
 * with the correct path=<oldpath> setting was found and we could update it.
 */
int update_path_in_gitmodules(const char *oldpath, const char *newpath)
{
	struct strbuf entry = STRBUF_INIT;
	const struct submodule *submodule;

	if (!file_exists(GITMODULES_FILE)) /* Do nothing without .gitmodules */
		return -1;

	if (is_gitmodules_unmerged(the_repository->index))
		die(_("Cannot change unmerged .gitmodules, resolve merge conflicts first"));

	submodule = submodule_from_path(the_repository, &null_oid, oldpath);
	if (!submodule || !submodule->name) {
		warning(_("Could not find section in .gitmodules where path=%s"), oldpath);
		return -1;
	}
	strbuf_addstr(&entry, "submodule.");
	strbuf_addstr(&entry, submodule->name);
	strbuf_addstr(&entry, ".path");
	if (git_config_set_in_file_gently(GITMODULES_FILE, entry.buf, newpath) < 0) {
		/* Maybe the user already did that, don't error out here */
		warning(_("Could not update .gitmodules entry %s"), entry.buf);
		strbuf_release(&entry);
		return -1;
	}
	strbuf_release(&entry);
	return 0;
}

/*
 * Try to remove the "submodule.<name>" section from .gitmodules where the given
 * path is configured. Return 0 only if a .gitmodules file was found, a section
 * with the correct path=<path> setting was found and we could remove it.
 */
int remove_path_from_gitmodules(const char *path)
{
	struct strbuf sect = STRBUF_INIT;
	const struct submodule *submodule;

	if (!file_exists(GITMODULES_FILE)) /* Do nothing without .gitmodules */
		return -1;

	if (is_gitmodules_unmerged(the_repository->index))
		die(_("Cannot change unmerged .gitmodules, resolve merge conflicts first"));

	submodule = submodule_from_path(the_repository, &null_oid, path);
	if (!submodule || !submodule->name) {
		warning(_("Could not find section in .gitmodules where path=%s"), path);
		return -1;
	}
	strbuf_addstr(&sect, "submodule.");
	strbuf_addstr(&sect, submodule->name);
	if (git_config_rename_section_in_file(GITMODULES_FILE, sect.buf, NULL) < 0) {
		/* Maybe the user already did that, don't error out here */
		warning(_("Could not remove .gitmodules entry for %s"), path);
		strbuf_release(&sect);
		return -1;
	}
	strbuf_release(&sect);
	return 0;
}

void stage_updated_gitmodules(struct index_state *istate)
{
	if (add_file_to_index(istate, GITMODULES_FILE, 0))
		die(_("staging updated .gitmodules failed"));
}

/* TODO: remove this function, use repo_submodule_init instead. */
int add_submodule_odb(const char *path)
{
	struct strbuf objects_directory = STRBUF_INIT;
	int ret = 0;

	ret = strbuf_git_path_submodule(&objects_directory, path, "objects/");
	if (ret)
		goto done;
	if (!is_directory(objects_directory.buf)) {
		ret = -1;
		goto done;
	}
	add_to_alternates_memory(objects_directory.buf);
done:
	strbuf_release(&objects_directory);
	return ret;
}

void set_diffopt_flags_from_submodule_config(struct diff_options *diffopt,
					     const char *path)
{
	const struct submodule *submodule = submodule_from_path(the_repository,
								&null_oid, path);
	if (submodule) {
		const char *ignore;
		char *key;

		key = xstrfmt("submodule.%s.ignore", submodule->name);
		if (repo_config_get_string_const(the_repository, key, &ignore))
			ignore = submodule->ignore;
		free(key);

		if (ignore)
			handle_ignore_submodules_arg(diffopt, ignore);
		else if (is_gitmodules_unmerged(the_repository->index))
			diffopt->flags.ignore_submodules = 1;
	}
}

/* Cheap function that only determines if we're interested in submodules at all */
int git_default_submodule_config(const char *var, const char *value, void *cb)
{
	if (!strcmp(var, "submodule.recurse")) {
		int v = git_config_bool(var, value) ?
			RECURSE_SUBMODULES_ON : RECURSE_SUBMODULES_OFF;
		config_update_recurse_submodules = v;
	}
	return 0;
}

int option_parse_recurse_submodules_worktree_updater(const struct option *opt,
						     const char *arg, int unset)
{
	if (unset) {
		config_update_recurse_submodules = RECURSE_SUBMODULES_OFF;
		return 0;
	}
	if (arg)
		config_update_recurse_submodules =
			parse_update_recurse_submodules_arg(opt->long_name,
							    arg);
	else
		config_update_recurse_submodules = RECURSE_SUBMODULES_ON;

	return 0;
}

/*
 * Determine if a submodule has been initialized at a given 'path'
 */
int is_submodule_active(struct repository *repo, const char *path)
{
	int ret = 0;
	char *key = NULL;
	char *value = NULL;
	const struct string_list *sl;
	const struct submodule *module;

	module = submodule_from_path(repo, &null_oid, path);

	/* early return if there isn't a path->module mapping */
	if (!module)
		return 0;

	/* submodule.<name>.active is set */
	key = xstrfmt("submodule.%s.active", module->name);
	if (!repo_config_get_bool(repo, key, &ret)) {
		free(key);
		return ret;
	}
	free(key);

	/* submodule.active is set */
	sl = repo_config_get_value_multi(repo, "submodule.active");
	if (sl) {
		struct pathspec ps;
		struct argv_array args = ARGV_ARRAY_INIT;
		const struct string_list_item *item;

		for_each_string_list_item(item, sl) {
			argv_array_push(&args, item->string);
		}

		parse_pathspec(&ps, 0, 0, NULL, args.argv);
		ret = match_pathspec(repo->index, &ps, path, strlen(path), 0, NULL, 1);

		argv_array_clear(&args);
		clear_pathspec(&ps);
		return ret;
	}

	/* fallback to checking if the URL is set */
	key = xstrfmt("submodule.%s.url", module->name);
	ret = !repo_config_get_string(repo, key, &value);

	free(value);
	free(key);
	return ret;
}

int is_submodule_populated_gently(const char *path, int *return_error_code)
{
	int ret = 0;
	char *gitdir = xstrfmt("%s/.git", path);

	if (resolve_gitdir_gently(gitdir, return_error_code))
		ret = 1;

	free(gitdir);
	return ret;
}

/*
 * Dies if the provided 'prefix' corresponds to an unpopulated submodule
 */
void die_in_unpopulated_submodule(const struct index_state *istate,
				  const char *prefix)
{
	int i, prefixlen;

	if (!prefix)
		return;

	prefixlen = strlen(prefix);

	for (i = 0; i < istate->cache_nr; i++) {
		struct cache_entry *ce = istate->cache[i];
		int ce_len = ce_namelen(ce);

		if (!S_ISGITLINK(ce->ce_mode))
			continue;
		if (prefixlen <= ce_len)
			continue;
		if (strncmp(ce->name, prefix, ce_len))
			continue;
		if (prefix[ce_len] != '/')
			continue;

		die(_("in unpopulated submodule '%s'"), ce->name);
	}
}

/*
 * Dies if any paths in the provided pathspec descends into a submodule
 */
void die_path_inside_submodule(const struct index_state *istate,
			       const struct pathspec *ps)
{
	int i, j;

	for (i = 0; i < istate->cache_nr; i++) {
		struct cache_entry *ce = istate->cache[i];
		int ce_len = ce_namelen(ce);

		if (!S_ISGITLINK(ce->ce_mode))
			continue;

		for (j = 0; j < ps->nr ; j++) {
			const struct pathspec_item *item = &ps->items[j];

			if (item->len <= ce_len)
				continue;
			if (item->match[ce_len] != '/')
				continue;
			if (strncmp(ce->name, item->match, ce_len))
				continue;
			if (item->len == ce_len + 1)
				continue;

			die(_("Pathspec '%s' is in submodule '%.*s'"),
			    item->original, ce_len, ce->name);
		}
	}
}

enum submodule_update_type parse_submodule_update_type(const char *value)
{
	if (!strcmp(value, "none"))
		return SM_UPDATE_NONE;
	else if (!strcmp(value, "checkout"))
		return SM_UPDATE_CHECKOUT;
	else if (!strcmp(value, "rebase"))
		return SM_UPDATE_REBASE;
	else if (!strcmp(value, "merge"))
		return SM_UPDATE_MERGE;
	else if (*value == '!')
		return SM_UPDATE_COMMAND;
	else
		return SM_UPDATE_UNSPECIFIED;
}

int parse_submodule_update_strategy(const char *value,
		struct submodule_update_strategy *dst)
{
	enum submodule_update_type type;

	free((void*)dst->command);
	dst->command = NULL;

	type = parse_submodule_update_type(value);
	if (type == SM_UPDATE_UNSPECIFIED)
		return -1;

	dst->type = type;
	if (type == SM_UPDATE_COMMAND)
		dst->command = xstrdup(value + 1);

	return 0;
}

const char *submodule_strategy_to_string(const struct submodule_update_strategy *s)
{
	struct strbuf sb = STRBUF_INIT;
	switch (s->type) {
	case SM_UPDATE_CHECKOUT:
		return "checkout";
	case SM_UPDATE_MERGE:
		return "merge";
	case SM_UPDATE_REBASE:
		return "rebase";
	case SM_UPDATE_NONE:
		return "none";
	case SM_UPDATE_UNSPECIFIED:
		return NULL;
	case SM_UPDATE_COMMAND:
		strbuf_addf(&sb, "!%s", s->command);
		return strbuf_detach(&sb, NULL);
	}
	return NULL;
}

void handle_ignore_submodules_arg(struct diff_options *diffopt,
				  const char *arg)
{
	diffopt->flags.ignore_submodules = 0;
	diffopt->flags.ignore_untracked_in_submodules = 0;
	diffopt->flags.ignore_dirty_submodules = 0;

	if (!strcmp(arg, "all"))
		diffopt->flags.ignore_submodules = 1;
	else if (!strcmp(arg, "untracked"))
		diffopt->flags.ignore_untracked_in_submodules = 1;
	else if (!strcmp(arg, "dirty"))
		diffopt->flags.ignore_dirty_submodules = 1;
	else if (strcmp(arg, "none"))
		die("bad --ignore-submodules argument: %s", arg);
}

static int prepare_submodule_summary(struct rev_info *rev, const char *path,
		struct commit *left, struct commit *right,
		struct commit_list *merge_bases)
{
	struct commit_list *list;

	init_revisions(rev, NULL);
	setup_revisions(0, NULL, rev, NULL);
	rev->left_right = 1;
	rev->first_parent_only = 1;
	left->object.flags |= SYMMETRIC_LEFT;
	add_pending_object(rev, &left->object, path);
	add_pending_object(rev, &right->object, path);
	for (list = merge_bases; list; list = list->next) {
		list->item->object.flags |= UNINTERESTING;
		add_pending_object(rev, &list->item->object,
			oid_to_hex(&list->item->object.oid));
	}
	return prepare_revision_walk(rev);
}

static void print_submodule_summary(struct rev_info *rev, struct diff_options *o)
{
	static const char format[] = "  %m %s";
	struct strbuf sb = STRBUF_INIT;
	struct commit *commit;

	while ((commit = get_revision(rev))) {
		struct pretty_print_context ctx = {0};
		ctx.date_mode = rev->date_mode;
		ctx.output_encoding = get_log_output_encoding();
		strbuf_setlen(&sb, 0);
		format_commit_message(commit, format, &sb, &ctx);
		strbuf_addch(&sb, '\n');
		if (commit->object.flags & SYMMETRIC_LEFT)
			diff_emit_submodule_del(o, sb.buf);
		else
			diff_emit_submodule_add(o, sb.buf);
	}
	strbuf_release(&sb);
}

static void prepare_submodule_repo_env_no_git_dir(struct argv_array *out)
{
	const char * const *var;

	for (var = local_repo_env; *var; var++) {
		if (strcmp(*var, CONFIG_DATA_ENVIRONMENT))
			argv_array_push(out, *var);
	}
}

void prepare_submodule_repo_env(struct argv_array *out)
{
	prepare_submodule_repo_env_no_git_dir(out);
	argv_array_pushf(out, "%s=%s", GIT_DIR_ENVIRONMENT,
			 DEFAULT_GIT_DIR_ENVIRONMENT);
}

/* Helper function to display the submodule header line prior to the full
 * summary output. If it can locate the submodule objects directory it will
 * attempt to lookup both the left and right commits and put them into the
 * left and right pointers.
 */
static void show_submodule_header(struct diff_options *o, const char *path,
		struct object_id *one, struct object_id *two,
		unsigned dirty_submodule,
		struct commit **left, struct commit **right,
		struct commit_list **merge_bases)
{
	const char *message = NULL;
	struct strbuf sb = STRBUF_INIT;
	int fast_forward = 0, fast_backward = 0;

	if (dirty_submodule & DIRTY_SUBMODULE_UNTRACKED)
		diff_emit_submodule_untracked(o, path);

	if (dirty_submodule & DIRTY_SUBMODULE_MODIFIED)
		diff_emit_submodule_modified(o, path);

	if (is_null_oid(one))
		message = "(new submodule)";
	else if (is_null_oid(two))
		message = "(submodule deleted)";

	if (add_submodule_odb(path)) {
		if (!message)
			message = "(commits not present)";
		goto output_header;
	}

	/*
	 * Attempt to lookup the commit references, and determine if this is
	 * a fast forward or fast backwards update.
	 */
	*left = lookup_commit_reference(the_repository, one);
	*right = lookup_commit_reference(the_repository, two);

	/*
	 * Warn about missing commits in the submodule project, but only if
	 * they aren't null.
	 */
	if ((!is_null_oid(one) && !*left) ||
	     (!is_null_oid(two) && !*right))
		message = "(commits not present)";

	*merge_bases = get_merge_bases(*left, *right);
	if (*merge_bases) {
		if ((*merge_bases)->item == *left)
			fast_forward = 1;
		else if ((*merge_bases)->item == *right)
			fast_backward = 1;
	}

	if (oideq(one, two)) {
		strbuf_release(&sb);
		return;
	}

output_header:
	strbuf_addf(&sb, "Submodule %s ", path);
	strbuf_add_unique_abbrev(&sb, one, DEFAULT_ABBREV);
	strbuf_addstr(&sb, (fast_backward || fast_forward) ? ".." : "...");
	strbuf_add_unique_abbrev(&sb, two, DEFAULT_ABBREV);
	if (message)
		strbuf_addf(&sb, " %s\n", message);
	else
		strbuf_addf(&sb, "%s:\n", fast_backward ? " (rewind)" : "");
	diff_emit_submodule_header(o, sb.buf);

	strbuf_release(&sb);
}

void show_submodule_summary(struct diff_options *o, const char *path,
		struct object_id *one, struct object_id *two,
		unsigned dirty_submodule)
{
	struct rev_info rev;
	struct commit *left = NULL, *right = NULL;
	struct commit_list *merge_bases = NULL;

	show_submodule_header(o, path, one, two, dirty_submodule,
			      &left, &right, &merge_bases);

	/*
	 * If we don't have both a left and a right pointer, there is no
	 * reason to try and display a summary. The header line should contain
	 * all the information the user needs.
	 */
	if (!left || !right)
		goto out;

	/* Treat revision walker failure the same as missing commits */
	if (prepare_submodule_summary(&rev, path, left, right, merge_bases)) {
		diff_emit_submodule_error(o, "(revision walker failed)\n");
		goto out;
	}

	print_submodule_summary(&rev, o);

out:
	if (merge_bases)
		free_commit_list(merge_bases);
	clear_commit_marks(left, ~0);
	clear_commit_marks(right, ~0);
}

void show_submodule_inline_diff(struct diff_options *o, const char *path,
		struct object_id *one, struct object_id *two,
		unsigned dirty_submodule)
{
	const struct object_id *old_oid = the_hash_algo->empty_tree, *new_oid = the_hash_algo->empty_tree;
	struct commit *left = NULL, *right = NULL;
	struct commit_list *merge_bases = NULL;
	struct child_process cp = CHILD_PROCESS_INIT;
	struct strbuf sb = STRBUF_INIT;

	show_submodule_header(o, path, one, two, dirty_submodule,
			      &left, &right, &merge_bases);

	/* We need a valid left and right commit to display a difference */
	if (!(left || is_null_oid(one)) ||
	    !(right || is_null_oid(two)))
		goto done;

	if (left)
		old_oid = one;
	if (right)
		new_oid = two;

	cp.git_cmd = 1;
	cp.dir = path;
	cp.out = -1;
	cp.no_stdin = 1;

	/* TODO: other options may need to be passed here. */
	argv_array_pushl(&cp.args, "diff", "--submodule=diff", NULL);
	argv_array_pushf(&cp.args, "--color=%s", want_color(o->use_color) ?
			 "always" : "never");

	if (o->flags.reverse_diff) {
		argv_array_pushf(&cp.args, "--src-prefix=%s%s/",
				 o->b_prefix, path);
		argv_array_pushf(&cp.args, "--dst-prefix=%s%s/",
				 o->a_prefix, path);
	} else {
		argv_array_pushf(&cp.args, "--src-prefix=%s%s/",
				 o->a_prefix, path);
		argv_array_pushf(&cp.args, "--dst-prefix=%s%s/",
				 o->b_prefix, path);
	}
	argv_array_push(&cp.args, oid_to_hex(old_oid));
	/*
	 * If the submodule has modified content, we will diff against the
	 * work tree, under the assumption that the user has asked for the
	 * diff format and wishes to actually see all differences even if they
	 * haven't yet been committed to the submodule yet.
	 */
	if (!(dirty_submodule & DIRTY_SUBMODULE_MODIFIED))
		argv_array_push(&cp.args, oid_to_hex(new_oid));

	prepare_submodule_repo_env(&cp.env_array);
	if (start_command(&cp))
		diff_emit_submodule_error(o, "(diff failed)\n");

	while (strbuf_getwholeline_fd(&sb, cp.out, '\n') != EOF)
		diff_emit_submodule_pipethrough(o, sb.buf, sb.len);

	if (finish_command(&cp))
		diff_emit_submodule_error(o, "(diff failed)\n");

done:
	strbuf_release(&sb);
	if (merge_bases)
		free_commit_list(merge_bases);
	if (left)
		clear_commit_marks(left, ~0);
	if (right)
		clear_commit_marks(right, ~0);
}

int should_update_submodules(void)
{
	return config_update_recurse_submodules == RECURSE_SUBMODULES_ON;
}

const struct submodule *submodule_from_ce(const struct cache_entry *ce)
{
	if (!S_ISGITLINK(ce->ce_mode))
		return NULL;

	if (!should_update_submodules())
		return NULL;

	return submodule_from_path(the_repository, &null_oid, ce->name);
}

static struct oid_array *submodule_commits(struct string_list *submodules,
					   const char *name)
{
	struct string_list_item *item;

	item = string_list_insert(submodules, name);
	if (item->util)
		return (struct oid_array *) item->util;

	/* NEEDSWORK: should we have oid_array_init()? */
	item->util = xcalloc(1, sizeof(struct oid_array));
	return (struct oid_array *) item->util;
}

struct collect_changed_submodules_cb_data {
	struct string_list *changed;
	const struct object_id *commit_oid;
};

/*
 * this would normally be two functions: default_name_from_path() and
 * path_from_default_name(). Since the default name is the same as
 * the submodule path we can get away with just one function which only
 * checks whether there is a submodule in the working directory at that
 * location.
 */
static const char *default_name_or_path(const char *path_or_name)
{
	int error_code;

	if (!is_submodule_populated_gently(path_or_name, &error_code))
		return NULL;

	return path_or_name;
}

static void collect_changed_submodules_cb(struct diff_queue_struct *q,
					  struct diff_options *options,
					  void *data)
{
	struct collect_changed_submodules_cb_data *me = data;
	struct string_list *changed = me->changed;
	const struct object_id *commit_oid = me->commit_oid;
	int i;

	for (i = 0; i < q->nr; i++) {
		struct diff_filepair *p = q->queue[i];
		struct oid_array *commits;
		const struct submodule *submodule;
		const char *name;

		if (!S_ISGITLINK(p->two->mode))
			continue;

		submodule = submodule_from_path(the_repository,
						commit_oid, p->two->path);
		if (submodule)
			name = submodule->name;
		else {
			name = default_name_or_path(p->two->path);
			/* make sure name does not collide with existing one */
			if (name)
				submodule = submodule_from_name(the_repository,
								commit_oid, name);
			if (submodule) {
				warning("Submodule in commit %s at path: "
					"'%s' collides with a submodule named "
					"the same. Skipping it.",
					oid_to_hex(commit_oid), p->two->path);
				name = NULL;
			}
		}

		if (!name)
			continue;

		commits = submodule_commits(changed, name);
		oid_array_append(commits, &p->two->oid);
	}
}

/*
 * Collect the paths of submodules in 'changed' which have changed based on
 * the revisions as specified in 'argv'.  Each entry in 'changed' will also
 * have a corresponding 'struct oid_array' (in the 'util' field) which lists
 * what the submodule pointers were updated to during the change.
 */
static void collect_changed_submodules(struct string_list *changed,
				       struct argv_array *argv)
{
	struct rev_info rev;
	const struct commit *commit;

	init_revisions(&rev, NULL);
	setup_revisions(argv->argc, argv->argv, &rev, NULL);
	if (prepare_revision_walk(&rev))
		die("revision walk setup failed");

	while ((commit = get_revision(&rev))) {
		struct rev_info diff_rev;
		struct collect_changed_submodules_cb_data data;
		data.changed = changed;
		data.commit_oid = &commit->object.oid;

		init_revisions(&diff_rev, NULL);
		diff_rev.diffopt.output_format |= DIFF_FORMAT_CALLBACK;
		diff_rev.diffopt.format_callback = collect_changed_submodules_cb;
		diff_rev.diffopt.format_callback_data = &data;
		diff_tree_combined_merge(commit, 1, &diff_rev);
	}

	reset_revision_walk();
}

static void free_submodules_oids(struct string_list *submodules)
{
	struct string_list_item *item;
	for_each_string_list_item(item, submodules)
		oid_array_clear((struct oid_array *) item->util);
	string_list_clear(submodules, 1);
}

static int has_remote(const char *refname, const struct object_id *oid,
		      int flags, void *cb_data)
{
	return 1;
}

static int append_oid_to_argv(const struct object_id *oid, void *data)
{
	struct argv_array *argv = data;
	argv_array_push(argv, oid_to_hex(oid));
	return 0;
}

struct has_commit_data {
	int result;
	const char *path;
};

static int check_has_commit(const struct object_id *oid, void *data)
{
	struct has_commit_data *cb = data;

	enum object_type type = oid_object_info(the_repository, oid, NULL);

	switch (type) {
	case OBJ_COMMIT:
		return 0;
	case OBJ_BAD:
		/*
		 * Object is missing or invalid. If invalid, an error message
		 * has already been printed.
		 */
		cb->result = 0;
		return 0;
	default:
		die(_("submodule entry '%s' (%s) is a %s, not a commit"),
		    cb->path, oid_to_hex(oid), type_name(type));
	}
}

static int submodule_has_commits(const char *path, struct oid_array *commits)
{
	struct has_commit_data has_commit = { 1, path };

	/*
	 * Perform a cheap, but incorrect check for the existence of 'commits'.
	 * This is done by adding the submodule's object store to the in-core
	 * object store, and then querying for each commit's existence.  If we
	 * do not have the commit object anywhere, there is no chance we have
	 * it in the object store of the correct submodule and have it
	 * reachable from a ref, so we can fail early without spawning rev-list
	 * which is expensive.
	 */
	if (add_submodule_odb(path))
		return 0;

	oid_array_for_each_unique(commits, check_has_commit, &has_commit);

	if (has_commit.result) {
		/*
		 * Even if the submodule is checked out and the commit is
		 * present, make sure it exists in the submodule's object store
		 * and that it is reachable from a ref.
		 */
		struct child_process cp = CHILD_PROCESS_INIT;
		struct strbuf out = STRBUF_INIT;

		argv_array_pushl(&cp.args, "rev-list", "-n", "1", NULL);
		oid_array_for_each_unique(commits, append_oid_to_argv, &cp.args);
		argv_array_pushl(&cp.args, "--not", "--all", NULL);

		prepare_submodule_repo_env(&cp.env_array);
		cp.git_cmd = 1;
		cp.no_stdin = 1;
		cp.dir = path;

		if (capture_command(&cp, &out, GIT_MAX_HEXSZ + 1) || out.len)
			has_commit.result = 0;

		strbuf_release(&out);
	}

	return has_commit.result;
}

static int submodule_needs_pushing(const char *path, struct oid_array *commits)
{
	if (!submodule_has_commits(path, commits))
		/*
		 * NOTE: We do consider it safe to return "no" here. The
		 * correct answer would be "We do not know" instead of
		 * "No push needed", but it is quite hard to change
		 * the submodule pointer without having the submodule
		 * around. If a user did however change the submodules
		 * without having the submodule around, this indicates
		 * an expert who knows what they are doing or a
		 * maintainer integrating work from other people. In
		 * both cases it should be safe to skip this check.
		 */
		return 0;

	if (for_each_remote_ref_submodule(path, has_remote, NULL) > 0) {
		struct child_process cp = CHILD_PROCESS_INIT;
		struct strbuf buf = STRBUF_INIT;
		int needs_pushing = 0;

		argv_array_push(&cp.args, "rev-list");
		oid_array_for_each_unique(commits, append_oid_to_argv, &cp.args);
		argv_array_pushl(&cp.args, "--not", "--remotes", "-n", "1" , NULL);

		prepare_submodule_repo_env(&cp.env_array);
		cp.git_cmd = 1;
		cp.no_stdin = 1;
		cp.out = -1;
		cp.dir = path;
		if (start_command(&cp))
			die("Could not run 'git rev-list <commits> --not --remotes -n 1' command in submodule %s",
					path);
		if (strbuf_read(&buf, cp.out, 41))
			needs_pushing = 1;
		finish_command(&cp);
		close(cp.out);
		strbuf_release(&buf);
		return needs_pushing;
	}

	return 0;
}

int find_unpushed_submodules(struct oid_array *commits,
		const char *remotes_name, struct string_list *needs_pushing)
{
	struct string_list submodules = STRING_LIST_INIT_DUP;
	struct string_list_item *name;
	struct argv_array argv = ARGV_ARRAY_INIT;

	/* argv.argv[0] will be ignored by setup_revisions */
	argv_array_push(&argv, "find_unpushed_submodules");
	oid_array_for_each_unique(commits, append_oid_to_argv, &argv);
	argv_array_push(&argv, "--not");
	argv_array_pushf(&argv, "--remotes=%s", remotes_name);

	collect_changed_submodules(&submodules, &argv);

	for_each_string_list_item(name, &submodules) {
		struct oid_array *commits = name->util;
		const struct submodule *submodule;
		const char *path = NULL;

		submodule = submodule_from_name(the_repository, &null_oid, name->string);
		if (submodule)
			path = submodule->path;
		else
			path = default_name_or_path(name->string);

		if (!path)
			continue;

		if (submodule_needs_pushing(path, commits))
			string_list_insert(needs_pushing, path);
	}

	free_submodules_oids(&submodules);
	argv_array_clear(&argv);

	return needs_pushing->nr;
}

static int push_submodule(const char *path,
			  const struct remote *remote,
			  const struct refspec *rs,
			  const struct string_list *push_options,
			  int dry_run)
{
	if (add_submodule_odb(path))
		return 1;

	if (for_each_remote_ref_submodule(path, has_remote, NULL) > 0) {
		struct child_process cp = CHILD_PROCESS_INIT;
		argv_array_push(&cp.args, "push");
		if (dry_run)
			argv_array_push(&cp.args, "--dry-run");

		if (push_options && push_options->nr) {
			const struct string_list_item *item;
			for_each_string_list_item(item, push_options)
				argv_array_pushf(&cp.args, "--push-option=%s",
						 item->string);
		}

		if (remote->origin != REMOTE_UNCONFIGURED) {
			int i;
			argv_array_push(&cp.args, remote->name);
			for (i = 0; i < rs->raw_nr; i++)
				argv_array_push(&cp.args, rs->raw[i]);
		}

		prepare_submodule_repo_env(&cp.env_array);
		cp.git_cmd = 1;
		cp.no_stdin = 1;
		cp.dir = path;
		if (run_command(&cp))
			return 0;
		close(cp.out);
	}

	return 1;
}

/*
 * Perform a check in the submodule to see if the remote and refspec work.
 * Die if the submodule can't be pushed.
 */
static void submodule_push_check(const char *path, const char *head,
				 const struct remote *remote,
				 const struct refspec *rs)
{
	struct child_process cp = CHILD_PROCESS_INIT;
	int i;

	argv_array_push(&cp.args, "submodule--helper");
	argv_array_push(&cp.args, "push-check");
	argv_array_push(&cp.args, head);
	argv_array_push(&cp.args, remote->name);

	for (i = 0; i < rs->raw_nr; i++)
		argv_array_push(&cp.args, rs->raw[i]);

	prepare_submodule_repo_env(&cp.env_array);
	cp.git_cmd = 1;
	cp.no_stdin = 1;
	cp.no_stdout = 1;
	cp.dir = path;

	/*
	 * Simply indicate if 'submodule--helper push-check' failed.
	 * More detailed error information will be provided by the
	 * child process.
	 */
	if (run_command(&cp))
		die("process for submodule '%s' failed", path);
}

int push_unpushed_submodules(struct oid_array *commits,
			     const struct remote *remote,
			     const struct refspec *rs,
			     const struct string_list *push_options,
			     int dry_run)
{
	int i, ret = 1;
	struct string_list needs_pushing = STRING_LIST_INIT_DUP;

	if (!find_unpushed_submodules(commits, remote->name, &needs_pushing))
		return 1;

	/*
	 * Verify that the remote and refspec can be propagated to all
	 * submodules.  This check can be skipped if the remote and refspec
	 * won't be propagated due to the remote being unconfigured (e.g. a URL
	 * instead of a remote name).
	 */
	if (remote->origin != REMOTE_UNCONFIGURED) {
		char *head;
		struct object_id head_oid;

		head = resolve_refdup("HEAD", 0, &head_oid, NULL);
		if (!head)
			die(_("Failed to resolve HEAD as a valid ref."));

		for (i = 0; i < needs_pushing.nr; i++)
			submodule_push_check(needs_pushing.items[i].string,
					     head, remote, rs);
		free(head);
	}

	/* Actually push the submodules */
	for (i = 0; i < needs_pushing.nr; i++) {
		const char *path = needs_pushing.items[i].string;
		fprintf(stderr, "Pushing submodule '%s'\n", path);
		if (!push_submodule(path, remote, rs,
				    push_options, dry_run)) {
			fprintf(stderr, "Unable to push submodule '%s'\n", path);
			ret = 0;
		}
	}

	string_list_clear(&needs_pushing, 0);

	return ret;
}

static int append_oid_to_array(const char *ref, const struct object_id *oid,
			       int flags, void *data)
{
	struct oid_array *array = data;
	oid_array_append(array, oid);
	return 0;
}

void check_for_new_submodule_commits(struct object_id *oid)
{
	if (!initialized_fetch_ref_tips) {
		for_each_ref(append_oid_to_array, &ref_tips_before_fetch);
		initialized_fetch_ref_tips = 1;
	}

	oid_array_append(&ref_tips_after_fetch, oid);
}

static void calculate_changed_submodule_paths(void)
{
	struct argv_array argv = ARGV_ARRAY_INIT;
	struct string_list changed_submodules = STRING_LIST_INIT_DUP;
	const struct string_list_item *name;

	/* No need to check if there are no submodules configured */
	if (!submodule_from_path(the_repository, NULL, NULL))
		return;

	argv_array_push(&argv, "--"); /* argv[0] program name */
	oid_array_for_each_unique(&ref_tips_after_fetch,
				   append_oid_to_argv, &argv);
	argv_array_push(&argv, "--not");
	oid_array_for_each_unique(&ref_tips_before_fetch,
				   append_oid_to_argv, &argv);

	/*
	 * Collect all submodules (whether checked out or not) for which new
	 * commits have been recorded upstream in "changed_submodule_names".
	 */
	collect_changed_submodules(&changed_submodules, &argv);

	for_each_string_list_item(name, &changed_submodules) {
		struct oid_array *commits = name->util;
		const struct submodule *submodule;
		const char *path = NULL;

		submodule = submodule_from_name(the_repository, &null_oid, name->string);
		if (submodule)
			path = submodule->path;
		else
			path = default_name_or_path(name->string);

		if (!path)
			continue;

		if (!submodule_has_commits(path, commits))
			string_list_append(&changed_submodule_names, name->string);
	}

	free_submodules_oids(&changed_submodules);
	argv_array_clear(&argv);
	oid_array_clear(&ref_tips_before_fetch);
	oid_array_clear(&ref_tips_after_fetch);
	initialized_fetch_ref_tips = 0;
}

int submodule_touches_in_range(struct object_id *excl_oid,
			       struct object_id *incl_oid)
{
	struct string_list subs = STRING_LIST_INIT_DUP;
	struct argv_array args = ARGV_ARRAY_INIT;
	int ret;

	/* No need to check if there are no submodules configured */
	if (!submodule_from_path(the_repository, NULL, NULL))
		return 0;

	argv_array_push(&args, "--"); /* args[0] program name */
	argv_array_push(&args, oid_to_hex(incl_oid));
	if (!is_null_oid(excl_oid)) {
		argv_array_push(&args, "--not");
		argv_array_push(&args, oid_to_hex(excl_oid));
	}

	collect_changed_submodules(&subs, &args);
	ret = subs.nr;

	argv_array_clear(&args);

	free_submodules_oids(&subs);
	return ret;
}

struct submodule_parallel_fetch {
	int count;
	struct argv_array args;
	struct repository *r;
	const char *prefix;
	int command_line_option;
	int default_option;
	int quiet;
	int result;
};
#define SPF_INIT {0, ARGV_ARRAY_INIT, NULL, NULL, 0, 0, 0, 0}

static int get_fetch_recurse_config(const struct submodule *submodule,
				    struct submodule_parallel_fetch *spf)
{
	if (spf->command_line_option != RECURSE_SUBMODULES_DEFAULT)
		return spf->command_line_option;

	if (submodule) {
		char *key;
		const char *value;

		int fetch_recurse = submodule->fetch_recurse;
		key = xstrfmt("submodule.%s.fetchRecurseSubmodules", submodule->name);
		if (!repo_config_get_string_const(spf->r, key, &value)) {
			fetch_recurse = parse_fetch_recurse_submodules_arg(key, value);
		}
		free(key);

		if (fetch_recurse != RECURSE_SUBMODULES_NONE)
			/* local config overrules everything except commandline */
			return fetch_recurse;
	}

	return spf->default_option;
}

static int get_next_submodule(struct child_process *cp,
			      struct strbuf *err, void *data, void **task_cb)
{
	int ret = 0;
	struct submodule_parallel_fetch *spf = data;

	for (; spf->count < spf->r->index->cache_nr; spf->count++) {
		struct strbuf submodule_path = STRBUF_INIT;
		struct strbuf submodule_git_dir = STRBUF_INIT;
		struct strbuf submodule_prefix = STRBUF_INIT;
		const struct cache_entry *ce = spf->r->index->cache[spf->count];
		const char *git_dir, *default_argv;
		const struct submodule *submodule;
		struct submodule default_submodule = SUBMODULE_INIT;

		if (!S_ISGITLINK(ce->ce_mode))
			continue;

		submodule = submodule_from_path(spf->r, &null_oid, ce->name);
		if (!submodule) {
			const char *name = default_name_or_path(ce->name);
			if (name) {
				default_submodule.path = default_submodule.name = name;
				submodule = &default_submodule;
			}
		}

		switch (get_fetch_recurse_config(submodule, spf))
		{
		default:
		case RECURSE_SUBMODULES_DEFAULT:
		case RECURSE_SUBMODULES_ON_DEMAND:
			if (!submodule || !unsorted_string_list_lookup(&changed_submodule_names,
							 submodule->name))
				continue;
			default_argv = "on-demand";
			break;
		case RECURSE_SUBMODULES_ON:
			default_argv = "yes";
			break;
		case RECURSE_SUBMODULES_OFF:
			continue;
		}

		strbuf_repo_worktree_path(&submodule_path, spf->r, "%s", ce->name);
		strbuf_addf(&submodule_git_dir, "%s/.git", submodule_path.buf);
		strbuf_addf(&submodule_prefix, "%s%s/", spf->prefix, ce->name);
		git_dir = read_gitfile(submodule_git_dir.buf);
		if (!git_dir)
			git_dir = submodule_git_dir.buf;
		if (is_directory(git_dir)) {
			child_process_init(cp);
			cp->dir = strbuf_detach(&submodule_path, NULL);
			prepare_submodule_repo_env(&cp->env_array);
			cp->git_cmd = 1;
			if (!spf->quiet)
				strbuf_addf(err, "Fetching submodule %s%s\n",
					    spf->prefix, ce->name);
			argv_array_init(&cp->args);
			argv_array_pushv(&cp->args, spf->args.argv);
			argv_array_push(&cp->args, default_argv);
			argv_array_push(&cp->args, "--submodule-prefix");
			argv_array_push(&cp->args, submodule_prefix.buf);
			ret = 1;
		}
		strbuf_release(&submodule_path);
		strbuf_release(&submodule_git_dir);
		strbuf_release(&submodule_prefix);
		if (ret) {
			spf->count++;
			return 1;
		}
	}
	return 0;
}

static int fetch_start_failure(struct strbuf *err,
			       void *cb, void *task_cb)
{
	struct submodule_parallel_fetch *spf = cb;

	spf->result = 1;

	return 0;
}

static int fetch_finish(int retvalue, struct strbuf *err,
			void *cb, void *task_cb)
{
	struct submodule_parallel_fetch *spf = cb;

	if (retvalue)
		spf->result = 1;

	return 0;
}

int fetch_populated_submodules(struct repository *r,
			       const struct argv_array *options,
			       const char *prefix, int command_line_option,
			       int default_option,
			       int quiet, int max_parallel_jobs)
{
	int i;
	struct submodule_parallel_fetch spf = SPF_INIT;

	spf.r = r;
	spf.command_line_option = command_line_option;
	spf.default_option = default_option;
	spf.quiet = quiet;
	spf.prefix = prefix;

	if (!r->worktree)
		goto out;

	if (repo_read_index(r) < 0)
		die("index file corrupt");

	argv_array_push(&spf.args, "fetch");
	for (i = 0; i < options->argc; i++)
		argv_array_push(&spf.args, options->argv[i]);
	argv_array_push(&spf.args, "--recurse-submodules-default");
	/* default value, "--submodule-prefix" and its value are added later */

	calculate_changed_submodule_paths();
	run_processes_parallel(max_parallel_jobs,
			       get_next_submodule,
			       fetch_start_failure,
			       fetch_finish,
			       &spf);

	argv_array_clear(&spf.args);
out:
	string_list_clear(&changed_submodule_names, 1);
	return spf.result;
}

unsigned is_submodule_modified(const char *path, int ignore_untracked)
{
	struct child_process cp = CHILD_PROCESS_INIT;
	struct strbuf buf = STRBUF_INIT;
	FILE *fp;
	unsigned dirty_submodule = 0;
	const char *git_dir;
	int ignore_cp_exit_code = 0;

	strbuf_addf(&buf, "%s/.git", path);
	git_dir = read_gitfile(buf.buf);
	if (!git_dir)
		git_dir = buf.buf;
	if (!is_git_directory(git_dir)) {
		if (is_directory(git_dir))
			die(_("'%s' not recognized as a git repository"), git_dir);
		strbuf_release(&buf);
		/* The submodule is not checked out, so it is not modified */
		return 0;
	}
	strbuf_reset(&buf);

	argv_array_pushl(&cp.args, "status", "--porcelain=2", NULL);
	if (ignore_untracked)
		argv_array_push(&cp.args, "-uno");

	prepare_submodule_repo_env(&cp.env_array);
	cp.git_cmd = 1;
	cp.no_stdin = 1;
	cp.out = -1;
	cp.dir = path;
	if (start_command(&cp))
		die("Could not run 'git status --porcelain=2' in submodule %s", path);

	fp = xfdopen(cp.out, "r");
	while (strbuf_getwholeline(&buf, fp, '\n') != EOF) {
		/* regular untracked files */
		if (buf.buf[0] == '?')
			dirty_submodule |= DIRTY_SUBMODULE_UNTRACKED;

		if (buf.buf[0] == 'u' ||
		    buf.buf[0] == '1' ||
		    buf.buf[0] == '2') {
			/* T = line type, XY = status, SSSS = submodule state */
			if (buf.len < strlen("T XY SSSS"))
				BUG("invalid status --porcelain=2 line %s",
				    buf.buf);

			if (buf.buf[5] == 'S' && buf.buf[8] == 'U')
				/* nested untracked file */
				dirty_submodule |= DIRTY_SUBMODULE_UNTRACKED;

			if (buf.buf[0] == 'u' ||
			    buf.buf[0] == '2' ||
			    memcmp(buf.buf + 5, "S..U", 4))
				/* other change */
				dirty_submodule |= DIRTY_SUBMODULE_MODIFIED;
		}

		if ((dirty_submodule & DIRTY_SUBMODULE_MODIFIED) &&
		    ((dirty_submodule & DIRTY_SUBMODULE_UNTRACKED) ||
		     ignore_untracked)) {
			/*
			 * We're not interested in any further information from
			 * the child any more, neither output nor its exit code.
			 */
			ignore_cp_exit_code = 1;
			break;
		}
	}
	fclose(fp);

	if (finish_command(&cp) && !ignore_cp_exit_code)
		die("'git status --porcelain=2' failed in submodule %s", path);

	strbuf_release(&buf);
	return dirty_submodule;
}

int submodule_uses_gitfile(const char *path)
{
	struct child_process cp = CHILD_PROCESS_INIT;
	const char *argv[] = {
		"submodule",
		"foreach",
		"--quiet",
		"--recursive",
		"test -f .git",
		NULL,
	};
	struct strbuf buf = STRBUF_INIT;
	const char *git_dir;

	strbuf_addf(&buf, "%s/.git", path);
	git_dir = read_gitfile(buf.buf);
	if (!git_dir) {
		strbuf_release(&buf);
		return 0;
	}
	strbuf_release(&buf);

	/* Now test that all nested submodules use a gitfile too */
	cp.argv = argv;
	prepare_submodule_repo_env(&cp.env_array);
	cp.git_cmd = 1;
	cp.no_stdin = 1;
	cp.no_stderr = 1;
	cp.no_stdout = 1;
	cp.dir = path;
	if (run_command(&cp))
		return 0;

	return 1;
}

/*
 * Check if it is a bad idea to remove a submodule, i.e. if we'd lose data
 * when doing so.
 *
 * Return 1 if we'd lose data, return 0 if the removal is fine,
 * and negative values for errors.
 */
int bad_to_remove_submodule(const char *path, unsigned flags)
{
	ssize_t len;
	struct child_process cp = CHILD_PROCESS_INIT;
	struct strbuf buf = STRBUF_INIT;
	int ret = 0;

	if (!file_exists(path) || is_empty_dir(path))
		return 0;

	if (!submodule_uses_gitfile(path))
		return 1;

	argv_array_pushl(&cp.args, "status", "--porcelain",
				   "--ignore-submodules=none", NULL);

	if (flags & SUBMODULE_REMOVAL_IGNORE_UNTRACKED)
		argv_array_push(&cp.args, "-uno");
	else
		argv_array_push(&cp.args, "-uall");

	if (!(flags & SUBMODULE_REMOVAL_IGNORE_IGNORED_UNTRACKED))
		argv_array_push(&cp.args, "--ignored");

	prepare_submodule_repo_env(&cp.env_array);
	cp.git_cmd = 1;
	cp.no_stdin = 1;
	cp.out = -1;
	cp.dir = path;
	if (start_command(&cp)) {
		if (flags & SUBMODULE_REMOVAL_DIE_ON_ERROR)
			die(_("could not start 'git status' in submodule '%s'"),
				path);
		ret = -1;
		goto out;
	}

	len = strbuf_read(&buf, cp.out, 1024);
	if (len > 2)
		ret = 1;
	close(cp.out);

	if (finish_command(&cp)) {
		if (flags & SUBMODULE_REMOVAL_DIE_ON_ERROR)
			die(_("could not run 'git status' in submodule '%s'"),
				path);
		ret = -1;
	}
out:
	strbuf_release(&buf);
	return ret;
}

<<<<<<< HEAD
=======
void submodule_unset_core_worktree(const struct submodule *sub)
{
	struct strbuf config_path = STRBUF_INIT;
	submodule_name_to_gitdir(&config_path, the_repository, sub->name);
	strbuf_addstr(&config_path, "/config");

	if (git_config_set_in_file_gently(config_path.buf, "core.worktree", NULL))
		warning(_("Could not unset core.worktree setting in submodule '%s'"),
			  sub->path);

	strbuf_release(&config_path);
}

>>>>>>> cc7a11a3
static const char *get_super_prefix_or_empty(void)
{
	const char *s = get_super_prefix();
	if (!s)
		s = "";
	return s;
}

static int submodule_has_dirty_index(const struct submodule *sub)
{
	struct child_process cp = CHILD_PROCESS_INIT;

	prepare_submodule_repo_env(&cp.env_array);

	cp.git_cmd = 1;
	argv_array_pushl(&cp.args, "diff-index", "--quiet",
				   "--cached", "HEAD", NULL);
	cp.no_stdin = 1;
	cp.no_stdout = 1;
	cp.dir = sub->path;
	if (start_command(&cp))
		die("could not recurse into submodule '%s'", sub->path);

	return finish_command(&cp);
}

static void submodule_reset_index(const char *path)
{
	struct child_process cp = CHILD_PROCESS_INIT;
	prepare_submodule_repo_env(&cp.env_array);

	cp.git_cmd = 1;
	cp.no_stdin = 1;
	cp.dir = path;

	argv_array_pushf(&cp.args, "--super-prefix=%s%s/",
				   get_super_prefix_or_empty(), path);
	argv_array_pushl(&cp.args, "read-tree", "-u", "--reset", NULL);

	argv_array_push(&cp.args, empty_tree_oid_hex());

	if (run_command(&cp))
		die("could not reset submodule index");
}

/**
 * Moves a submodule at a given path from a given head to another new head.
 * For edge cases (a submodule coming into existence or removing a submodule)
 * pass NULL for old or new respectively.
 */
int submodule_move_head(const char *path,
			 const char *old_head,
			 const char *new_head,
			 unsigned flags)
{
	int ret = 0;
	struct child_process cp = CHILD_PROCESS_INIT;
	const struct submodule *sub;
	int *error_code_ptr, error_code;

	if (!is_submodule_active(the_repository, path))
		return 0;

	if (flags & SUBMODULE_MOVE_HEAD_FORCE)
		/*
		 * Pass non NULL pointer to is_submodule_populated_gently
		 * to prevent die()-ing. We'll use connect_work_tree_and_git_dir
		 * to fixup the submodule in the force case later.
		 */
		error_code_ptr = &error_code;
	else
		error_code_ptr = NULL;

	if (old_head && !is_submodule_populated_gently(path, error_code_ptr))
		return 0;

	sub = submodule_from_path(the_repository, &null_oid, path);

	if (!sub)
		BUG("could not get submodule information for '%s'", path);

	if (old_head && !(flags & SUBMODULE_MOVE_HEAD_FORCE)) {
		/* Check if the submodule has a dirty index. */
		if (submodule_has_dirty_index(sub))
			return error(_("submodule '%s' has dirty index"), path);
	}

	if (!(flags & SUBMODULE_MOVE_HEAD_DRY_RUN)) {
		if (old_head) {
			if (!submodule_uses_gitfile(path))
				absorb_git_dir_into_superproject("", path,
					ABSORB_GITDIR_RECURSE_SUBMODULES);
		} else {
			struct strbuf gitdir = STRBUF_INIT;
			submodule_name_to_gitdir(&gitdir, the_repository,
						 sub->name);
			connect_work_tree_and_git_dir(path, gitdir.buf, 0);
			strbuf_release(&gitdir);

			/* make sure the index is clean as well */
			submodule_reset_index(path);
		}

		if (old_head && (flags & SUBMODULE_MOVE_HEAD_FORCE)) {
			struct strbuf gitdir = STRBUF_INIT;
			submodule_name_to_gitdir(&gitdir, the_repository,
						 sub->name);
			connect_work_tree_and_git_dir(path, gitdir.buf, 1);
			strbuf_release(&gitdir);
		}
	}

	prepare_submodule_repo_env(&cp.env_array);

	cp.git_cmd = 1;
	cp.no_stdin = 1;
	cp.dir = path;

	argv_array_pushf(&cp.args, "--super-prefix=%s%s/",
			get_super_prefix_or_empty(), path);
	argv_array_pushl(&cp.args, "read-tree", "--recurse-submodules", NULL);

	if (flags & SUBMODULE_MOVE_HEAD_DRY_RUN)
		argv_array_push(&cp.args, "-n");
	else
		argv_array_push(&cp.args, "-u");

	if (flags & SUBMODULE_MOVE_HEAD_FORCE)
		argv_array_push(&cp.args, "--reset");
	else
		argv_array_push(&cp.args, "-m");

	if (!(flags & SUBMODULE_MOVE_HEAD_FORCE))
		argv_array_push(&cp.args, old_head ? old_head : empty_tree_oid_hex());

	argv_array_push(&cp.args, new_head ? new_head : empty_tree_oid_hex());

	if (run_command(&cp)) {
		ret = error(_("Submodule '%s' could not be updated."), path);
		goto out;
	}

	if (!(flags & SUBMODULE_MOVE_HEAD_DRY_RUN)) {
		if (new_head) {
			child_process_init(&cp);
			/* also set the HEAD accordingly */
			cp.git_cmd = 1;
			cp.no_stdin = 1;
			cp.dir = path;

			prepare_submodule_repo_env(&cp.env_array);
			argv_array_pushl(&cp.args, "update-ref", "HEAD",
					 "--no-deref", new_head, NULL);

			if (run_command(&cp)) {
				ret = -1;
				goto out;
			}
		} else {
			struct strbuf sb = STRBUF_INIT;

			strbuf_addf(&sb, "%s/.git", path);
			unlink_or_warn(sb.buf);
			strbuf_release(&sb);

			if (is_empty_dir(path))
				rmdir_or_warn(path);
		}
	}
out:
	return ret;
}

/*
 * Embeds a single submodules git directory into the superprojects git dir,
 * non recursively.
 */
static void relocate_single_git_dir_into_superproject(const char *prefix,
						      const char *path)
{
	char *old_git_dir = NULL, *real_old_git_dir = NULL, *real_new_git_dir = NULL;
	struct strbuf new_gitdir = STRBUF_INIT;
	const struct submodule *sub;

	if (submodule_uses_worktrees(path))
		die(_("relocate_gitdir for submodule '%s' with "
		      "more than one worktree not supported"), path);

	old_git_dir = xstrfmt("%s/.git", path);
	if (read_gitfile(old_git_dir))
		/* If it is an actual gitfile, it doesn't need migration. */
		return;

	real_old_git_dir = real_pathdup(old_git_dir, 1);

	sub = submodule_from_path(the_repository, &null_oid, path);
	if (!sub)
		die(_("could not lookup name for submodule '%s'"), path);

	submodule_name_to_gitdir(&new_gitdir, the_repository, sub->name);
	if (safe_create_leading_directories_const(new_gitdir.buf) < 0)
		die(_("could not create directory '%s'"), new_gitdir.buf);
	real_new_git_dir = real_pathdup(new_gitdir.buf, 1);

	fprintf(stderr, _("Migrating git directory of '%s%s' from\n'%s' to\n'%s'\n"),
		get_super_prefix_or_empty(), path,
		real_old_git_dir, real_new_git_dir);

	relocate_gitdir(path, real_old_git_dir, real_new_git_dir);

	free(old_git_dir);
	free(real_old_git_dir);
	free(real_new_git_dir);
	strbuf_release(&new_gitdir);
}

/*
 * Migrate the git directory of the submodule given by path from
 * having its git directory within the working tree to the git dir nested
 * in its superprojects git dir under modules/.
 */
void absorb_git_dir_into_superproject(const char *prefix,
				      const char *path,
				      unsigned flags)
{
	int err_code;
	const char *sub_git_dir;
	struct strbuf gitdir = STRBUF_INIT;
	strbuf_addf(&gitdir, "%s/.git", path);
	sub_git_dir = resolve_gitdir_gently(gitdir.buf, &err_code);

	/* Not populated? */
	if (!sub_git_dir) {
		const struct submodule *sub;
		struct strbuf sub_gitdir = STRBUF_INIT;

		if (err_code == READ_GITFILE_ERR_STAT_FAILED) {
			/* unpopulated as expected */
			strbuf_release(&gitdir);
			return;
		}

		if (err_code != READ_GITFILE_ERR_NOT_A_REPO)
			/* We don't know what broke here. */
			read_gitfile_error_die(err_code, path, NULL);

		/*
		* Maybe populated, but no git directory was found?
		* This can happen if the superproject is a submodule
		* itself and was just absorbed. The absorption of the
		* superproject did not rewrite the git file links yet,
		* fix it now.
		*/
		sub = submodule_from_path(the_repository, &null_oid, path);
		if (!sub)
			die(_("could not lookup name for submodule '%s'"), path);
		submodule_name_to_gitdir(&sub_gitdir, the_repository, sub->name);
		connect_work_tree_and_git_dir(path, sub_gitdir.buf, 0);
		strbuf_release(&sub_gitdir);
	} else {
		/* Is it already absorbed into the superprojects git dir? */
		char *real_sub_git_dir = real_pathdup(sub_git_dir, 1);
		char *real_common_git_dir = real_pathdup(get_git_common_dir(), 1);

		if (!starts_with(real_sub_git_dir, real_common_git_dir))
			relocate_single_git_dir_into_superproject(prefix, path);

		free(real_sub_git_dir);
		free(real_common_git_dir);
	}
	strbuf_release(&gitdir);

	if (flags & ABSORB_GITDIR_RECURSE_SUBMODULES) {
		struct child_process cp = CHILD_PROCESS_INIT;
		struct strbuf sb = STRBUF_INIT;

		if (flags & ~ABSORB_GITDIR_RECURSE_SUBMODULES)
			BUG("we don't know how to pass the flags down?");

		strbuf_addstr(&sb, get_super_prefix_or_empty());
		strbuf_addstr(&sb, path);
		strbuf_addch(&sb, '/');

		cp.dir = path;
		cp.git_cmd = 1;
		cp.no_stdin = 1;
		argv_array_pushl(&cp.args, "--super-prefix", sb.buf,
					   "submodule--helper",
					   "absorb-git-dirs", NULL);
		prepare_submodule_repo_env(&cp.env_array);
		if (run_command(&cp))
			die(_("could not recurse into submodule '%s'"), path);

		strbuf_release(&sb);
	}
}

const char *get_superproject_working_tree(void)
{
	struct child_process cp = CHILD_PROCESS_INIT;
	struct strbuf sb = STRBUF_INIT;
	const char *one_up = real_path_if_valid("../");
	const char *cwd = xgetcwd();
	const char *ret = NULL;
	const char *subpath;
	int code;
	ssize_t len;

	if (!is_inside_work_tree())
		/*
		 * FIXME:
		 * We might have a superproject, but it is harder
		 * to determine.
		 */
		return NULL;

	if (!one_up)
		return NULL;

	subpath = relative_path(cwd, one_up, &sb);

	prepare_submodule_repo_env(&cp.env_array);
	argv_array_pop(&cp.env_array);

	argv_array_pushl(&cp.args, "--literal-pathspecs", "-C", "..",
			"ls-files", "-z", "--stage", "--full-name", "--",
			subpath, NULL);
	strbuf_reset(&sb);

	cp.no_stdin = 1;
	cp.no_stderr = 1;
	cp.out = -1;
	cp.git_cmd = 1;

	if (start_command(&cp))
		die(_("could not start ls-files in .."));

	len = strbuf_read(&sb, cp.out, PATH_MAX);
	close(cp.out);

	if (starts_with(sb.buf, "160000")) {
		int super_sub_len;
		int cwd_len = strlen(cwd);
		char *super_sub, *super_wt;

		/*
		 * There is a superproject having this repo as a submodule.
		 * The format is <mode> SP <hash> SP <stage> TAB <full name> \0,
		 * We're only interested in the name after the tab.
		 */
		super_sub = strchr(sb.buf, '\t') + 1;
		super_sub_len = sb.buf + sb.len - super_sub - 1;

		if (super_sub_len > cwd_len ||
		    strcmp(&cwd[cwd_len - super_sub_len], super_sub))
			BUG("returned path string doesn't match cwd?");

		super_wt = xstrdup(cwd);
		super_wt[cwd_len - super_sub_len] = '\0';

		ret = real_path(super_wt);
		free(super_wt);
	}
	strbuf_release(&sb);

	code = finish_command(&cp);

	if (code == 128)
		/* '../' is not a git repository */
		return NULL;
	if (code == 0 && len == 0)
		/* There is an unrelated git repository at '../' */
		return NULL;
	if (code)
		die(_("ls-tree returned unexpected return code %d"), code);

	return ret;
}

/*
 * Put the gitdir for a submodule (given relative to the main
 * repository worktree) into `buf`, or return -1 on error.
 */
int submodule_to_gitdir(struct strbuf *buf, const char *submodule)
{
	const struct submodule *sub;
	const char *git_dir;
	int ret = 0;

	strbuf_reset(buf);
	strbuf_addstr(buf, submodule);
	strbuf_complete(buf, '/');
	strbuf_addstr(buf, ".git");

	git_dir = read_gitfile(buf->buf);
	if (git_dir) {
		strbuf_reset(buf);
		strbuf_addstr(buf, git_dir);
	}
	if (!is_git_directory(buf->buf)) {
		sub = submodule_from_path(the_repository, &null_oid, submodule);
		if (!sub) {
			ret = -1;
			goto cleanup;
		}
		strbuf_reset(buf);
		submodule_name_to_gitdir(buf, the_repository, sub->name);
	}

cleanup:
	return ret;
}

void submodule_name_to_gitdir(struct strbuf *buf, struct repository *r,
			      const char *submodule_name)
{
	size_t modules_len;

	strbuf_git_common_path(buf, r, "modules/");
	modules_len = buf->len;
	strbuf_addstr(buf, submodule_name);

	/*
	 * If the submodule gitdir already exists using the old-fashioned
	 * location (which uses the submodule name as-is, without munging it)
	 * then return that.
	 */
	if (!access(buf->buf, F_OK))
		return;

	strbuf_setlen(buf, modules_len);
	strbuf_addstr_urlencode(buf, submodule_name, 1);
}<|MERGE_RESOLUTION|>--- conflicted
+++ resolved
@@ -1535,22 +1535,6 @@
 	return ret;
 }
 
-<<<<<<< HEAD
-=======
-void submodule_unset_core_worktree(const struct submodule *sub)
-{
-	struct strbuf config_path = STRBUF_INIT;
-	submodule_name_to_gitdir(&config_path, the_repository, sub->name);
-	strbuf_addstr(&config_path, "/config");
-
-	if (git_config_set_in_file_gently(config_path.buf, "core.worktree", NULL))
-		warning(_("Could not unset core.worktree setting in submodule '%s'"),
-			  sub->path);
-
-	strbuf_release(&config_path);
-}
-
->>>>>>> cc7a11a3
 static const char *get_super_prefix_or_empty(void)
 {
 	const char *s = get_super_prefix();
