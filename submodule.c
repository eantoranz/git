#define NO_THE_INDEX_COMPATIBILITY_MACROS

#include "cache.h"
#include "repository.h"
#include "config.h"
#include "submodule-config.h"
#include "submodule.h"
#include "dir.h"
#include "diff.h"
#include "commit.h"
#include "revision.h"
#include "run-command.h"
#include "diffcore.h"
#include "refs.h"
#include "string-list.h"
#include "sha1-array.h"
#include "argv-array.h"
#include "blob.h"
#include "thread-utils.h"
#include "quote.h"
#include "remote.h"
#include "worktree.h"
#include "parse-options.h"
#include "object-store.h"
#include "commit-reach.h"

static int config_update_recurse_submodules = RECURSE_SUBMODULES_OFF;
static struct string_list changed_submodule_names = STRING_LIST_INIT_DUP;
static int initialized_fetch_ref_tips;
static struct oid_array ref_tips_before_fetch;
static struct oid_array ref_tips_after_fetch;

/*
 * Check if the .gitmodules file is unmerged. Parsing of the .gitmodules file
 * will be disabled because we can't guess what might be configured in
 * .gitmodules unless the user resolves the conflict.
 */
int is_gitmodules_unmerged(const struct index_state *istate)
{
	int pos = index_name_pos(istate, GITMODULES_FILE, strlen(GITMODULES_FILE));
	if (pos < 0) { /* .gitmodules not found or isn't merged */
		pos = -1 - pos;
		if (istate->cache_nr > pos) {  /* there is a .gitmodules */
			const struct cache_entry *ce = istate->cache[pos];
			if (ce_namelen(ce) == strlen(GITMODULES_FILE) &&
			    !strcmp(ce->name, GITMODULES_FILE))
				return 1;
		}
	}

	return 0;
}

/*
 * Check if the .gitmodules file is safe to write.
 *
 * Writing to the .gitmodules file requires that the file exists in the
 * working tree or, if it doesn't, that a brand new .gitmodules file is going
 * to be created (i.e. it's neither in the index nor in the current branch).
 *
 * It is not safe to write to .gitmodules if it's not in the working tree but
 * it is in the index or in the current branch, because writing new values
 * (and staging them) would blindly overwrite ALL the old content.
 */
int is_writing_gitmodules_ok(void)
{
	struct object_id oid;
	return file_exists(GITMODULES_FILE) ||
		(get_oid(GITMODULES_INDEX, &oid) < 0 && get_oid(GITMODULES_HEAD, &oid) < 0);
}

/*
 * Check if the .gitmodules file has unstaged modifications.  This must be
 * checked before allowing modifications to the .gitmodules file with the
 * intention to stage them later, because when continuing we would stage the
 * modifications the user didn't stage herself too. That might change in a
 * future version when we learn to stage the changes we do ourselves without
 * staging any previous modifications.
 */
int is_staging_gitmodules_ok(struct index_state *istate)
{
	int pos = index_name_pos(istate, GITMODULES_FILE, strlen(GITMODULES_FILE));

	if ((pos >= 0) && (pos < istate->cache_nr)) {
		struct stat st;
		if (lstat(GITMODULES_FILE, &st) == 0 &&
		    ie_match_stat(istate, istate->cache[pos], &st, 0) & DATA_CHANGED)
			return 0;
	}

	return 1;
}

static int for_each_remote_ref_submodule(const char *submodule,
					 each_ref_fn fn, void *cb_data)
{
	return refs_for_each_remote_ref(get_submodule_ref_store(submodule),
					fn, cb_data);
}

/*
 * Try to update the "path" entry in the "submodule.<name>" section of the
 * .gitmodules file. Return 0 only if a .gitmodules file was found, a section
 * with the correct path=<oldpath> setting was found and we could update it.
 */
int update_path_in_gitmodules(const char *oldpath, const char *newpath)
{
	struct strbuf entry = STRBUF_INIT;
	const struct submodule *submodule;
	int ret;

	if (!file_exists(GITMODULES_FILE)) /* Do nothing without .gitmodules */
		return -1;

	if (is_gitmodules_unmerged(the_repository->index))
		die(_("Cannot change unmerged .gitmodules, resolve merge conflicts first"));

	submodule = submodule_from_path(the_repository, &null_oid, oldpath);
	if (!submodule || !submodule->name) {
		warning(_("Could not find section in .gitmodules where path=%s"), oldpath);
		return -1;
	}
	strbuf_addstr(&entry, "submodule.");
	strbuf_addstr(&entry, submodule->name);
	strbuf_addstr(&entry, ".path");
	ret = config_set_in_gitmodules_file_gently(entry.buf, newpath);
	strbuf_release(&entry);
	return ret;
}

/*
 * Try to remove the "submodule.<name>" section from .gitmodules where the given
 * path is configured. Return 0 only if a .gitmodules file was found, a section
 * with the correct path=<path> setting was found and we could remove it.
 */
int remove_path_from_gitmodules(const char *path)
{
	struct strbuf sect = STRBUF_INIT;
	const struct submodule *submodule;

	if (!file_exists(GITMODULES_FILE)) /* Do nothing without .gitmodules */
		return -1;

	if (is_gitmodules_unmerged(the_repository->index))
		die(_("Cannot change unmerged .gitmodules, resolve merge conflicts first"));

	submodule = submodule_from_path(the_repository, &null_oid, path);
	if (!submodule || !submodule->name) {
		warning(_("Could not find section in .gitmodules where path=%s"), path);
		return -1;
	}
	strbuf_addstr(&sect, "submodule.");
	strbuf_addstr(&sect, submodule->name);
	if (git_config_rename_section_in_file(GITMODULES_FILE, sect.buf, NULL) < 0) {
		/* Maybe the user already did that, don't error out here */
		warning(_("Could not remove .gitmodules entry for %s"), path);
		strbuf_release(&sect);
		return -1;
	}
	strbuf_release(&sect);
	return 0;
}

void stage_updated_gitmodules(struct index_state *istate)
{
	if (add_file_to_index(istate, GITMODULES_FILE, 0))
		die(_("staging updated .gitmodules failed"));
}

/* TODO: remove this function, use repo_submodule_init instead. */
int add_submodule_odb(const char *path)
{
	struct strbuf objects_directory = STRBUF_INIT;
	int ret = 0;

	ret = strbuf_git_path_submodule(&objects_directory, path, "objects/");
	if (ret)
		goto done;
	if (!is_directory(objects_directory.buf)) {
		ret = -1;
		goto done;
	}
	add_to_alternates_memory(objects_directory.buf);
done:
	strbuf_release(&objects_directory);
	return ret;
}

void set_diffopt_flags_from_submodule_config(struct diff_options *diffopt,
					     const char *path)
{
	const struct submodule *submodule = submodule_from_path(the_repository,
								&null_oid, path);
	if (submodule) {
		const char *ignore;
		char *key;

		key = xstrfmt("submodule.%s.ignore", submodule->name);
		if (repo_config_get_string_const(the_repository, key, &ignore))
			ignore = submodule->ignore;
		free(key);

		if (ignore)
			handle_ignore_submodules_arg(diffopt, ignore);
		else if (is_gitmodules_unmerged(the_repository->index))
			diffopt->flags.ignore_submodules = 1;
	}
}

/* Cheap function that only determines if we're interested in submodules at all */
int git_default_submodule_config(const char *var, const char *value, void *cb)
{
	if (!strcmp(var, "submodule.recurse")) {
		int v = git_config_bool(var, value) ?
			RECURSE_SUBMODULES_ON : RECURSE_SUBMODULES_OFF;
		config_update_recurse_submodules = v;
	}
	return 0;
}

int option_parse_recurse_submodules_worktree_updater(const struct option *opt,
						     const char *arg, int unset)
{
	if (unset) {
		config_update_recurse_submodules = RECURSE_SUBMODULES_OFF;
		return 0;
	}
	if (arg)
		config_update_recurse_submodules =
			parse_update_recurse_submodules_arg(opt->long_name,
							    arg);
	else
		config_update_recurse_submodules = RECURSE_SUBMODULES_ON;

	return 0;
}

/*
 * Determine if a submodule has been initialized at a given 'path'
 */
int is_submodule_active(struct repository *repo, const char *path)
{
	int ret = 0;
	char *key = NULL;
	char *value = NULL;
	const struct string_list *sl;
	const struct submodule *module;

	module = submodule_from_path(repo, &null_oid, path);

	/* early return if there isn't a path->module mapping */
	if (!module)
		return 0;

	/* submodule.<name>.active is set */
	key = xstrfmt("submodule.%s.active", module->name);
	if (!repo_config_get_bool(repo, key, &ret)) {
		free(key);
		return ret;
	}
	free(key);

	/* submodule.active is set */
	sl = repo_config_get_value_multi(repo, "submodule.active");
	if (sl) {
		struct pathspec ps;
		struct argv_array args = ARGV_ARRAY_INIT;
		const struct string_list_item *item;

		for_each_string_list_item(item, sl) {
			argv_array_push(&args, item->string);
		}

		parse_pathspec(&ps, 0, 0, NULL, args.argv);
		ret = match_pathspec(repo->index, &ps, path, strlen(path), 0, NULL, 1);

		argv_array_clear(&args);
		clear_pathspec(&ps);
		return ret;
	}

	/* fallback to checking if the URL is set */
	key = xstrfmt("submodule.%s.url", module->name);
	ret = !repo_config_get_string(repo, key, &value);

	free(value);
	free(key);
	return ret;
}

int is_submodule_populated_gently(const char *path, int *return_error_code)
{
	int ret = 0;
	char *gitdir = xstrfmt("%s/.git", path);

	if (resolve_gitdir_gently(gitdir, return_error_code))
		ret = 1;

	free(gitdir);
	return ret;
}

/*
 * Dies if the provided 'prefix' corresponds to an unpopulated submodule
 */
void die_in_unpopulated_submodule(const struct index_state *istate,
				  const char *prefix)
{
	int i, prefixlen;

	if (!prefix)
		return;

	prefixlen = strlen(prefix);

	for (i = 0; i < istate->cache_nr; i++) {
		struct cache_entry *ce = istate->cache[i];
		int ce_len = ce_namelen(ce);

		if (!S_ISGITLINK(ce->ce_mode))
			continue;
		if (prefixlen <= ce_len)
			continue;
		if (strncmp(ce->name, prefix, ce_len))
			continue;
		if (prefix[ce_len] != '/')
			continue;

		die(_("in unpopulated submodule '%s'"), ce->name);
	}
}

/*
 * Dies if any paths in the provided pathspec descends into a submodule
 */
void die_path_inside_submodule(const struct index_state *istate,
			       const struct pathspec *ps)
{
	int i, j;

	for (i = 0; i < istate->cache_nr; i++) {
		struct cache_entry *ce = istate->cache[i];
		int ce_len = ce_namelen(ce);

		if (!S_ISGITLINK(ce->ce_mode))
			continue;

		for (j = 0; j < ps->nr ; j++) {
			const struct pathspec_item *item = &ps->items[j];

			if (item->len <= ce_len)
				continue;
			if (item->match[ce_len] != '/')
				continue;
			if (strncmp(ce->name, item->match, ce_len))
				continue;
			if (item->len == ce_len + 1)
				continue;

			die(_("Pathspec '%s' is in submodule '%.*s'"),
			    item->original, ce_len, ce->name);
		}
	}
}

enum submodule_update_type parse_submodule_update_type(const char *value)
{
	if (!strcmp(value, "none"))
		return SM_UPDATE_NONE;
	else if (!strcmp(value, "checkout"))
		return SM_UPDATE_CHECKOUT;
	else if (!strcmp(value, "rebase"))
		return SM_UPDATE_REBASE;
	else if (!strcmp(value, "merge"))
		return SM_UPDATE_MERGE;
	else if (*value == '!')
		return SM_UPDATE_COMMAND;
	else
		return SM_UPDATE_UNSPECIFIED;
}

int parse_submodule_update_strategy(const char *value,
		struct submodule_update_strategy *dst)
{
	enum submodule_update_type type;

	free((void*)dst->command);
	dst->command = NULL;

	type = parse_submodule_update_type(value);
	if (type == SM_UPDATE_UNSPECIFIED)
		return -1;

	dst->type = type;
	if (type == SM_UPDATE_COMMAND)
		dst->command = xstrdup(value + 1);

	return 0;
}

const char *submodule_strategy_to_string(const struct submodule_update_strategy *s)
{
	struct strbuf sb = STRBUF_INIT;
	switch (s->type) {
	case SM_UPDATE_CHECKOUT:
		return "checkout";
	case SM_UPDATE_MERGE:
		return "merge";
	case SM_UPDATE_REBASE:
		return "rebase";
	case SM_UPDATE_NONE:
		return "none";
	case SM_UPDATE_UNSPECIFIED:
		return NULL;
	case SM_UPDATE_COMMAND:
		strbuf_addf(&sb, "!%s", s->command);
		return strbuf_detach(&sb, NULL);
	}
	return NULL;
}

void handle_ignore_submodules_arg(struct diff_options *diffopt,
				  const char *arg)
{
	diffopt->flags.ignore_submodules = 0;
	diffopt->flags.ignore_untracked_in_submodules = 0;
	diffopt->flags.ignore_dirty_submodules = 0;

	if (!strcmp(arg, "all"))
		diffopt->flags.ignore_submodules = 1;
	else if (!strcmp(arg, "untracked"))
		diffopt->flags.ignore_untracked_in_submodules = 1;
	else if (!strcmp(arg, "dirty"))
		diffopt->flags.ignore_dirty_submodules = 1;
	else if (strcmp(arg, "none"))
		die("bad --ignore-submodules argument: %s", arg);
}

static int prepare_submodule_summary(struct rev_info *rev, const char *path,
		struct commit *left, struct commit *right,
		struct commit_list *merge_bases)
{
	struct commit_list *list;

	init_revisions(rev, NULL);
	setup_revisions(0, NULL, rev, NULL);
	rev->left_right = 1;
	rev->first_parent_only = 1;
	left->object.flags |= SYMMETRIC_LEFT;
	add_pending_object(rev, &left->object, path);
	add_pending_object(rev, &right->object, path);
	for (list = merge_bases; list; list = list->next) {
		list->item->object.flags |= UNINTERESTING;
		add_pending_object(rev, &list->item->object,
			oid_to_hex(&list->item->object.oid));
	}
	return prepare_revision_walk(rev);
}

static void print_submodule_summary(struct rev_info *rev, struct diff_options *o)
{
	static const char format[] = "  %m %s";
	struct strbuf sb = STRBUF_INIT;
	struct commit *commit;

	while ((commit = get_revision(rev))) {
		struct pretty_print_context ctx = {0};
		ctx.date_mode = rev->date_mode;
		ctx.output_encoding = get_log_output_encoding();
		strbuf_setlen(&sb, 0);
		format_commit_message(commit, format, &sb, &ctx);
		strbuf_addch(&sb, '\n');
		if (commit->object.flags & SYMMETRIC_LEFT)
			diff_emit_submodule_del(o, sb.buf);
		else
			diff_emit_submodule_add(o, sb.buf);
	}
	strbuf_release(&sb);
}

static void prepare_submodule_repo_env_no_git_dir(struct argv_array *out)
{
	const char * const *var;

	for (var = local_repo_env; *var; var++) {
		if (strcmp(*var, CONFIG_DATA_ENVIRONMENT))
			argv_array_push(out, *var);
	}
}

void prepare_submodule_repo_env(struct argv_array *out)
{
	prepare_submodule_repo_env_no_git_dir(out);
	argv_array_pushf(out, "%s=%s", GIT_DIR_ENVIRONMENT,
			 DEFAULT_GIT_DIR_ENVIRONMENT);
}

/* Helper function to display the submodule header line prior to the full
 * summary output. If it can locate the submodule objects directory it will
 * attempt to lookup both the left and right commits and put them into the
 * left and right pointers.
 */
static void show_submodule_header(struct diff_options *o, const char *path,
		struct object_id *one, struct object_id *two,
		unsigned dirty_submodule,
		struct commit **left, struct commit **right,
		struct commit_list **merge_bases)
{
	const char *message = NULL;
	struct strbuf sb = STRBUF_INIT;
	int fast_forward = 0, fast_backward = 0;

	if (dirty_submodule & DIRTY_SUBMODULE_UNTRACKED)
		diff_emit_submodule_untracked(o, path);

	if (dirty_submodule & DIRTY_SUBMODULE_MODIFIED)
		diff_emit_submodule_modified(o, path);

	if (is_null_oid(one))
		message = "(new submodule)";
	else if (is_null_oid(two))
		message = "(submodule deleted)";

	if (add_submodule_odb(path)) {
		if (!message)
			message = "(commits not present)";
		goto output_header;
	}

	/*
	 * Attempt to lookup the commit references, and determine if this is
	 * a fast forward or fast backwards update.
	 */
	*left = lookup_commit_reference(the_repository, one);
	*right = lookup_commit_reference(the_repository, two);

	/*
	 * Warn about missing commits in the submodule project, but only if
	 * they aren't null.
	 */
	if ((!is_null_oid(one) && !*left) ||
	     (!is_null_oid(two) && !*right))
		message = "(commits not present)";

	*merge_bases = get_merge_bases(*left, *right);
	if (*merge_bases) {
		if ((*merge_bases)->item == *left)
			fast_forward = 1;
		else if ((*merge_bases)->item == *right)
			fast_backward = 1;
	}

	if (oideq(one, two)) {
		strbuf_release(&sb);
		return;
	}

output_header:
	strbuf_addf(&sb, "Submodule %s ", path);
	strbuf_add_unique_abbrev(&sb, one, DEFAULT_ABBREV);
	strbuf_addstr(&sb, (fast_backward || fast_forward) ? ".." : "...");
	strbuf_add_unique_abbrev(&sb, two, DEFAULT_ABBREV);
	if (message)
		strbuf_addf(&sb, " %s\n", message);
	else
		strbuf_addf(&sb, "%s:\n", fast_backward ? " (rewind)" : "");
	diff_emit_submodule_header(o, sb.buf);

	strbuf_release(&sb);
}

void show_submodule_summary(struct diff_options *o, const char *path,
		struct object_id *one, struct object_id *two,
		unsigned dirty_submodule)
{
	struct rev_info rev;
	struct commit *left = NULL, *right = NULL;
	struct commit_list *merge_bases = NULL;

	show_submodule_header(o, path, one, two, dirty_submodule,
			      &left, &right, &merge_bases);

	/*
	 * If we don't have both a left and a right pointer, there is no
	 * reason to try and display a summary. The header line should contain
	 * all the information the user needs.
	 */
	if (!left || !right)
		goto out;

	/* Treat revision walker failure the same as missing commits */
	if (prepare_submodule_summary(&rev, path, left, right, merge_bases)) {
		diff_emit_submodule_error(o, "(revision walker failed)\n");
		goto out;
	}

	print_submodule_summary(&rev, o);

out:
	if (merge_bases)
		free_commit_list(merge_bases);
	clear_commit_marks(left, ~0);
	clear_commit_marks(right, ~0);
}

void show_submodule_inline_diff(struct diff_options *o, const char *path,
		struct object_id *one, struct object_id *two,
		unsigned dirty_submodule)
{
	const struct object_id *old_oid = the_hash_algo->empty_tree, *new_oid = the_hash_algo->empty_tree;
	struct commit *left = NULL, *right = NULL;
	struct commit_list *merge_bases = NULL;
	struct child_process cp = CHILD_PROCESS_INIT;
	struct strbuf sb = STRBUF_INIT;

	show_submodule_header(o, path, one, two, dirty_submodule,
			      &left, &right, &merge_bases);

	/* We need a valid left and right commit to display a difference */
	if (!(left || is_null_oid(one)) ||
	    !(right || is_null_oid(two)))
		goto done;

	if (left)
		old_oid = one;
	if (right)
		new_oid = two;

	cp.git_cmd = 1;
	cp.dir = path;
	cp.out = -1;
	cp.no_stdin = 1;

	/* TODO: other options may need to be passed here. */
	argv_array_pushl(&cp.args, "diff", "--submodule=diff", NULL);
	argv_array_pushf(&cp.args, "--color=%s", want_color(o->use_color) ?
			 "always" : "never");

	if (o->flags.reverse_diff) {
		argv_array_pushf(&cp.args, "--src-prefix=%s%s/",
				 o->b_prefix, path);
		argv_array_pushf(&cp.args, "--dst-prefix=%s%s/",
				 o->a_prefix, path);
	} else {
		argv_array_pushf(&cp.args, "--src-prefix=%s%s/",
				 o->a_prefix, path);
		argv_array_pushf(&cp.args, "--dst-prefix=%s%s/",
				 o->b_prefix, path);
	}
	argv_array_push(&cp.args, oid_to_hex(old_oid));
	/*
	 * If the submodule has modified content, we will diff against the
	 * work tree, under the assumption that the user has asked for the
	 * diff format and wishes to actually see all differences even if they
	 * haven't yet been committed to the submodule yet.
	 */
	if (!(dirty_submodule & DIRTY_SUBMODULE_MODIFIED))
		argv_array_push(&cp.args, oid_to_hex(new_oid));

	prepare_submodule_repo_env(&cp.env_array);
	if (start_command(&cp))
		diff_emit_submodule_error(o, "(diff failed)\n");

	while (strbuf_getwholeline_fd(&sb, cp.out, '\n') != EOF)
		diff_emit_submodule_pipethrough(o, sb.buf, sb.len);

	if (finish_command(&cp))
		diff_emit_submodule_error(o, "(diff failed)\n");

done:
	strbuf_release(&sb);
	if (merge_bases)
		free_commit_list(merge_bases);
	if (left)
		clear_commit_marks(left, ~0);
	if (right)
		clear_commit_marks(right, ~0);
}

int should_update_submodules(void)
{
	return config_update_recurse_submodules == RECURSE_SUBMODULES_ON;
}

const struct submodule *submodule_from_ce(const struct cache_entry *ce)
{
	if (!S_ISGITLINK(ce->ce_mode))
		return NULL;

	if (!should_update_submodules())
		return NULL;

	return submodule_from_path(the_repository, &null_oid, ce->name);
}

static struct oid_array *submodule_commits(struct string_list *submodules,
					   const char *name)
{
	struct string_list_item *item;

	item = string_list_insert(submodules, name);
	if (item->util)
		return (struct oid_array *) item->util;

	/* NEEDSWORK: should we have oid_array_init()? */
	item->util = xcalloc(1, sizeof(struct oid_array));
	return (struct oid_array *) item->util;
}

struct collect_changed_submodules_cb_data {
	struct string_list *changed;
	const struct object_id *commit_oid;
};

/*
 * this would normally be two functions: default_name_from_path() and
 * path_from_default_name(). Since the default name is the same as
 * the submodule path we can get away with just one function which only
 * checks whether there is a submodule in the working directory at that
 * location.
 */
static const char *default_name_or_path(const char *path_or_name)
{
	int error_code;

	if (!is_submodule_populated_gently(path_or_name, &error_code))
		return NULL;

	return path_or_name;
}

static void collect_changed_submodules_cb(struct diff_queue_struct *q,
					  struct diff_options *options,
					  void *data)
{
	struct collect_changed_submodules_cb_data *me = data;
	struct string_list *changed = me->changed;
	const struct object_id *commit_oid = me->commit_oid;
	int i;

	for (i = 0; i < q->nr; i++) {
		struct diff_filepair *p = q->queue[i];
		struct oid_array *commits;
		const struct submodule *submodule;
		const char *name;

		if (!S_ISGITLINK(p->two->mode))
			continue;

		submodule = submodule_from_path(the_repository,
						commit_oid, p->two->path);
		if (submodule)
			name = submodule->name;
		else {
			name = default_name_or_path(p->two->path);
			/* make sure name does not collide with existing one */
			if (name)
				submodule = submodule_from_name(the_repository,
								commit_oid, name);
			if (submodule) {
				warning("Submodule in commit %s at path: "
					"'%s' collides with a submodule named "
					"the same. Skipping it.",
					oid_to_hex(commit_oid), p->two->path);
				name = NULL;
			}
		}

		if (!name)
			continue;

		commits = submodule_commits(changed, name);
		oid_array_append(commits, &p->two->oid);
	}
}

/*
 * Collect the paths of submodules in 'changed' which have changed based on
 * the revisions as specified in 'argv'.  Each entry in 'changed' will also
 * have a corresponding 'struct oid_array' (in the 'util' field) which lists
 * what the submodule pointers were updated to during the change.
 */
static void collect_changed_submodules(struct string_list *changed,
				       struct argv_array *argv)
{
	struct rev_info rev;
	const struct commit *commit;

	init_revisions(&rev, NULL);
	setup_revisions(argv->argc, argv->argv, &rev, NULL);
	if (prepare_revision_walk(&rev))
		die("revision walk setup failed");

	while ((commit = get_revision(&rev))) {
		struct rev_info diff_rev;
		struct collect_changed_submodules_cb_data data;
		data.changed = changed;
		data.commit_oid = &commit->object.oid;

		init_revisions(&diff_rev, NULL);
		diff_rev.diffopt.output_format |= DIFF_FORMAT_CALLBACK;
		diff_rev.diffopt.format_callback = collect_changed_submodules_cb;
		diff_rev.diffopt.format_callback_data = &data;
		diff_tree_combined_merge(commit, 1, &diff_rev);
	}

	reset_revision_walk();
}

static void free_submodules_oids(struct string_list *submodules)
{
	struct string_list_item *item;
	for_each_string_list_item(item, submodules)
		oid_array_clear((struct oid_array *) item->util);
	string_list_clear(submodules, 1);
}

static int has_remote(const char *refname, const struct object_id *oid,
		      int flags, void *cb_data)
{
	return 1;
}

static int append_oid_to_argv(const struct object_id *oid, void *data)
{
	struct argv_array *argv = data;
	argv_array_push(argv, oid_to_hex(oid));
	return 0;
}

struct has_commit_data {
	int result;
	const char *path;
};

static int check_has_commit(const struct object_id *oid, void *data)
{
	struct has_commit_data *cb = data;

	enum object_type type = oid_object_info(the_repository, oid, NULL);

	switch (type) {
	case OBJ_COMMIT:
		return 0;
	case OBJ_BAD:
		/*
		 * Object is missing or invalid. If invalid, an error message
		 * has already been printed.
		 */
		cb->result = 0;
		return 0;
	default:
		die(_("submodule entry '%s' (%s) is a %s, not a commit"),
		    cb->path, oid_to_hex(oid), type_name(type));
	}
}

static int submodule_has_commits(const char *path, struct oid_array *commits)
{
	struct has_commit_data has_commit = { 1, path };

	/*
	 * Perform a cheap, but incorrect check for the existence of 'commits'.
	 * This is done by adding the submodule's object store to the in-core
	 * object store, and then querying for each commit's existence.  If we
	 * do not have the commit object anywhere, there is no chance we have
	 * it in the object store of the correct submodule and have it
	 * reachable from a ref, so we can fail early without spawning rev-list
	 * which is expensive.
	 */
	if (add_submodule_odb(path))
		return 0;

	oid_array_for_each_unique(commits, check_has_commit, &has_commit);

	if (has_commit.result) {
		/*
		 * Even if the submodule is checked out and the commit is
		 * present, make sure it exists in the submodule's object store
		 * and that it is reachable from a ref.
		 */
		struct child_process cp = CHILD_PROCESS_INIT;
		struct strbuf out = STRBUF_INIT;

		argv_array_pushl(&cp.args, "rev-list", "-n", "1", NULL);
		oid_array_for_each_unique(commits, append_oid_to_argv, &cp.args);
		argv_array_pushl(&cp.args, "--not", "--all", NULL);

		prepare_submodule_repo_env(&cp.env_array);
		cp.git_cmd = 1;
		cp.no_stdin = 1;
		cp.dir = path;

		if (capture_command(&cp, &out, GIT_MAX_HEXSZ + 1) || out.len)
			has_commit.result = 0;

		strbuf_release(&out);
	}

	return has_commit.result;
}

static int submodule_needs_pushing(const char *path, struct oid_array *commits)
{
	if (!submodule_has_commits(path, commits))
		/*
		 * NOTE: We do consider it safe to return "no" here. The
		 * correct answer would be "We do not know" instead of
		 * "No push needed", but it is quite hard to change
		 * the submodule pointer without having the submodule
		 * around. If a user did however change the submodules
		 * without having the submodule around, this indicates
		 * an expert who knows what they are doing or a
		 * maintainer integrating work from other people. In
		 * both cases it should be safe to skip this check.
		 */
		return 0;

	if (for_each_remote_ref_submodule(path, has_remote, NULL) > 0) {
		struct child_process cp = CHILD_PROCESS_INIT;
		struct strbuf buf = STRBUF_INIT;
		int needs_pushing = 0;

		argv_array_push(&cp.args, "rev-list");
		oid_array_for_each_unique(commits, append_oid_to_argv, &cp.args);
		argv_array_pushl(&cp.args, "--not", "--remotes", "-n", "1" , NULL);

		prepare_submodule_repo_env(&cp.env_array);
		cp.git_cmd = 1;
		cp.no_stdin = 1;
		cp.out = -1;
		cp.dir = path;
		if (start_command(&cp))
			die("Could not run 'git rev-list <commits> --not --remotes -n 1' command in submodule %s",
					path);
		if (strbuf_read(&buf, cp.out, 41))
			needs_pushing = 1;
		finish_command(&cp);
		close(cp.out);
		strbuf_release(&buf);
		return needs_pushing;
	}

	return 0;
}

int find_unpushed_submodules(struct oid_array *commits,
		const char *remotes_name, struct string_list *needs_pushing)
{
	struct string_list submodules = STRING_LIST_INIT_DUP;
	struct string_list_item *name;
	struct argv_array argv = ARGV_ARRAY_INIT;

	/* argv.argv[0] will be ignored by setup_revisions */
	argv_array_push(&argv, "find_unpushed_submodules");
	oid_array_for_each_unique(commits, append_oid_to_argv, &argv);
	argv_array_push(&argv, "--not");
	argv_array_pushf(&argv, "--remotes=%s", remotes_name);

	collect_changed_submodules(&submodules, &argv);

	for_each_string_list_item(name, &submodules) {
		struct oid_array *commits = name->util;
		const struct submodule *submodule;
		const char *path = NULL;

		submodule = submodule_from_name(the_repository, &null_oid, name->string);
		if (submodule)
			path = submodule->path;
		else
			path = default_name_or_path(name->string);

		if (!path)
			continue;

		if (submodule_needs_pushing(path, commits))
			string_list_insert(needs_pushing, path);
	}

	free_submodules_oids(&submodules);
	argv_array_clear(&argv);

	return needs_pushing->nr;
}

static int push_submodule(const char *path,
			  const struct remote *remote,
			  const struct refspec *rs,
			  const struct string_list *push_options,
			  int dry_run)
{
	if (add_submodule_odb(path))
		return 1;

	if (for_each_remote_ref_submodule(path, has_remote, NULL) > 0) {
		struct child_process cp = CHILD_PROCESS_INIT;
		argv_array_push(&cp.args, "push");
		if (dry_run)
			argv_array_push(&cp.args, "--dry-run");

		if (push_options && push_options->nr) {
			const struct string_list_item *item;
			for_each_string_list_item(item, push_options)
				argv_array_pushf(&cp.args, "--push-option=%s",
						 item->string);
		}

		if (remote->origin != REMOTE_UNCONFIGURED) {
			int i;
			argv_array_push(&cp.args, remote->name);
			for (i = 0; i < rs->raw_nr; i++)
				argv_array_push(&cp.args, rs->raw[i]);
		}

		prepare_submodule_repo_env(&cp.env_array);
		cp.git_cmd = 1;
		cp.no_stdin = 1;
		cp.dir = path;
		if (run_command(&cp))
			return 0;
		close(cp.out);
	}

	return 1;
}

/*
 * Perform a check in the submodule to see if the remote and refspec work.
 * Die if the submodule can't be pushed.
 */
static void submodule_push_check(const char *path, const char *head,
				 const struct remote *remote,
				 const struct refspec *rs)
{
	struct child_process cp = CHILD_PROCESS_INIT;
	int i;

	argv_array_push(&cp.args, "submodule--helper");
	argv_array_push(&cp.args, "push-check");
	argv_array_push(&cp.args, head);
	argv_array_push(&cp.args, remote->name);

	for (i = 0; i < rs->raw_nr; i++)
		argv_array_push(&cp.args, rs->raw[i]);

	prepare_submodule_repo_env(&cp.env_array);
	cp.git_cmd = 1;
	cp.no_stdin = 1;
	cp.no_stdout = 1;
	cp.dir = path;

	/*
	 * Simply indicate if 'submodule--helper push-check' failed.
	 * More detailed error information will be provided by the
	 * child process.
	 */
	if (run_command(&cp))
		die("process for submodule '%s' failed", path);
}

int push_unpushed_submodules(struct oid_array *commits,
			     const struct remote *remote,
			     const struct refspec *rs,
			     const struct string_list *push_options,
			     int dry_run)
{
	int i, ret = 1;
	struct string_list needs_pushing = STRING_LIST_INIT_DUP;

	if (!find_unpushed_submodules(commits, remote->name, &needs_pushing))
		return 1;

	/*
	 * Verify that the remote and refspec can be propagated to all
	 * submodules.  This check can be skipped if the remote and refspec
	 * won't be propagated due to the remote being unconfigured (e.g. a URL
	 * instead of a remote name).
	 */
	if (remote->origin != REMOTE_UNCONFIGURED) {
		char *head;
		struct object_id head_oid;

		head = resolve_refdup("HEAD", 0, &head_oid, NULL);
		if (!head)
			die(_("Failed to resolve HEAD as a valid ref."));

		for (i = 0; i < needs_pushing.nr; i++)
			submodule_push_check(needs_pushing.items[i].string,
					     head, remote, rs);
		free(head);
	}

	/* Actually push the submodules */
	for (i = 0; i < needs_pushing.nr; i++) {
		const char *path = needs_pushing.items[i].string;
		fprintf(stderr, "Pushing submodule '%s'\n", path);
		if (!push_submodule(path, remote, rs,
				    push_options, dry_run)) {
			fprintf(stderr, "Unable to push submodule '%s'\n", path);
			ret = 0;
		}
	}

	string_list_clear(&needs_pushing, 0);

	return ret;
}

static int append_oid_to_array(const char *ref, const struct object_id *oid,
			       int flags, void *data)
{
	struct oid_array *array = data;
	oid_array_append(array, oid);
	return 0;
}

void check_for_new_submodule_commits(struct object_id *oid)
{
	if (!initialized_fetch_ref_tips) {
		for_each_ref(append_oid_to_array, &ref_tips_before_fetch);
		initialized_fetch_ref_tips = 1;
	}

	oid_array_append(&ref_tips_after_fetch, oid);
}

static void calculate_changed_submodule_paths(void)
{
	struct argv_array argv = ARGV_ARRAY_INIT;
	struct string_list changed_submodules = STRING_LIST_INIT_DUP;
	const struct string_list_item *name;

	/* No need to check if there are no submodules configured */
	if (!submodule_from_path(the_repository, NULL, NULL))
		return;

	argv_array_push(&argv, "--"); /* argv[0] program name */
	oid_array_for_each_unique(&ref_tips_after_fetch,
				   append_oid_to_argv, &argv);
	argv_array_push(&argv, "--not");
	oid_array_for_each_unique(&ref_tips_before_fetch,
				   append_oid_to_argv, &argv);

	/*
	 * Collect all submodules (whether checked out or not) for which new
	 * commits have been recorded upstream in "changed_submodule_names".
	 */
	collect_changed_submodules(&changed_submodules, &argv);

	for_each_string_list_item(name, &changed_submodules) {
		struct oid_array *commits = name->util;
		const struct submodule *submodule;
		const char *path = NULL;

		submodule = submodule_from_name(the_repository, &null_oid, name->string);
		if (submodule)
			path = submodule->path;
		else
			path = default_name_or_path(name->string);

		if (!path)
			continue;

		if (!submodule_has_commits(path, commits))
			string_list_append(&changed_submodule_names, name->string);
	}

	free_submodules_oids(&changed_submodules);
	argv_array_clear(&argv);
	oid_array_clear(&ref_tips_before_fetch);
	oid_array_clear(&ref_tips_after_fetch);
	initialized_fetch_ref_tips = 0;
}

int submodule_touches_in_range(struct object_id *excl_oid,
			       struct object_id *incl_oid)
{
	struct string_list subs = STRING_LIST_INIT_DUP;
	struct argv_array args = ARGV_ARRAY_INIT;
	int ret;

	/* No need to check if there are no submodules configured */
	if (!submodule_from_path(the_repository, NULL, NULL))
		return 0;

	argv_array_push(&args, "--"); /* args[0] program name */
	argv_array_push(&args, oid_to_hex(incl_oid));
	if (!is_null_oid(excl_oid)) {
		argv_array_push(&args, "--not");
		argv_array_push(&args, oid_to_hex(excl_oid));
	}

	collect_changed_submodules(&subs, &args);
	ret = subs.nr;

	argv_array_clear(&args);

	free_submodules_oids(&subs);
	return ret;
}

struct submodule_parallel_fetch {
	int count;
	struct argv_array args;
	struct repository *r;
	const char *prefix;
	int command_line_option;
	int default_option;
	int quiet;
	int result;
};
#define SPF_INIT {0, ARGV_ARRAY_INIT, NULL, NULL, 0, 0, 0, 0}

static int get_fetch_recurse_config(const struct submodule *submodule,
				    struct submodule_parallel_fetch *spf)
{
	if (spf->command_line_option != RECURSE_SUBMODULES_DEFAULT)
		return spf->command_line_option;

	if (submodule) {
		char *key;
		const char *value;

		int fetch_recurse = submodule->fetch_recurse;
		key = xstrfmt("submodule.%s.fetchRecurseSubmodules", submodule->name);
		if (!repo_config_get_string_const(spf->r, key, &value)) {
			fetch_recurse = parse_fetch_recurse_submodules_arg(key, value);
		}
		free(key);

		if (fetch_recurse != RECURSE_SUBMODULES_NONE)
			/* local config overrules everything except commandline */
			return fetch_recurse;
	}

	return spf->default_option;
}

static int get_next_submodule(struct child_process *cp,
			      struct strbuf *err, void *data, void **task_cb)
{
	int ret = 0;
	struct submodule_parallel_fetch *spf = data;

	for (; spf->count < spf->r->index->cache_nr; spf->count++) {
		struct strbuf submodule_path = STRBUF_INIT;
		struct strbuf submodule_git_dir = STRBUF_INIT;
		struct strbuf submodule_prefix = STRBUF_INIT;
		const struct cache_entry *ce = spf->r->index->cache[spf->count];
		const char *git_dir, *default_argv;
		const struct submodule *submodule;
		struct submodule default_submodule = SUBMODULE_INIT;

		if (!S_ISGITLINK(ce->ce_mode))
			continue;

		submodule = submodule_from_path(spf->r, &null_oid, ce->name);
		if (!submodule) {
			const char *name = default_name_or_path(ce->name);
			if (name) {
				default_submodule.path = default_submodule.name = name;
				submodule = &default_submodule;
			}
		}

		switch (get_fetch_recurse_config(submodule, spf))
		{
		default:
		case RECURSE_SUBMODULES_DEFAULT:
		case RECURSE_SUBMODULES_ON_DEMAND:
			if (!submodule || !unsorted_string_list_lookup(&changed_submodule_names,
							 submodule->name))
				continue;
			default_argv = "on-demand";
			break;
		case RECURSE_SUBMODULES_ON:
			default_argv = "yes";
			break;
		case RECURSE_SUBMODULES_OFF:
			continue;
		}

		strbuf_repo_worktree_path(&submodule_path, spf->r, "%s", ce->name);
		strbuf_addf(&submodule_git_dir, "%s/.git", submodule_path.buf);
		strbuf_addf(&submodule_prefix, "%s%s/", spf->prefix, ce->name);
		git_dir = read_gitfile(submodule_git_dir.buf);
		if (!git_dir)
			git_dir = submodule_git_dir.buf;
		if (is_directory(git_dir)) {
			child_process_init(cp);
			cp->dir = strbuf_detach(&submodule_path, NULL);
			prepare_submodule_repo_env(&cp->env_array);
			cp->git_cmd = 1;
			if (!spf->quiet)
				strbuf_addf(err, "Fetching submodule %s%s\n",
					    spf->prefix, ce->name);
			argv_array_init(&cp->args);
			argv_array_pushv(&cp->args, spf->args.argv);
			argv_array_push(&cp->args, default_argv);
			argv_array_push(&cp->args, "--submodule-prefix");
			argv_array_push(&cp->args, submodule_prefix.buf);
			ret = 1;
		}
		strbuf_release(&submodule_path);
		strbuf_release(&submodule_git_dir);
		strbuf_release(&submodule_prefix);
		if (ret) {
			spf->count++;
			return 1;
		}
	}
	return 0;
}

static int fetch_start_failure(struct strbuf *err,
			       void *cb, void *task_cb)
{
	struct submodule_parallel_fetch *spf = cb;

	spf->result = 1;

	return 0;
}

static int fetch_finish(int retvalue, struct strbuf *err,
			void *cb, void *task_cb)
{
	struct submodule_parallel_fetch *spf = cb;

	if (retvalue)
		spf->result = 1;

	return 0;
}

int fetch_populated_submodules(struct repository *r,
			       const struct argv_array *options,
			       const char *prefix, int command_line_option,
			       int default_option,
			       int quiet, int max_parallel_jobs)
{
	int i;
	struct submodule_parallel_fetch spf = SPF_INIT;

	spf.r = r;
	spf.command_line_option = command_line_option;
	spf.default_option = default_option;
	spf.quiet = quiet;
	spf.prefix = prefix;

	if (!r->worktree)
		goto out;

	if (repo_read_index(r) < 0)
		die("index file corrupt");

	argv_array_push(&spf.args, "fetch");
	for (i = 0; i < options->argc; i++)
		argv_array_push(&spf.args, options->argv[i]);
	argv_array_push(&spf.args, "--recurse-submodules-default");
	/* default value, "--submodule-prefix" and its value are added later */

	calculate_changed_submodule_paths();
	run_processes_parallel(max_parallel_jobs,
			       get_next_submodule,
			       fetch_start_failure,
			       fetch_finish,
			       &spf);

	argv_array_clear(&spf.args);
out:
	string_list_clear(&changed_submodule_names, 1);
	return spf.result;
}

unsigned is_submodule_modified(const char *path, int ignore_untracked)
{
	struct child_process cp = CHILD_PROCESS_INIT;
	struct strbuf buf = STRBUF_INIT;
	FILE *fp;
	unsigned dirty_submodule = 0;
	const char *git_dir;
	int ignore_cp_exit_code = 0;

	strbuf_addf(&buf, "%s/.git", path);
	git_dir = read_gitfile(buf.buf);
	if (!git_dir)
		git_dir = buf.buf;
	if (!is_git_directory(git_dir)) {
		if (is_directory(git_dir))
			die(_("'%s' not recognized as a git repository"), git_dir);
		strbuf_release(&buf);
		/* The submodule is not checked out, so it is not modified */
		return 0;
	}
	strbuf_reset(&buf);

	argv_array_pushl(&cp.args, "status", "--porcelain=2", NULL);
	if (ignore_untracked)
		argv_array_push(&cp.args, "-uno");

	prepare_submodule_repo_env(&cp.env_array);
	cp.git_cmd = 1;
	cp.no_stdin = 1;
	cp.out = -1;
	cp.dir = path;
	if (start_command(&cp))
		die("Could not run 'git status --porcelain=2' in submodule %s", path);

	fp = xfdopen(cp.out, "r");
	while (strbuf_getwholeline(&buf, fp, '\n') != EOF) {
		/* regular untracked files */
		if (buf.buf[0] == '?')
			dirty_submodule |= DIRTY_SUBMODULE_UNTRACKED;

		if (buf.buf[0] == 'u' ||
		    buf.buf[0] == '1' ||
		    buf.buf[0] == '2') {
			/* T = line type, XY = status, SSSS = submodule state */
			if (buf.len < strlen("T XY SSSS"))
				BUG("invalid status --porcelain=2 line %s",
				    buf.buf);

			if (buf.buf[5] == 'S' && buf.buf[8] == 'U')
				/* nested untracked file */
				dirty_submodule |= DIRTY_SUBMODULE_UNTRACKED;

			if (buf.buf[0] == 'u' ||
			    buf.buf[0] == '2' ||
			    memcmp(buf.buf + 5, "S..U", 4))
				/* other change */
				dirty_submodule |= DIRTY_SUBMODULE_MODIFIED;
		}

		if ((dirty_submodule & DIRTY_SUBMODULE_MODIFIED) &&
		    ((dirty_submodule & DIRTY_SUBMODULE_UNTRACKED) ||
		     ignore_untracked)) {
			/*
			 * We're not interested in any further information from
			 * the child any more, neither output nor its exit code.
			 */
			ignore_cp_exit_code = 1;
			break;
		}
	}
	fclose(fp);

	if (finish_command(&cp) && !ignore_cp_exit_code)
		die("'git status --porcelain=2' failed in submodule %s", path);

	strbuf_release(&buf);
	return dirty_submodule;
}

int submodule_uses_gitfile(const char *path)
{
	struct child_process cp = CHILD_PROCESS_INIT;
	const char *argv[] = {
		"submodule",
		"foreach",
		"--quiet",
		"--recursive",
		"test -f .git",
		NULL,
	};
	struct strbuf buf = STRBUF_INIT;
	const char *git_dir;

	strbuf_addf(&buf, "%s/.git", path);
	git_dir = read_gitfile(buf.buf);
	if (!git_dir) {
		strbuf_release(&buf);
		return 0;
	}
	strbuf_release(&buf);

	/* Now test that all nested submodules use a gitfile too */
	cp.argv = argv;
	prepare_submodule_repo_env(&cp.env_array);
	cp.git_cmd = 1;
	cp.no_stdin = 1;
	cp.no_stderr = 1;
	cp.no_stdout = 1;
	cp.dir = path;
	if (run_command(&cp))
		return 0;

	return 1;
}

/*
 * Check if it is a bad idea to remove a submodule, i.e. if we'd lose data
 * when doing so.
 *
 * Return 1 if we'd lose data, return 0 if the removal is fine,
 * and negative values for errors.
 */
int bad_to_remove_submodule(const char *path, unsigned flags)
{
	ssize_t len;
	struct child_process cp = CHILD_PROCESS_INIT;
	struct strbuf buf = STRBUF_INIT;
	int ret = 0;

	if (!file_exists(path) || is_empty_dir(path))
		return 0;

	if (!submodule_uses_gitfile(path))
		return 1;

	argv_array_pushl(&cp.args, "status", "--porcelain",
				   "--ignore-submodules=none", NULL);

	if (flags & SUBMODULE_REMOVAL_IGNORE_UNTRACKED)
		argv_array_push(&cp.args, "-uno");
	else
		argv_array_push(&cp.args, "-uall");

	if (!(flags & SUBMODULE_REMOVAL_IGNORE_IGNORED_UNTRACKED))
		argv_array_push(&cp.args, "--ignored");

	prepare_submodule_repo_env(&cp.env_array);
	cp.git_cmd = 1;
	cp.no_stdin = 1;
	cp.out = -1;
	cp.dir = path;
	if (start_command(&cp)) {
		if (flags & SUBMODULE_REMOVAL_DIE_ON_ERROR)
			die(_("could not start 'git status' in submodule '%s'"),
				path);
		ret = -1;
		goto out;
	}

	len = strbuf_read(&buf, cp.out, 1024);
	if (len > 2)
		ret = 1;
	close(cp.out);

	if (finish_command(&cp)) {
		if (flags & SUBMODULE_REMOVAL_DIE_ON_ERROR)
			die(_("could not run 'git status' in submodule '%s'"),
				path);
		ret = -1;
	}
out:
	strbuf_release(&buf);
	return ret;
}

static const char *get_super_prefix_or_empty(void)
{
	const char *s = get_super_prefix();
	if (!s)
		s = "";
	return s;
}

static int submodule_has_dirty_index(const struct submodule *sub)
{
	struct child_process cp = CHILD_PROCESS_INIT;

	prepare_submodule_repo_env(&cp.env_array);

	cp.git_cmd = 1;
	argv_array_pushl(&cp.args, "diff-index", "--quiet",
				   "--cached", "HEAD", NULL);
	cp.no_stdin = 1;
	cp.no_stdout = 1;
	cp.dir = sub->path;
	if (start_command(&cp))
		die("could not recurse into submodule '%s'", sub->path);

	return finish_command(&cp);
}

static void submodule_reset_index(const char *path)
{
	struct child_process cp = CHILD_PROCESS_INIT;
	prepare_submodule_repo_env(&cp.env_array);

	cp.git_cmd = 1;
	cp.no_stdin = 1;
	cp.dir = path;

	argv_array_pushf(&cp.args, "--super-prefix=%s%s/",
				   get_super_prefix_or_empty(), path);
	argv_array_pushl(&cp.args, "read-tree", "-u", "--reset", NULL);

	argv_array_push(&cp.args, empty_tree_oid_hex());

	if (run_command(&cp))
		die("could not reset submodule index");
}

/**
 * Moves a submodule at a given path from a given head to another new head.
 * For edge cases (a submodule coming into existence or removing a submodule)
 * pass NULL for old or new respectively.
 */
int submodule_move_head(const char *path,
			 const char *old_head,
			 const char *new_head,
			 unsigned flags)
{
	int ret = 0;
	struct child_process cp = CHILD_PROCESS_INIT;
	const struct submodule *sub;
	int *error_code_ptr, error_code;

	if (!is_submodule_active(the_repository, path))
		return 0;

	if (flags & SUBMODULE_MOVE_HEAD_FORCE)
		/*
		 * Pass non NULL pointer to is_submodule_populated_gently
		 * to prevent die()-ing. We'll use connect_work_tree_and_git_dir
		 * to fixup the submodule in the force case later.
		 */
		error_code_ptr = &error_code;
	else
		error_code_ptr = NULL;

	if (old_head && !is_submodule_populated_gently(path, error_code_ptr))
		return 0;

	sub = submodule_from_path(the_repository, &null_oid, path);

	if (!sub)
		BUG("could not get submodule information for '%s'", path);

	if (old_head && !(flags & SUBMODULE_MOVE_HEAD_FORCE)) {
		/* Check if the submodule has a dirty index. */
		if (submodule_has_dirty_index(sub))
			return error(_("submodule '%s' has dirty index"), path);
	}

	if (!(flags & SUBMODULE_MOVE_HEAD_DRY_RUN)) {
		if (old_head) {
			if (!submodule_uses_gitfile(path))
				absorb_git_dir_into_superproject("", path,
					ABSORB_GITDIR_RECURSE_SUBMODULES);
		} else {
<<<<<<< HEAD
			struct strbuf gitdir = STRBUF_INIT;
			submodule_name_to_gitdir(&gitdir, the_repository,
						 sub->name);
			connect_work_tree_and_git_dir(path, gitdir.buf, 0);
			strbuf_release(&gitdir);
=======
			char *gitdir = xstrfmt("%s/modules/%s",
				    get_git_common_dir(), sub->name);

			if (!is_git_directory(gitdir)) {
				/*
				 * It is safe to assume we could just clone
				 * the submodule here, as we passed the
				 * is_submodule_active test above (i.e. the
				 * user is interested in this submodule.
				 *
				 * However as this code path is exercised
				 * for operations that typically do not involve
				 * network operations, let's not do that for now.
				 */
				warning(_("Submodule '%s' missing"), path);
				free(gitdir);
				return 0;
			}
			connect_work_tree_and_git_dir(path, gitdir, 0);
			free(gitdir);
>>>>>>> 2513d251

			/* make sure the index is clean as well */
			submodule_reset_index(path);
		}

		if (old_head && (flags & SUBMODULE_MOVE_HEAD_FORCE)) {
			struct strbuf gitdir = STRBUF_INIT;
			submodule_name_to_gitdir(&gitdir, the_repository,
						 sub->name);
			connect_work_tree_and_git_dir(path, gitdir.buf, 1);
			strbuf_release(&gitdir);
		}
	}

	prepare_submodule_repo_env(&cp.env_array);

	cp.git_cmd = 1;
	cp.no_stdin = 1;
	cp.dir = path;

	argv_array_pushf(&cp.args, "--super-prefix=%s%s/",
			get_super_prefix_or_empty(), path);
	argv_array_pushl(&cp.args, "read-tree", "--recurse-submodules", NULL);

	if (flags & SUBMODULE_MOVE_HEAD_DRY_RUN)
		argv_array_push(&cp.args, "-n");
	else
		argv_array_push(&cp.args, "-u");

	if (flags & SUBMODULE_MOVE_HEAD_FORCE)
		argv_array_push(&cp.args, "--reset");
	else
		argv_array_push(&cp.args, "-m");

	if (!(flags & SUBMODULE_MOVE_HEAD_FORCE))
		argv_array_push(&cp.args, old_head ? old_head : empty_tree_oid_hex());

	argv_array_push(&cp.args, new_head ? new_head : empty_tree_oid_hex());

	if (run_command(&cp)) {
		ret = error(_("Submodule '%s' could not be updated."), path);
		goto out;
	}

	if (!(flags & SUBMODULE_MOVE_HEAD_DRY_RUN)) {
		if (new_head) {
			child_process_init(&cp);
			/* also set the HEAD accordingly */
			cp.git_cmd = 1;
			cp.no_stdin = 1;
			cp.dir = path;

			prepare_submodule_repo_env(&cp.env_array);
			argv_array_pushl(&cp.args, "update-ref", "HEAD",
					 "--no-deref", new_head, NULL);

			if (run_command(&cp)) {
				ret = -1;
				goto out;
			}
		} else {
			struct strbuf sb = STRBUF_INIT;

			strbuf_addf(&sb, "%s/.git", path);
			unlink_or_warn(sb.buf);
			strbuf_release(&sb);

			if (is_empty_dir(path))
				rmdir_or_warn(path);
		}
	}
out:
	return ret;
}

/*
 * Embeds a single submodules git directory into the superprojects git dir,
 * non recursively.
 */
static void relocate_single_git_dir_into_superproject(const char *prefix,
						      const char *path)
{
	char *old_git_dir = NULL, *real_old_git_dir = NULL, *real_new_git_dir = NULL;
	struct strbuf new_gitdir = STRBUF_INIT;
	const struct submodule *sub;

	if (submodule_uses_worktrees(path))
		die(_("relocate_gitdir for submodule '%s' with "
		      "more than one worktree not supported"), path);

	old_git_dir = xstrfmt("%s/.git", path);
	if (read_gitfile(old_git_dir))
		/* If it is an actual gitfile, it doesn't need migration. */
		return;

	real_old_git_dir = real_pathdup(old_git_dir, 1);

	sub = submodule_from_path(the_repository, &null_oid, path);
	if (!sub)
		die(_("could not lookup name for submodule '%s'"), path);

	submodule_name_to_gitdir(&new_gitdir, the_repository, sub->name);
	if (safe_create_leading_directories_const(new_gitdir.buf) < 0)
		die(_("could not create directory '%s'"), new_gitdir.buf);
	real_new_git_dir = real_pathdup(new_gitdir.buf, 1);

	fprintf(stderr, _("Migrating git directory of '%s%s' from\n'%s' to\n'%s'\n"),
		get_super_prefix_or_empty(), path,
		real_old_git_dir, real_new_git_dir);

	relocate_gitdir(path, real_old_git_dir, real_new_git_dir);

	free(old_git_dir);
	free(real_old_git_dir);
	free(real_new_git_dir);
	strbuf_release(&new_gitdir);
}

/*
 * Migrate the git directory of the submodule given by path from
 * having its git directory within the working tree to the git dir nested
 * in its superprojects git dir under modules/.
 */
void absorb_git_dir_into_superproject(const char *prefix,
				      const char *path,
				      unsigned flags)
{
	int err_code;
	const char *sub_git_dir;
	struct strbuf gitdir = STRBUF_INIT;
	strbuf_addf(&gitdir, "%s/.git", path);
	sub_git_dir = resolve_gitdir_gently(gitdir.buf, &err_code);

	/* Not populated? */
	if (!sub_git_dir) {
		const struct submodule *sub;
		struct strbuf sub_gitdir = STRBUF_INIT;

		if (err_code == READ_GITFILE_ERR_STAT_FAILED) {
			/* unpopulated as expected */
			strbuf_release(&gitdir);
			return;
		}

		if (err_code != READ_GITFILE_ERR_NOT_A_REPO)
			/* We don't know what broke here. */
			read_gitfile_error_die(err_code, path, NULL);

		/*
		* Maybe populated, but no git directory was found?
		* This can happen if the superproject is a submodule
		* itself and was just absorbed. The absorption of the
		* superproject did not rewrite the git file links yet,
		* fix it now.
		*/
		sub = submodule_from_path(the_repository, &null_oid, path);
		if (!sub)
			die(_("could not lookup name for submodule '%s'"), path);
		submodule_name_to_gitdir(&sub_gitdir, the_repository, sub->name);
		connect_work_tree_and_git_dir(path, sub_gitdir.buf, 0);
		strbuf_release(&sub_gitdir);
	} else {
		/* Is it already absorbed into the superprojects git dir? */
		char *real_sub_git_dir = real_pathdup(sub_git_dir, 1);
		char *real_common_git_dir = real_pathdup(get_git_common_dir(), 1);

		if (!starts_with(real_sub_git_dir, real_common_git_dir))
			relocate_single_git_dir_into_superproject(prefix, path);

		free(real_sub_git_dir);
		free(real_common_git_dir);
	}
	strbuf_release(&gitdir);

	if (flags & ABSORB_GITDIR_RECURSE_SUBMODULES) {
		struct child_process cp = CHILD_PROCESS_INIT;
		struct strbuf sb = STRBUF_INIT;

		if (flags & ~ABSORB_GITDIR_RECURSE_SUBMODULES)
			BUG("we don't know how to pass the flags down?");

		strbuf_addstr(&sb, get_super_prefix_or_empty());
		strbuf_addstr(&sb, path);
		strbuf_addch(&sb, '/');

		cp.dir = path;
		cp.git_cmd = 1;
		cp.no_stdin = 1;
		argv_array_pushl(&cp.args, "--super-prefix", sb.buf,
					   "submodule--helper",
					   "absorb-git-dirs", NULL);
		prepare_submodule_repo_env(&cp.env_array);
		if (run_command(&cp))
			die(_("could not recurse into submodule '%s'"), path);

		strbuf_release(&sb);
	}
}

const char *get_superproject_working_tree(void)
{
	struct child_process cp = CHILD_PROCESS_INIT;
	struct strbuf sb = STRBUF_INIT;
	const char *one_up = real_path_if_valid("../");
	const char *cwd = xgetcwd();
	const char *ret = NULL;
	const char *subpath;
	int code;
	ssize_t len;

	if (!is_inside_work_tree())
		/*
		 * FIXME:
		 * We might have a superproject, but it is harder
		 * to determine.
		 */
		return NULL;

	if (!one_up)
		return NULL;

	subpath = relative_path(cwd, one_up, &sb);

	prepare_submodule_repo_env(&cp.env_array);
	argv_array_pop(&cp.env_array);

	argv_array_pushl(&cp.args, "--literal-pathspecs", "-C", "..",
			"ls-files", "-z", "--stage", "--full-name", "--",
			subpath, NULL);
	strbuf_reset(&sb);

	cp.no_stdin = 1;
	cp.no_stderr = 1;
	cp.out = -1;
	cp.git_cmd = 1;

	if (start_command(&cp))
		die(_("could not start ls-files in .."));

	len = strbuf_read(&sb, cp.out, PATH_MAX);
	close(cp.out);

	if (starts_with(sb.buf, "160000")) {
		int super_sub_len;
		int cwd_len = strlen(cwd);
		char *super_sub, *super_wt;

		/*
		 * There is a superproject having this repo as a submodule.
		 * The format is <mode> SP <hash> SP <stage> TAB <full name> \0,
		 * We're only interested in the name after the tab.
		 */
		super_sub = strchr(sb.buf, '\t') + 1;
		super_sub_len = sb.buf + sb.len - super_sub - 1;

		if (super_sub_len > cwd_len ||
		    strcmp(&cwd[cwd_len - super_sub_len], super_sub))
			BUG("returned path string doesn't match cwd?");

		super_wt = xstrdup(cwd);
		super_wt[cwd_len - super_sub_len] = '\0';

		ret = real_path(super_wt);
		free(super_wt);
	}
	strbuf_release(&sb);

	code = finish_command(&cp);

	if (code == 128)
		/* '../' is not a git repository */
		return NULL;
	if (code == 0 && len == 0)
		/* There is an unrelated git repository at '../' */
		return NULL;
	if (code)
		die(_("ls-tree returned unexpected return code %d"), code);

	return ret;
}

/*
 * Put the gitdir for a submodule (given relative to the main
 * repository worktree) into `buf`, or return -1 on error.
 */
int submodule_to_gitdir(struct strbuf *buf, const char *submodule)
{
	const struct submodule *sub;
	const char *git_dir;
	int ret = 0;

	strbuf_reset(buf);
	strbuf_addstr(buf, submodule);
	strbuf_complete(buf, '/');
	strbuf_addstr(buf, ".git");

	git_dir = read_gitfile(buf->buf);
	if (git_dir) {
		strbuf_reset(buf);
		strbuf_addstr(buf, git_dir);
	}
	if (!is_git_directory(buf->buf)) {
		sub = submodule_from_path(the_repository, &null_oid, submodule);
		if (!sub) {
			ret = -1;
			goto cleanup;
		}
		strbuf_reset(buf);
		submodule_name_to_gitdir(buf, the_repository, sub->name);
	}

cleanup:
	return ret;
}

void submodule_name_to_gitdir(struct strbuf *buf, struct repository *r,
			      const char *submodule_name)
{
	size_t modules_len;

	strbuf_git_common_path(buf, r, "modules/");
	modules_len = buf->len;
	strbuf_addstr(buf, submodule_name);

	/*
	 * If the submodule gitdir already exists using the old-fashioned
	 * location (which uses the submodule name as-is, without munging it)
	 * then return that.
	 */
	if (!access(buf->buf, F_OK))
		return;

	strbuf_setlen(buf, modules_len);
	strbuf_addstr_urlencode(buf, submodule_name, 1);
}<|MERGE_RESOLUTION|>--- conflicted
+++ resolved
@@ -1641,17 +1641,10 @@
 				absorb_git_dir_into_superproject("", path,
 					ABSORB_GITDIR_RECURSE_SUBMODULES);
 		} else {
-<<<<<<< HEAD
 			struct strbuf gitdir = STRBUF_INIT;
 			submodule_name_to_gitdir(&gitdir, the_repository,
 						 sub->name);
-			connect_work_tree_and_git_dir(path, gitdir.buf, 0);
-			strbuf_release(&gitdir);
-=======
-			char *gitdir = xstrfmt("%s/modules/%s",
-				    get_git_common_dir(), sub->name);
-
-			if (!is_git_directory(gitdir)) {
+			if (!is_git_directory(gitdir.buf)) {
 				/*
 				 * It is safe to assume we could just clone
 				 * the submodule here, as we passed the
@@ -1663,12 +1656,11 @@
 				 * network operations, let's not do that for now.
 				 */
 				warning(_("Submodule '%s' missing"), path);
-				free(gitdir);
+				strbuf_release(&gitdir);
 				return 0;
 			}
-			connect_work_tree_and_git_dir(path, gitdir, 0);
-			free(gitdir);
->>>>>>> 2513d251
+			connect_work_tree_and_git_dir(path, gitdir.buf, 0);
+			strbuf_release(&gitdir);
 
 			/* make sure the index is clean as well */
 			submodule_reset_index(path);
