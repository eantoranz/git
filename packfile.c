#include "cache.h"
#include "list.h"
#include "pack.h"
#include "repository.h"
#include "dir.h"
#include "mergesort.h"
#include "packfile.h"
#include "delta.h"
#include "list.h"
#include "streaming.h"
#include "sha1-lookup.h"
#include "commit.h"
#include "object.h"
#include "tag.h"
#include "tree-walk.h"
#include "tree.h"
#include "object-store.h"
#include "midx.h"

char *odb_pack_name(struct strbuf *buf,
		    const unsigned char *sha1,
		    const char *ext)
{
	strbuf_reset(buf);
	strbuf_addf(buf, "%s/pack/pack-%s.%s", get_object_directory(),
		    sha1_to_hex(sha1), ext);
	return buf->buf;
}

char *sha1_pack_name(const unsigned char *sha1)
{
	static struct strbuf buf = STRBUF_INIT;
	return odb_pack_name(&buf, sha1, "pack");
}

char *sha1_pack_index_name(const unsigned char *sha1)
{
	static struct strbuf buf = STRBUF_INIT;
	return odb_pack_name(&buf, sha1, "idx");
}

static unsigned int pack_used_ctr;
static unsigned int pack_mmap_calls;
static unsigned int peak_pack_open_windows;
static unsigned int pack_open_windows;
static unsigned int pack_open_fds;
static unsigned int pack_max_fds;
static size_t peak_pack_mapped;
static size_t pack_mapped;

#define SZ_FMT PRIuMAX
static inline uintmax_t sz_fmt(size_t s) { return s; }

void pack_report(void)
{
	fprintf(stderr,
		"pack_report: getpagesize()            = %10" SZ_FMT "\n"
		"pack_report: core.packedGitWindowSize = %10" SZ_FMT "\n"
		"pack_report: core.packedGitLimit      = %10" SZ_FMT "\n",
		sz_fmt(getpagesize()),
		sz_fmt(packed_git_window_size),
		sz_fmt(packed_git_limit));
	fprintf(stderr,
		"pack_report: pack_used_ctr            = %10u\n"
		"pack_report: pack_mmap_calls          = %10u\n"
		"pack_report: pack_open_windows        = %10u / %10u\n"
		"pack_report: pack_mapped              = "
			"%10" SZ_FMT " / %10" SZ_FMT "\n",
		pack_used_ctr,
		pack_mmap_calls,
		pack_open_windows, peak_pack_open_windows,
		sz_fmt(pack_mapped), sz_fmt(peak_pack_mapped));
}

/*
 * Open and mmap the index file at path, perform a couple of
 * consistency checks, then record its information to p.  Return 0 on
 * success.
 */
static int check_packed_git_idx(const char *path, struct packed_git *p)
{
	void *idx_map;
	struct pack_idx_header *hdr;
	size_t idx_size;
	uint32_t version, nr, i, *index;
	int fd = git_open(path);
	struct stat st;
	const unsigned int hashsz = the_hash_algo->rawsz;

	if (fd < 0)
		return -1;
	if (fstat(fd, &st)) {
		close(fd);
		return -1;
	}
	idx_size = xsize_t(st.st_size);
	if (idx_size < 4 * 256 + hashsz + hashsz) {
		close(fd);
		return error("index file %s is too small", path);
	}
	idx_map = xmmap(NULL, idx_size, PROT_READ, MAP_PRIVATE, fd, 0);
	close(fd);

	hdr = idx_map;
	if (hdr->idx_signature == htonl(PACK_IDX_SIGNATURE)) {
		version = ntohl(hdr->idx_version);
		if (version < 2 || version > 2) {
			munmap(idx_map, idx_size);
			return error("index file %s is version %"PRIu32
				     " and is not supported by this binary"
				     " (try upgrading GIT to a newer version)",
				     path, version);
		}
	} else
		version = 1;

	nr = 0;
	index = idx_map;
	if (version > 1)
		index += 2;  /* skip index header */
	for (i = 0; i < 256; i++) {
		uint32_t n = ntohl(index[i]);
		if (n < nr) {
			munmap(idx_map, idx_size);
			return error("non-monotonic index %s", path);
		}
		nr = n;
	}

	if (version == 1) {
		/*
		 * Total size:
		 *  - 256 index entries 4 bytes each
		 *  - 24-byte entries * nr (object ID + 4-byte offset)
		 *  - hash of the packfile
		 *  - file checksum
		 */
		if (idx_size != 4*256 + nr * (hashsz + 4) + hashsz + hashsz) {
			munmap(idx_map, idx_size);
			return error("wrong index v1 file size in %s", path);
		}
	} else if (version == 2) {
		/*
		 * Minimum size:
		 *  - 8 bytes of header
		 *  - 256 index entries 4 bytes each
		 *  - object ID entry * nr
		 *  - 4-byte crc entry * nr
		 *  - 4-byte offset entry * nr
		 *  - hash of the packfile
		 *  - file checksum
		 * And after the 4-byte offset table might be a
		 * variable sized table containing 8-byte entries
		 * for offsets larger than 2^31.
		 */
		unsigned long min_size = 8 + 4*256 + nr*(hashsz + 4 + 4) + hashsz + hashsz;
		unsigned long max_size = min_size;
		if (nr)
			max_size += (nr - 1)*8;
		if (idx_size < min_size || idx_size > max_size) {
			munmap(idx_map, idx_size);
			return error("wrong index v2 file size in %s", path);
		}
		if (idx_size != min_size &&
		    /*
		     * make sure we can deal with large pack offsets.
		     * 31-bit signed offset won't be enough, neither
		     * 32-bit unsigned one will be.
		     */
		    (sizeof(off_t) <= 4)) {
			munmap(idx_map, idx_size);
			return error("pack too large for current definition of off_t in %s", path);
		}
	}

	p->index_version = version;
	p->index_data = idx_map;
	p->index_size = idx_size;
	p->num_objects = nr;
	return 0;
}

int open_pack_index(struct packed_git *p)
{
	char *idx_name;
	size_t len;
	int ret;

	if (p->index_data)
		return 0;

	if (!strip_suffix(p->pack_name, ".pack", &len))
		BUG("pack_name does not end in .pack");
	idx_name = xstrfmt("%.*s.idx", (int)len, p->pack_name);
	ret = check_packed_git_idx(idx_name, p);
	free(idx_name);
	return ret;
}

uint32_t get_pack_fanout(struct packed_git *p, uint32_t value)
{
	const uint32_t *level1_ofs = p->index_data;

	if (!level1_ofs) {
		if (open_pack_index(p))
			return 0;
		level1_ofs = p->index_data;
	}

	if (p->index_version > 1) {
		level1_ofs += 2;
	}

	return ntohl(level1_ofs[value]);
}

static struct packed_git *alloc_packed_git(int extra)
{
	struct packed_git *p = xmalloc(st_add(sizeof(*p), extra));
	memset(p, 0, sizeof(*p));
	p->pack_fd = -1;
	return p;
}

struct packed_git *parse_pack_index(unsigned char *sha1, const char *idx_path)
{
	const char *path = sha1_pack_name(sha1);
	size_t alloc = st_add(strlen(path), 1);
	struct packed_git *p = alloc_packed_git(alloc);

	memcpy(p->pack_name, path, alloc); /* includes NUL */
	hashcpy(p->sha1, sha1);
	if (check_packed_git_idx(idx_path, p)) {
		free(p);
		return NULL;
	}

	return p;
}

static void scan_windows(struct packed_git *p,
	struct packed_git **lru_p,
	struct pack_window **lru_w,
	struct pack_window **lru_l)
{
	struct pack_window *w, *w_l;

	for (w_l = NULL, w = p->windows; w; w = w->next) {
		if (!w->inuse_cnt) {
			if (!*lru_w || w->last_used < (*lru_w)->last_used) {
				*lru_p = p;
				*lru_w = w;
				*lru_l = w_l;
			}
		}
		w_l = w;
	}
}

static int unuse_one_window(struct packed_git *current)
{
	struct packed_git *p, *lru_p = NULL;
	struct pack_window *lru_w = NULL, *lru_l = NULL;

	if (current)
		scan_windows(current, &lru_p, &lru_w, &lru_l);
	for (p = the_repository->objects->packed_git; p; p = p->next)
		scan_windows(p, &lru_p, &lru_w, &lru_l);
	if (lru_p) {
		munmap(lru_w->base, lru_w->len);
		pack_mapped -= lru_w->len;
		if (lru_l)
			lru_l->next = lru_w->next;
		else
			lru_p->windows = lru_w->next;
		free(lru_w);
		pack_open_windows--;
		return 1;
	}
	return 0;
}

void release_pack_memory(size_t need)
{
	size_t cur = pack_mapped;
	while (need >= (cur - pack_mapped) && unuse_one_window(NULL))
		; /* nothing */
}

void close_pack_windows(struct packed_git *p)
{
	while (p->windows) {
		struct pack_window *w = p->windows;

		if (w->inuse_cnt)
			die("pack '%s' still has open windows to it",
			    p->pack_name);
		munmap(w->base, w->len);
		pack_mapped -= w->len;
		pack_open_windows--;
		p->windows = w->next;
		free(w);
	}
}

static int close_pack_fd(struct packed_git *p)
{
	if (p->pack_fd < 0)
		return 0;

	close(p->pack_fd);
	pack_open_fds--;
	p->pack_fd = -1;

	return 1;
}

void close_pack_index(struct packed_git *p)
{
	if (p->index_data) {
		munmap((void *)p->index_data, p->index_size);
		p->index_data = NULL;
	}
}

void close_pack(struct packed_git *p)
{
	close_pack_windows(p);
	close_pack_fd(p);
	close_pack_index(p);
}

void close_all_packs(struct raw_object_store *o)
{
	struct packed_git *p;

	for (p = o->packed_git; p; p = p->next)
		if (p->do_not_close)
			BUG("want to close pack marked 'do-not-close'");
		else
			close_pack(p);
}

/*
 * The LRU pack is the one with the oldest MRU window, preferring packs
 * with no used windows, or the oldest mtime if it has no windows allocated.
 */
static void find_lru_pack(struct packed_git *p, struct packed_git **lru_p, struct pack_window **mru_w, int *accept_windows_inuse)
{
	struct pack_window *w, *this_mru_w;
	int has_windows_inuse = 0;

	/*
	 * Reject this pack if it has windows and the previously selected
	 * one does not.  If this pack does not have windows, reject
	 * it if the pack file is newer than the previously selected one.
	 */
	if (*lru_p && !*mru_w && (p->windows || p->mtime > (*lru_p)->mtime))
		return;

	for (w = this_mru_w = p->windows; w; w = w->next) {
		/*
		 * Reject this pack if any of its windows are in use,
		 * but the previously selected pack did not have any
		 * inuse windows.  Otherwise, record that this pack
		 * has windows in use.
		 */
		if (w->inuse_cnt) {
			if (*accept_windows_inuse)
				has_windows_inuse = 1;
			else
				return;
		}

		if (w->last_used > this_mru_w->last_used)
			this_mru_w = w;

		/*
		 * Reject this pack if it has windows that have been
		 * used more recently than the previously selected pack.
		 * If the previously selected pack had windows inuse and
		 * we have not encountered a window in this pack that is
		 * inuse, skip this check since we prefer a pack with no
		 * inuse windows to one that has inuse windows.
		 */
		if (*mru_w && *accept_windows_inuse == has_windows_inuse &&
		    this_mru_w->last_used > (*mru_w)->last_used)
			return;
	}

	/*
	 * Select this pack.
	 */
	*mru_w = this_mru_w;
	*lru_p = p;
	*accept_windows_inuse = has_windows_inuse;
}

static int close_one_pack(void)
{
	struct packed_git *p, *lru_p = NULL;
	struct pack_window *mru_w = NULL;
	int accept_windows_inuse = 1;

	for (p = the_repository->objects->packed_git; p; p = p->next) {
		if (p->pack_fd == -1)
			continue;
		find_lru_pack(p, &lru_p, &mru_w, &accept_windows_inuse);
	}

	if (lru_p)
		return close_pack_fd(lru_p);

	return 0;
}

static unsigned int get_max_fd_limit(void)
{
#ifdef RLIMIT_NOFILE
	{
		struct rlimit lim;

		if (!getrlimit(RLIMIT_NOFILE, &lim))
			return lim.rlim_cur;
	}
#endif

#ifdef _SC_OPEN_MAX
	{
		long open_max = sysconf(_SC_OPEN_MAX);
		if (0 < open_max)
			return open_max;
		/*
		 * Otherwise, we got -1 for one of the two
		 * reasons:
		 *
		 * (1) sysconf() did not understand _SC_OPEN_MAX
		 *     and signaled an error with -1; or
		 * (2) sysconf() said there is no limit.
		 *
		 * We _could_ clear errno before calling sysconf() to
		 * tell these two cases apart and return a huge number
		 * in the latter case to let the caller cap it to a
		 * value that is not so selfish, but letting the
		 * fallback OPEN_MAX codepath take care of these cases
		 * is a lot simpler.
		 */
	}
#endif

#ifdef OPEN_MAX
	return OPEN_MAX;
#else
	return 1; /* see the caller ;-) */
#endif
}

/*
 * Do not call this directly as this leaks p->pack_fd on error return;
 * call open_packed_git() instead.
 */
static int open_packed_git_1(struct packed_git *p)
{
	struct stat st;
	struct pack_header hdr;
	unsigned char hash[GIT_MAX_RAWSZ];
	unsigned char *idx_hash;
	long fd_flag;
	ssize_t read_result;
	const unsigned hashsz = the_hash_algo->rawsz;

	if (!p->index_data) {
		struct multi_pack_index *m;
		const char *pack_name = strrchr(p->pack_name, '/');

		for (m = the_repository->objects->multi_pack_index;
		     m; m = m->next) {
			if (midx_contains_pack(m, pack_name))
				break;
		}

		if (!m && open_pack_index(p))
			return error("packfile %s index unavailable", p->pack_name);
	}

	if (!pack_max_fds) {
		unsigned int max_fds = get_max_fd_limit();

		/* Save 3 for stdin/stdout/stderr, 22 for work */
		if (25 < max_fds)
			pack_max_fds = max_fds - 25;
		else
			pack_max_fds = 1;
	}

	while (pack_max_fds <= pack_open_fds && close_one_pack())
		; /* nothing */

	p->pack_fd = git_open(p->pack_name);
	if (p->pack_fd < 0 || fstat(p->pack_fd, &st))
		return -1;
	pack_open_fds++;

	/* If we created the struct before we had the pack we lack size. */
	if (!p->pack_size) {
		if (!S_ISREG(st.st_mode))
			return error("packfile %s not a regular file", p->pack_name);
		p->pack_size = st.st_size;
	} else if (p->pack_size != st.st_size)
		return error("packfile %s size changed", p->pack_name);

	/* We leave these file descriptors open with sliding mmap;
	 * there is no point keeping them open across exec(), though.
	 */
	fd_flag = fcntl(p->pack_fd, F_GETFD, 0);
	if (fd_flag < 0)
		return error("cannot determine file descriptor flags");
	fd_flag |= FD_CLOEXEC;
	if (fcntl(p->pack_fd, F_SETFD, fd_flag) == -1)
		return error("cannot set FD_CLOEXEC");

	/* Verify we recognize this pack file format. */
	read_result = read_in_full(p->pack_fd, &hdr, sizeof(hdr));
	if (read_result < 0)
		return error_errno("error reading from %s", p->pack_name);
	if (read_result != sizeof(hdr))
		return error("file %s is far too short to be a packfile", p->pack_name);
	if (hdr.hdr_signature != htonl(PACK_SIGNATURE))
		return error("file %s is not a GIT packfile", p->pack_name);
	if (!pack_version_ok(hdr.hdr_version))
		return error("packfile %s is version %"PRIu32" and not"
			" supported (try upgrading GIT to a newer version)",
			p->pack_name, ntohl(hdr.hdr_version));

	/* Skip index checking if in multi-pack-index */
	if (!p->index_data)
		return 0;

	/* Verify the pack matches its index. */
	if (p->num_objects != ntohl(hdr.hdr_entries))
		return error("packfile %s claims to have %"PRIu32" objects"
			     " while index indicates %"PRIu32" objects",
			     p->pack_name, ntohl(hdr.hdr_entries),
			     p->num_objects);
	if (lseek(p->pack_fd, p->pack_size - hashsz, SEEK_SET) == -1)
		return error("end of packfile %s is unavailable", p->pack_name);
	read_result = read_in_full(p->pack_fd, hash, hashsz);
	if (read_result < 0)
		return error_errno("error reading from %s", p->pack_name);
	if (read_result != hashsz)
		return error("packfile %s signature is unavailable", p->pack_name);
	idx_hash = ((unsigned char *)p->index_data) + p->index_size - hashsz * 2;
	if (hashcmp(hash, idx_hash))
		return error("packfile %s does not match index", p->pack_name);
	return 0;
}

static int open_packed_git(struct packed_git *p)
{
	if (!open_packed_git_1(p))
		return 0;
	close_pack_fd(p);
	return -1;
}

static int in_window(struct pack_window *win, off_t offset)
{
	/* We must promise at least one full hash after the
	 * offset is available from this window, otherwise the offset
	 * is not actually in this window and a different window (which
	 * has that one hash excess) must be used.  This is to support
	 * the object header and delta base parsing routines below.
	 */
	off_t win_off = win->offset;
	return win_off <= offset
		&& (offset + the_hash_algo->rawsz) <= (win_off + win->len);
}

unsigned char *use_pack(struct packed_git *p,
		struct pack_window **w_cursor,
		off_t offset,
		unsigned long *left)
{
	struct pack_window *win = *w_cursor;

	/* Since packfiles end in a hash of their content and it's
	 * pointless to ask for an offset into the middle of that
	 * hash, and the in_window function above wouldn't match
	 * don't allow an offset too close to the end of the file.
	 */
	if (!p->pack_size && p->pack_fd == -1 && open_packed_git(p))
		die("packfile %s cannot be accessed", p->pack_name);
	if (offset > (p->pack_size - the_hash_algo->rawsz))
		die("offset beyond end of packfile (truncated pack?)");
	if (offset < 0)
		die(_("offset before end of packfile (broken .idx?)"));

	if (!win || !in_window(win, offset)) {
		if (win)
			win->inuse_cnt--;
		for (win = p->windows; win; win = win->next) {
			if (in_window(win, offset))
				break;
		}
		if (!win) {
			size_t window_align = packed_git_window_size / 2;
			off_t len;

			if (p->pack_fd == -1 && open_packed_git(p))
				die("packfile %s cannot be accessed", p->pack_name);

			win = xcalloc(1, sizeof(*win));
			win->offset = (offset / window_align) * window_align;
			len = p->pack_size - win->offset;
			if (len > packed_git_window_size)
				len = packed_git_window_size;
			win->len = (size_t)len;
			pack_mapped += win->len;
			while (packed_git_limit < pack_mapped
				&& unuse_one_window(p))
				; /* nothing */
			win->base = xmmap(NULL, win->len,
				PROT_READ, MAP_PRIVATE,
				p->pack_fd, win->offset);
			if (win->base == MAP_FAILED)
				die_errno("packfile %s cannot be mapped",
					  p->pack_name);
			if (!win->offset && win->len == p->pack_size
				&& !p->do_not_close)
				close_pack_fd(p);
			pack_mmap_calls++;
			pack_open_windows++;
			if (pack_mapped > peak_pack_mapped)
				peak_pack_mapped = pack_mapped;
			if (pack_open_windows > peak_pack_open_windows)
				peak_pack_open_windows = pack_open_windows;
			win->next = p->windows;
			p->windows = win;
		}
	}
	if (win != *w_cursor) {
		win->last_used = pack_used_ctr++;
		win->inuse_cnt++;
		*w_cursor = win;
	}
	offset -= win->offset;
	if (left)
		*left = win->len - xsize_t(offset);
	return win->base + offset;
}

void unuse_pack(struct pack_window **w_cursor)
{
	struct pack_window *w = *w_cursor;
	if (w) {
		w->inuse_cnt--;
		*w_cursor = NULL;
	}
}

static void try_to_free_pack_memory(size_t size)
{
	release_pack_memory(size);
}

struct packed_git *add_packed_git(const char *path, size_t path_len, int local)
{
	static int have_set_try_to_free_routine;
	struct stat st;
	size_t alloc;
	struct packed_git *p;

	if (!have_set_try_to_free_routine) {
		have_set_try_to_free_routine = 1;
		set_try_to_free_routine(try_to_free_pack_memory);
	}

	/*
	 * Make sure a corresponding .pack file exists and that
	 * the index looks sane.
	 */
	if (!strip_suffix_mem(path, &path_len, ".idx"))
		return NULL;

	/*
	 * ".promisor" is long enough to hold any suffix we're adding (and
	 * the use xsnprintf double-checks that)
	 */
	alloc = st_add3(path_len, strlen(".promisor"), 1);
	p = alloc_packed_git(alloc);
	memcpy(p->pack_name, path, path_len);

	xsnprintf(p->pack_name + path_len, alloc - path_len, ".keep");
	if (!access(p->pack_name, F_OK))
		p->pack_keep = 1;

	xsnprintf(p->pack_name + path_len, alloc - path_len, ".promisor");
	if (!access(p->pack_name, F_OK))
		p->pack_promisor = 1;

	xsnprintf(p->pack_name + path_len, alloc - path_len, ".pack");
	if (stat(p->pack_name, &st) || !S_ISREG(st.st_mode)) {
		free(p);
		return NULL;
	}

	/* ok, it looks sane as far as we can check without
	 * actually mapping the pack file.
	 */
	p->pack_size = st.st_size;
	p->pack_local = local;
	p->mtime = st.st_mtime;
	if (path_len < the_hash_algo->hexsz ||
	    get_sha1_hex(path + path_len - the_hash_algo->hexsz, p->sha1))
		hashclr(p->sha1);
	return p;
}

void install_packed_git(struct repository *r, struct packed_git *pack)
{
	if (pack->pack_fd != -1)
		pack_open_fds++;

	pack->next = r->objects->packed_git;
	r->objects->packed_git = pack;
}

void (*report_garbage)(unsigned seen_bits, const char *path);

static void report_helper(const struct string_list *list,
			  int seen_bits, int first, int last)
{
	if (seen_bits == (PACKDIR_FILE_PACK|PACKDIR_FILE_IDX))
		return;

	for (; first < last; first++)
		report_garbage(seen_bits, list->items[first].string);
}

static void report_pack_garbage(struct string_list *list)
{
	int i, baselen = -1, first = 0, seen_bits = 0;

	if (!report_garbage)
		return;

	string_list_sort(list);

	for (i = 0; i < list->nr; i++) {
		const char *path = list->items[i].string;
		if (baselen != -1 &&
		    strncmp(path, list->items[first].string, baselen)) {
			report_helper(list, seen_bits, first, i);
			baselen = -1;
			seen_bits = 0;
		}
		if (baselen == -1) {
			const char *dot = strrchr(path, '.');
			if (!dot) {
				report_garbage(PACKDIR_FILE_GARBAGE, path);
				continue;
			}
			baselen = dot - path + 1;
			first = i;
		}
		if (!strcmp(path + baselen, "pack"))
			seen_bits |= 1;
		else if (!strcmp(path + baselen, "idx"))
			seen_bits |= 2;
	}
	report_helper(list, seen_bits, first, list->nr);
}

void for_each_file_in_pack_dir(const char *objdir,
			       each_file_in_pack_dir_fn fn,
			       void *data)
{
	struct strbuf path = STRBUF_INIT;
	size_t dirnamelen;
	DIR *dir;
	struct dirent *de;

	strbuf_addstr(&path, objdir);
	strbuf_addstr(&path, "/pack");
	dir = opendir(path.buf);
	if (!dir) {
		if (errno != ENOENT)
			error_errno("unable to open object pack directory: %s",
				    path.buf);
		strbuf_release(&path);
		return;
	}
	strbuf_addch(&path, '/');
	dirnamelen = path.len;
	while ((de = readdir(dir)) != NULL) {
		if (is_dot_or_dotdot(de->d_name))
			continue;

		strbuf_setlen(&path, dirnamelen);
		strbuf_addstr(&path, de->d_name);

		fn(path.buf, path.len, de->d_name, data);
	}

	closedir(dir);
	strbuf_release(&path);
}

struct prepare_pack_data {
	struct repository *r;
	struct string_list *garbage;
	int local;
	struct multi_pack_index *m;
};

static void prepare_pack(const char *full_name, size_t full_name_len,
			 const char *file_name, void *_data)
{
	struct prepare_pack_data *data = (struct prepare_pack_data *)_data;
	struct packed_git *p;
	size_t base_len = full_name_len;

<<<<<<< HEAD
	if (strip_suffix_mem(full_name, &base_len, ".idx")) {
		if (data->m && midx_contains_pack(data->m, file_name))
			return;
=======
	if (strip_suffix_mem(full_name, &base_len, ".idx") &&
	    !(data->m && midx_contains_pack(data->m, file_name))) {
>>>>>>> 6a22d521
		/* Don't reopen a pack we already have. */
		for (p = data->r->objects->packed_git; p; p = p->next) {
			size_t len;
			if (strip_suffix(p->pack_name, ".pack", &len) &&
			    len == base_len &&
			    !memcmp(p->pack_name, full_name, len))
				break;
		}

		if (!p) {
			p = add_packed_git(full_name, full_name_len, data->local);
			if (p)
				install_packed_git(data->r, p);
		}
	}

	if (!report_garbage)
		return;

<<<<<<< HEAD
=======
	if (!strcmp(file_name, "multi-pack-index"))
		return;
>>>>>>> 6a22d521
	if (ends_with(file_name, ".idx") ||
	    ends_with(file_name, ".pack") ||
	    ends_with(file_name, ".bitmap") ||
	    ends_with(file_name, ".keep") ||
	    ends_with(file_name, ".promisor"))
		string_list_append(data->garbage, full_name);
	else
		report_garbage(PACKDIR_FILE_GARBAGE, full_name);
}

static void prepare_packed_git_one(struct repository *r, char *objdir, int local)
{
	struct prepare_pack_data data;
	struct string_list garbage = STRING_LIST_INIT_DUP;

	data.m = r->objects->multi_pack_index;

	/* look for the multi-pack-index for this object directory */
	while (data.m && strcmp(data.m->object_dir, objdir))
		data.m = data.m->next;

	data.r = r;
	data.garbage = &garbage;
	data.local = local;

	for_each_file_in_pack_dir(objdir, prepare_pack, &data);

	report_pack_garbage(data.garbage);
	string_list_clear(data.garbage, 0);
}

static void prepare_packed_git(struct repository *r);
/*
 * Give a fast, rough count of the number of objects in the repository. This
 * ignores loose objects completely. If you have a lot of them, then either
 * you should repack because your performance will be awful, or they are
 * all unreachable objects about to be pruned, in which case they're not really
 * interesting as a measure of repo size in the first place.
 */
unsigned long approximate_object_count(void)
{
	if (!the_repository->objects->approximate_object_count_valid) {
		unsigned long count;
		struct multi_pack_index *m;
		struct packed_git *p;

		prepare_packed_git(the_repository);
		count = 0;
		for (m = get_multi_pack_index(the_repository); m; m = m->next)
			count += m->num_objects;
		for (p = the_repository->objects->packed_git; p; p = p->next) {
			if (open_pack_index(p))
				continue;
			count += p->num_objects;
		}
		the_repository->objects->approximate_object_count = count;
	}
	return the_repository->objects->approximate_object_count;
}

static void *get_next_packed_git(const void *p)
{
	return ((const struct packed_git *)p)->next;
}

static void set_next_packed_git(void *p, void *next)
{
	((struct packed_git *)p)->next = next;
}

static int sort_pack(const void *a_, const void *b_)
{
	const struct packed_git *a = a_;
	const struct packed_git *b = b_;
	int st;

	/*
	 * Local packs tend to contain objects specific to our
	 * variant of the project than remote ones.  In addition,
	 * remote ones could be on a network mounted filesystem.
	 * Favor local ones for these reasons.
	 */
	st = a->pack_local - b->pack_local;
	if (st)
		return -st;

	/*
	 * Younger packs tend to contain more recent objects,
	 * and more recent objects tend to get accessed more
	 * often.
	 */
	if (a->mtime < b->mtime)
		return 1;
	else if (a->mtime == b->mtime)
		return 0;
	return -1;
}

static void rearrange_packed_git(struct repository *r)
{
	r->objects->packed_git = llist_mergesort(
		r->objects->packed_git, get_next_packed_git,
		set_next_packed_git, sort_pack);
}

static void prepare_packed_git_mru(struct repository *r)
{
	struct packed_git *p;

	INIT_LIST_HEAD(&r->objects->packed_git_mru);

	for (p = r->objects->packed_git; p; p = p->next)
		list_add_tail(&p->mru, &r->objects->packed_git_mru);
}

static void prepare_packed_git(struct repository *r)
{
	struct alternate_object_database *alt;

	if (r->objects->packed_git_initialized)
		return;
<<<<<<< HEAD
	prepare_multi_pack_index_one(r, r->objects->objectdir);
	prepare_packed_git_one(r, r->objects->objectdir, 1);
	prepare_alt_odb(r);
	for (alt = r->objects->alt_odb_list; alt; alt = alt->next) {
		prepare_multi_pack_index_one(r, alt->path);
=======
	prepare_multi_pack_index_one(r, r->objects->objectdir, 1);
	prepare_packed_git_one(r, r->objects->objectdir, 1);
	prepare_alt_odb(r);
	for (alt = r->objects->alt_odb_list; alt; alt = alt->next) {
		prepare_multi_pack_index_one(r, alt->path, 0);
>>>>>>> 6a22d521
		prepare_packed_git_one(r, alt->path, 0);
	}
	rearrange_packed_git(r);

	r->objects->all_packs = NULL;

	prepare_packed_git_mru(r);
	r->objects->packed_git_initialized = 1;
}

void reprepare_packed_git(struct repository *r)
{
	r->objects->approximate_object_count_valid = 0;
	r->objects->packed_git_initialized = 0;
	prepare_packed_git(r);
}

struct packed_git *get_packed_git(struct repository *r)
{
	prepare_packed_git(r);
	return r->objects->packed_git;
}

struct multi_pack_index *get_multi_pack_index(struct repository *r)
{
	prepare_packed_git(r);
	return r->objects->multi_pack_index;
}

<<<<<<< HEAD
=======
struct packed_git *get_all_packs(struct repository *r)
{
	prepare_packed_git(r);

	if (!r->objects->all_packs) {
		struct packed_git *p = r->objects->packed_git;
		struct multi_pack_index *m;

		for (m = r->objects->multi_pack_index; m; m = m->next) {
			uint32_t i;
			for (i = 0; i < m->num_packs; i++) {
				if (!prepare_midx_pack(m, i)) {
					m->packs[i]->next = p;
					p = m->packs[i];
				}
			}
		}

		r->objects->all_packs = p;
	}

	return r->objects->all_packs;
}

>>>>>>> 6a22d521
struct list_head *get_packed_git_mru(struct repository *r)
{
	prepare_packed_git(r);
	return &r->objects->packed_git_mru;
}

unsigned long unpack_object_header_buffer(const unsigned char *buf,
		unsigned long len, enum object_type *type, unsigned long *sizep)
{
	unsigned shift;
	unsigned long size, c;
	unsigned long used = 0;

	c = buf[used++];
	*type = (c >> 4) & 7;
	size = c & 15;
	shift = 4;
	while (c & 0x80) {
		if (len <= used || bitsizeof(long) <= shift) {
			error("bad object header");
			size = used = 0;
			break;
		}
		c = buf[used++];
		size += (c & 0x7f) << shift;
		shift += 7;
	}
	*sizep = size;
	return used;
}

unsigned long get_size_from_delta(struct packed_git *p,
				  struct pack_window **w_curs,
				  off_t curpos)
{
	const unsigned char *data;
	unsigned char delta_head[20], *in;
	git_zstream stream;
	int st;

	memset(&stream, 0, sizeof(stream));
	stream.next_out = delta_head;
	stream.avail_out = sizeof(delta_head);

	git_inflate_init(&stream);
	do {
		in = use_pack(p, w_curs, curpos, &stream.avail_in);
		stream.next_in = in;
		st = git_inflate(&stream, Z_FINISH);
		curpos += stream.next_in - in;
	} while ((st == Z_OK || st == Z_BUF_ERROR) &&
		 stream.total_out < sizeof(delta_head));
	git_inflate_end(&stream);
	if ((st != Z_STREAM_END) && stream.total_out != sizeof(delta_head)) {
		error("delta data unpack-initial failed");
		return 0;
	}

	/* Examine the initial part of the delta to figure out
	 * the result size.
	 */
	data = delta_head;

	/* ignore base size */
	get_delta_hdr_size(&data, delta_head+sizeof(delta_head));

	/* Read the result size */
	return get_delta_hdr_size(&data, delta_head+sizeof(delta_head));
}

int unpack_object_header(struct packed_git *p,
			 struct pack_window **w_curs,
			 off_t *curpos,
			 unsigned long *sizep)
{
	unsigned char *base;
	unsigned long left;
	unsigned long used;
	enum object_type type;

	/* use_pack() assures us we have [base, base + 20) available
	 * as a range that we can look at.  (Its actually the hash
	 * size that is assured.)  With our object header encoding
	 * the maximum deflated object size is 2^137, which is just
	 * insane, so we know won't exceed what we have been given.
	 */
	base = use_pack(p, w_curs, *curpos, &left);
	used = unpack_object_header_buffer(base, left, &type, sizep);
	if (!used) {
		type = OBJ_BAD;
	} else
		*curpos += used;

	return type;
}

void mark_bad_packed_object(struct packed_git *p, const unsigned char *sha1)
{
	unsigned i;
	for (i = 0; i < p->num_bad_objects; i++)
		if (!hashcmp(sha1, p->bad_object_sha1 + GIT_SHA1_RAWSZ * i))
			return;
	p->bad_object_sha1 = xrealloc(p->bad_object_sha1,
				      st_mult(GIT_MAX_RAWSZ,
					      st_add(p->num_bad_objects, 1)));
	hashcpy(p->bad_object_sha1 + GIT_SHA1_RAWSZ * p->num_bad_objects, sha1);
	p->num_bad_objects++;
}

const struct packed_git *has_packed_and_bad(const unsigned char *sha1)
{
	struct packed_git *p;
	unsigned i;

	for (p = the_repository->objects->packed_git; p; p = p->next)
		for (i = 0; i < p->num_bad_objects; i++)
			if (!hashcmp(sha1,
				     p->bad_object_sha1 + the_hash_algo->rawsz * i))
				return p;
	return NULL;
}

static off_t get_delta_base(struct packed_git *p,
				    struct pack_window **w_curs,
				    off_t *curpos,
				    enum object_type type,
				    off_t delta_obj_offset)
{
	unsigned char *base_info = use_pack(p, w_curs, *curpos, NULL);
	off_t base_offset;

	/* use_pack() assured us we have [base_info, base_info + 20)
	 * as a range that we can look at without walking off the
	 * end of the mapped window.  Its actually the hash size
	 * that is assured.  An OFS_DELTA longer than the hash size
	 * is stupid, as then a REF_DELTA would be smaller to store.
	 */
	if (type == OBJ_OFS_DELTA) {
		unsigned used = 0;
		unsigned char c = base_info[used++];
		base_offset = c & 127;
		while (c & 128) {
			base_offset += 1;
			if (!base_offset || MSB(base_offset, 7))
				return 0;  /* overflow */
			c = base_info[used++];
			base_offset = (base_offset << 7) + (c & 127);
		}
		base_offset = delta_obj_offset - base_offset;
		if (base_offset <= 0 || base_offset >= delta_obj_offset)
			return 0;  /* out of bound */
		*curpos += used;
	} else if (type == OBJ_REF_DELTA) {
		/* The base entry _must_ be in the same pack */
		base_offset = find_pack_entry_one(base_info, p);
		*curpos += the_hash_algo->rawsz;
	} else
		die("I am totally screwed");
	return base_offset;
}

/*
 * Like get_delta_base above, but we return the sha1 instead of the pack
 * offset. This means it is cheaper for REF deltas (we do not have to do
 * the final object lookup), but more expensive for OFS deltas (we
 * have to load the revidx to convert the offset back into a sha1).
 */
static const unsigned char *get_delta_base_sha1(struct packed_git *p,
						struct pack_window **w_curs,
						off_t curpos,
						enum object_type type,
						off_t delta_obj_offset)
{
	if (type == OBJ_REF_DELTA) {
		unsigned char *base = use_pack(p, w_curs, curpos, NULL);
		return base;
	} else if (type == OBJ_OFS_DELTA) {
		struct revindex_entry *revidx;
		off_t base_offset = get_delta_base(p, w_curs, &curpos,
						   type, delta_obj_offset);

		if (!base_offset)
			return NULL;

		revidx = find_pack_revindex(p, base_offset);
		if (!revidx)
			return NULL;

		return nth_packed_object_sha1(p, revidx->nr);
	} else
		return NULL;
}

static int retry_bad_packed_offset(struct repository *r,
				   struct packed_git *p,
				   off_t obj_offset)
{
	int type;
	struct revindex_entry *revidx;
	struct object_id oid;
	revidx = find_pack_revindex(p, obj_offset);
	if (!revidx)
		return OBJ_BAD;
	nth_packed_object_oid(&oid, p, revidx->nr);
	mark_bad_packed_object(p, oid.hash);
	type = oid_object_info(r, &oid, NULL);
	if (type <= OBJ_NONE)
		return OBJ_BAD;
	return type;
}

#define POI_STACK_PREALLOC 64

static enum object_type packed_to_object_type(struct repository *r,
					      struct packed_git *p,
					      off_t obj_offset,
					      enum object_type type,
					      struct pack_window **w_curs,
					      off_t curpos)
{
	off_t small_poi_stack[POI_STACK_PREALLOC];
	off_t *poi_stack = small_poi_stack;
	int poi_stack_nr = 0, poi_stack_alloc = POI_STACK_PREALLOC;

	while (type == OBJ_OFS_DELTA || type == OBJ_REF_DELTA) {
		off_t base_offset;
		unsigned long size;
		/* Push the object we're going to leave behind */
		if (poi_stack_nr >= poi_stack_alloc && poi_stack == small_poi_stack) {
			poi_stack_alloc = alloc_nr(poi_stack_nr);
			ALLOC_ARRAY(poi_stack, poi_stack_alloc);
			memcpy(poi_stack, small_poi_stack, sizeof(off_t)*poi_stack_nr);
		} else {
			ALLOC_GROW(poi_stack, poi_stack_nr+1, poi_stack_alloc);
		}
		poi_stack[poi_stack_nr++] = obj_offset;
		/* If parsing the base offset fails, just unwind */
		base_offset = get_delta_base(p, w_curs, &curpos, type, obj_offset);
		if (!base_offset)
			goto unwind;
		curpos = obj_offset = base_offset;
		type = unpack_object_header(p, w_curs, &curpos, &size);
		if (type <= OBJ_NONE) {
			/* If getting the base itself fails, we first
			 * retry the base, otherwise unwind */
			type = retry_bad_packed_offset(r, p, base_offset);
			if (type > OBJ_NONE)
				goto out;
			goto unwind;
		}
	}

	switch (type) {
	case OBJ_BAD:
	case OBJ_COMMIT:
	case OBJ_TREE:
	case OBJ_BLOB:
	case OBJ_TAG:
		break;
	default:
		error("unknown object type %i at offset %"PRIuMAX" in %s",
		      type, (uintmax_t)obj_offset, p->pack_name);
		type = OBJ_BAD;
	}

out:
	if (poi_stack != small_poi_stack)
		free(poi_stack);
	return type;

unwind:
	while (poi_stack_nr) {
		obj_offset = poi_stack[--poi_stack_nr];
		type = retry_bad_packed_offset(r, p, obj_offset);
		if (type > OBJ_NONE)
			goto out;
	}
	type = OBJ_BAD;
	goto out;
}

static struct hashmap delta_base_cache;
static size_t delta_base_cached;

static LIST_HEAD(delta_base_cache_lru);

struct delta_base_cache_key {
	struct packed_git *p;
	off_t base_offset;
};

struct delta_base_cache_entry {
	struct hashmap hash;
	struct delta_base_cache_key key;
	struct list_head lru;
	void *data;
	unsigned long size;
	enum object_type type;
};

static unsigned int pack_entry_hash(struct packed_git *p, off_t base_offset)
{
	unsigned int hash;

	hash = (unsigned int)(intptr_t)p + (unsigned int)base_offset;
	hash += (hash >> 8) + (hash >> 16);
	return hash;
}

static struct delta_base_cache_entry *
get_delta_base_cache_entry(struct packed_git *p, off_t base_offset)
{
	struct hashmap_entry entry;
	struct delta_base_cache_key key;

	if (!delta_base_cache.cmpfn)
		return NULL;

	hashmap_entry_init(&entry, pack_entry_hash(p, base_offset));
	key.p = p;
	key.base_offset = base_offset;
	return hashmap_get(&delta_base_cache, &entry, &key);
}

static int delta_base_cache_key_eq(const struct delta_base_cache_key *a,
				   const struct delta_base_cache_key *b)
{
	return a->p == b->p && a->base_offset == b->base_offset;
}

static int delta_base_cache_hash_cmp(const void *unused_cmp_data,
				     const void *va, const void *vb,
				     const void *vkey)
{
	const struct delta_base_cache_entry *a = va, *b = vb;
	const struct delta_base_cache_key *key = vkey;
	if (key)
		return !delta_base_cache_key_eq(&a->key, key);
	else
		return !delta_base_cache_key_eq(&a->key, &b->key);
}

static int in_delta_base_cache(struct packed_git *p, off_t base_offset)
{
	return !!get_delta_base_cache_entry(p, base_offset);
}

/*
 * Remove the entry from the cache, but do _not_ free the associated
 * entry data. The caller takes ownership of the "data" buffer, and
 * should copy out any fields it wants before detaching.
 */
static void detach_delta_base_cache_entry(struct delta_base_cache_entry *ent)
{
	hashmap_remove(&delta_base_cache, ent, &ent->key);
	list_del(&ent->lru);
	delta_base_cached -= ent->size;
	free(ent);
}

static void *cache_or_unpack_entry(struct repository *r, struct packed_git *p,
				   off_t base_offset, unsigned long *base_size,
				   enum object_type *type)
{
	struct delta_base_cache_entry *ent;

	ent = get_delta_base_cache_entry(p, base_offset);
	if (!ent)
		return unpack_entry(r, p, base_offset, type, base_size);

	if (type)
		*type = ent->type;
	if (base_size)
		*base_size = ent->size;
	return xmemdupz(ent->data, ent->size);
}

static inline void release_delta_base_cache(struct delta_base_cache_entry *ent)
{
	free(ent->data);
	detach_delta_base_cache_entry(ent);
}

void clear_delta_base_cache(void)
{
	struct list_head *lru, *tmp;
	list_for_each_safe(lru, tmp, &delta_base_cache_lru) {
		struct delta_base_cache_entry *entry =
			list_entry(lru, struct delta_base_cache_entry, lru);
		release_delta_base_cache(entry);
	}
}

static void add_delta_base_cache(struct packed_git *p, off_t base_offset,
	void *base, unsigned long base_size, enum object_type type)
{
	struct delta_base_cache_entry *ent = xmalloc(sizeof(*ent));
	struct list_head *lru, *tmp;

	delta_base_cached += base_size;

	list_for_each_safe(lru, tmp, &delta_base_cache_lru) {
		struct delta_base_cache_entry *f =
			list_entry(lru, struct delta_base_cache_entry, lru);
		if (delta_base_cached <= delta_base_cache_limit)
			break;
		release_delta_base_cache(f);
	}

	ent->key.p = p;
	ent->key.base_offset = base_offset;
	ent->type = type;
	ent->data = base;
	ent->size = base_size;
	list_add_tail(&ent->lru, &delta_base_cache_lru);

	if (!delta_base_cache.cmpfn)
		hashmap_init(&delta_base_cache, delta_base_cache_hash_cmp, NULL, 0);
	hashmap_entry_init(ent, pack_entry_hash(p, base_offset));
	hashmap_add(&delta_base_cache, ent);
}

int packed_object_info(struct repository *r, struct packed_git *p,
		       off_t obj_offset, struct object_info *oi)
{
	struct pack_window *w_curs = NULL;
	unsigned long size;
	off_t curpos = obj_offset;
	enum object_type type;

	/*
	 * We always get the representation type, but only convert it to
	 * a "real" type later if the caller is interested.
	 */
	if (oi->contentp) {
		*oi->contentp = cache_or_unpack_entry(r, p, obj_offset, oi->sizep,
						      &type);
		if (!*oi->contentp)
			type = OBJ_BAD;
	} else {
		type = unpack_object_header(p, &w_curs, &curpos, &size);
	}

	if (!oi->contentp && oi->sizep) {
		if (type == OBJ_OFS_DELTA || type == OBJ_REF_DELTA) {
			off_t tmp_pos = curpos;
			off_t base_offset = get_delta_base(p, &w_curs, &tmp_pos,
							   type, obj_offset);
			if (!base_offset) {
				type = OBJ_BAD;
				goto out;
			}
			*oi->sizep = get_size_from_delta(p, &w_curs, tmp_pos);
			if (*oi->sizep == 0) {
				type = OBJ_BAD;
				goto out;
			}
		} else {
			*oi->sizep = size;
		}
	}

	if (oi->disk_sizep) {
		struct revindex_entry *revidx = find_pack_revindex(p, obj_offset);
		*oi->disk_sizep = revidx[1].offset - obj_offset;
	}

	if (oi->typep || oi->type_name) {
		enum object_type ptot;
		ptot = packed_to_object_type(r, p, obj_offset,
					     type, &w_curs, curpos);
		if (oi->typep)
			*oi->typep = ptot;
		if (oi->type_name) {
			const char *tn = type_name(ptot);
			if (tn)
				strbuf_addstr(oi->type_name, tn);
		}
		if (ptot < 0) {
			type = OBJ_BAD;
			goto out;
		}
	}

	if (oi->delta_base_sha1) {
		if (type == OBJ_OFS_DELTA || type == OBJ_REF_DELTA) {
			const unsigned char *base;

			base = get_delta_base_sha1(p, &w_curs, curpos,
						   type, obj_offset);
			if (!base) {
				type = OBJ_BAD;
				goto out;
			}

			hashcpy(oi->delta_base_sha1, base);
		} else
			hashclr(oi->delta_base_sha1);
	}

	oi->whence = in_delta_base_cache(p, obj_offset) ? OI_DBCACHED :
							  OI_PACKED;

out:
	unuse_pack(&w_curs);
	return type;
}

static void *unpack_compressed_entry(struct packed_git *p,
				    struct pack_window **w_curs,
				    off_t curpos,
				    unsigned long size)
{
	int st;
	git_zstream stream;
	unsigned char *buffer, *in;

	buffer = xmallocz_gently(size);
	if (!buffer)
		return NULL;
	memset(&stream, 0, sizeof(stream));
	stream.next_out = buffer;
	stream.avail_out = size + 1;

	git_inflate_init(&stream);
	do {
		in = use_pack(p, w_curs, curpos, &stream.avail_in);
		stream.next_in = in;
		st = git_inflate(&stream, Z_FINISH);
		if (!stream.avail_out)
			break; /* the payload is larger than it should be */
		curpos += stream.next_in - in;
	} while (st == Z_OK || st == Z_BUF_ERROR);
	git_inflate_end(&stream);
	if ((st != Z_STREAM_END) || stream.total_out != size) {
		free(buffer);
		return NULL;
	}

	/* versions of zlib can clobber unconsumed portion of outbuf */
	buffer[size] = '\0';

	return buffer;
}

static void write_pack_access_log(struct packed_git *p, off_t obj_offset)
{
	static struct trace_key pack_access = TRACE_KEY_INIT(PACK_ACCESS);
	trace_printf_key(&pack_access, "%s %"PRIuMAX"\n",
			 p->pack_name, (uintmax_t)obj_offset);
}

int do_check_packed_object_crc;

#define UNPACK_ENTRY_STACK_PREALLOC 64
struct unpack_entry_stack_ent {
	off_t obj_offset;
	off_t curpos;
	unsigned long size;
};

static void *read_object(struct repository *r,
			 const struct object_id *oid,
			 enum object_type *type,
			 unsigned long *size)
{
	struct object_info oi = OBJECT_INFO_INIT;
	void *content;
	oi.typep = type;
	oi.sizep = size;
	oi.contentp = &content;

	if (oid_object_info_extended(r, oid, &oi, 0) < 0)
		return NULL;
	return content;
}

void *unpack_entry(struct repository *r, struct packed_git *p, off_t obj_offset,
		   enum object_type *final_type, unsigned long *final_size)
{
	struct pack_window *w_curs = NULL;
	off_t curpos = obj_offset;
	void *data = NULL;
	unsigned long size;
	enum object_type type;
	struct unpack_entry_stack_ent small_delta_stack[UNPACK_ENTRY_STACK_PREALLOC];
	struct unpack_entry_stack_ent *delta_stack = small_delta_stack;
	int delta_stack_nr = 0, delta_stack_alloc = UNPACK_ENTRY_STACK_PREALLOC;
	int base_from_cache = 0;

	write_pack_access_log(p, obj_offset);

	/* PHASE 1: drill down to the innermost base object */
	for (;;) {
		off_t base_offset;
		int i;
		struct delta_base_cache_entry *ent;

		ent = get_delta_base_cache_entry(p, curpos);
		if (ent) {
			type = ent->type;
			data = ent->data;
			size = ent->size;
			detach_delta_base_cache_entry(ent);
			base_from_cache = 1;
			break;
		}

		if (do_check_packed_object_crc && p->index_version > 1) {
			struct revindex_entry *revidx = find_pack_revindex(p, obj_offset);
			off_t len = revidx[1].offset - obj_offset;
			if (check_pack_crc(p, &w_curs, obj_offset, len, revidx->nr)) {
				struct object_id oid;
				nth_packed_object_oid(&oid, p, revidx->nr);
				error("bad packed object CRC for %s",
				      oid_to_hex(&oid));
				mark_bad_packed_object(p, oid.hash);
				data = NULL;
				goto out;
			}
		}

		type = unpack_object_header(p, &w_curs, &curpos, &size);
		if (type != OBJ_OFS_DELTA && type != OBJ_REF_DELTA)
			break;

		base_offset = get_delta_base(p, &w_curs, &curpos, type, obj_offset);
		if (!base_offset) {
			error("failed to validate delta base reference "
			      "at offset %"PRIuMAX" from %s",
			      (uintmax_t)curpos, p->pack_name);
			/* bail to phase 2, in hopes of recovery */
			data = NULL;
			break;
		}

		/* push object, proceed to base */
		if (delta_stack_nr >= delta_stack_alloc
		    && delta_stack == small_delta_stack) {
			delta_stack_alloc = alloc_nr(delta_stack_nr);
			ALLOC_ARRAY(delta_stack, delta_stack_alloc);
			memcpy(delta_stack, small_delta_stack,
			       sizeof(*delta_stack)*delta_stack_nr);
		} else {
			ALLOC_GROW(delta_stack, delta_stack_nr+1, delta_stack_alloc);
		}
		i = delta_stack_nr++;
		delta_stack[i].obj_offset = obj_offset;
		delta_stack[i].curpos = curpos;
		delta_stack[i].size = size;

		curpos = obj_offset = base_offset;
	}

	/* PHASE 2: handle the base */
	switch (type) {
	case OBJ_OFS_DELTA:
	case OBJ_REF_DELTA:
		if (data)
			BUG("unpack_entry: left loop at a valid delta");
		break;
	case OBJ_COMMIT:
	case OBJ_TREE:
	case OBJ_BLOB:
	case OBJ_TAG:
		if (!base_from_cache)
			data = unpack_compressed_entry(p, &w_curs, curpos, size);
		break;
	default:
		data = NULL;
		error("unknown object type %i at offset %"PRIuMAX" in %s",
		      type, (uintmax_t)obj_offset, p->pack_name);
	}

	/* PHASE 3: apply deltas in order */

	/* invariants:
	 *   'data' holds the base data, or NULL if there was corruption
	 */
	while (delta_stack_nr) {
		void *delta_data;
		void *base = data;
		void *external_base = NULL;
		unsigned long delta_size, base_size = size;
		int i;

		data = NULL;

		if (base)
			add_delta_base_cache(p, obj_offset, base, base_size, type);

		if (!base) {
			/*
			 * We're probably in deep shit, but let's try to fetch
			 * the required base anyway from another pack or loose.
			 * This is costly but should happen only in the presence
			 * of a corrupted pack, and is better than failing outright.
			 */
			struct revindex_entry *revidx;
			struct object_id base_oid;
			revidx = find_pack_revindex(p, obj_offset);
			if (revidx) {
				nth_packed_object_oid(&base_oid, p, revidx->nr);
				error("failed to read delta base object %s"
				      " at offset %"PRIuMAX" from %s",
				      oid_to_hex(&base_oid), (uintmax_t)obj_offset,
				      p->pack_name);
				mark_bad_packed_object(p, base_oid.hash);
				base = read_object(r, &base_oid, &type, &base_size);
				external_base = base;
			}
		}

		i = --delta_stack_nr;
		obj_offset = delta_stack[i].obj_offset;
		curpos = delta_stack[i].curpos;
		delta_size = delta_stack[i].size;

		if (!base)
			continue;

		delta_data = unpack_compressed_entry(p, &w_curs, curpos, delta_size);

		if (!delta_data) {
			error("failed to unpack compressed delta "
			      "at offset %"PRIuMAX" from %s",
			      (uintmax_t)curpos, p->pack_name);
			data = NULL;
			free(external_base);
			continue;
		}

		data = patch_delta(base, base_size,
				   delta_data, delta_size,
				   &size);

		/*
		 * We could not apply the delta; warn the user, but keep going.
		 * Our failure will be noticed either in the next iteration of
		 * the loop, or if this is the final delta, in the caller when
		 * we return NULL. Those code paths will take care of making
		 * a more explicit warning and retrying with another copy of
		 * the object.
		 */
		if (!data)
			error("failed to apply delta");

		free(delta_data);
		free(external_base);
	}

	if (final_type)
		*final_type = type;
	if (final_size)
		*final_size = size;

out:
	unuse_pack(&w_curs);

	if (delta_stack != small_delta_stack)
		free(delta_stack);

	return data;
}

int bsearch_pack(const struct object_id *oid, const struct packed_git *p, uint32_t *result)
{
	const unsigned char *index_fanout = p->index_data;
	const unsigned char *index_lookup;
	const unsigned int hashsz = the_hash_algo->rawsz;
	int index_lookup_width;

	if (!index_fanout)
		BUG("bsearch_pack called without a valid pack-index");

	index_lookup = index_fanout + 4 * 256;
	if (p->index_version == 1) {
		index_lookup_width = hashsz + 4;
		index_lookup += 4;
	} else {
		index_lookup_width = hashsz;
		index_fanout += 8;
		index_lookup += 8;
	}

	return bsearch_hash(oid->hash, (const uint32_t*)index_fanout,
			    index_lookup, index_lookup_width, result);
}

const unsigned char *nth_packed_object_sha1(struct packed_git *p,
					    uint32_t n)
{
	const unsigned char *index = p->index_data;
	const unsigned int hashsz = the_hash_algo->rawsz;
	if (!index) {
		if (open_pack_index(p))
			return NULL;
		index = p->index_data;
	}
	if (n >= p->num_objects)
		return NULL;
	index += 4 * 256;
	if (p->index_version == 1) {
		return index + (hashsz + 4) * n + 4;
	} else {
		index += 8;
		return index + hashsz * n;
	}
}

const struct object_id *nth_packed_object_oid(struct object_id *oid,
					      struct packed_git *p,
					      uint32_t n)
{
	const unsigned char *hash = nth_packed_object_sha1(p, n);
	if (!hash)
		return NULL;
	hashcpy(oid->hash, hash);
	return oid;
}

void check_pack_index_ptr(const struct packed_git *p, const void *vptr)
{
	const unsigned char *ptr = vptr;
	const unsigned char *start = p->index_data;
	const unsigned char *end = start + p->index_size;
	if (ptr < start)
		die(_("offset before start of pack index for %s (corrupt index?)"),
		    p->pack_name);
	/* No need to check for underflow; .idx files must be at least 8 bytes */
	if (ptr >= end - 8)
		die(_("offset beyond end of pack index for %s (truncated index?)"),
		    p->pack_name);
}

off_t nth_packed_object_offset(const struct packed_git *p, uint32_t n)
{
	const unsigned char *index = p->index_data;
	const unsigned int hashsz = the_hash_algo->rawsz;
	index += 4 * 256;
	if (p->index_version == 1) {
		return ntohl(*((uint32_t *)(index + (hashsz + 4) * n)));
	} else {
		uint32_t off;
		index += 8 + p->num_objects * (hashsz + 4);
		off = ntohl(*((uint32_t *)(index + 4 * n)));
		if (!(off & 0x80000000))
			return off;
		index += p->num_objects * 4 + (off & 0x7fffffff) * 8;
		check_pack_index_ptr(p, index);
		return get_be64(index);
	}
}

off_t find_pack_entry_one(const unsigned char *sha1,
				  struct packed_git *p)
{
	const unsigned char *index = p->index_data;
	struct object_id oid;
	uint32_t result;

	if (!index) {
		if (open_pack_index(p))
			return 0;
	}

	hashcpy(oid.hash, sha1);
	if (bsearch_pack(&oid, p, &result))
		return nth_packed_object_offset(p, result);
	return 0;
}

int is_pack_valid(struct packed_git *p)
{
	/* An already open pack is known to be valid. */
	if (p->pack_fd != -1)
		return 1;

	/* If the pack has one window completely covering the
	 * file size, the pack is known to be valid even if
	 * the descriptor is not currently open.
	 */
	if (p->windows) {
		struct pack_window *w = p->windows;

		if (!w->offset && w->len == p->pack_size)
			return 1;
	}

	/* Force the pack to open to prove its valid. */
	return !open_packed_git(p);
}

struct packed_git *find_sha1_pack(const unsigned char *sha1,
				  struct packed_git *packs)
{
	struct packed_git *p;

	for (p = packs; p; p = p->next) {
		if (find_pack_entry_one(sha1, p))
			return p;
	}
	return NULL;

}

static int fill_pack_entry(const struct object_id *oid,
			   struct pack_entry *e,
			   struct packed_git *p)
{
	off_t offset;

	if (p->num_bad_objects) {
		unsigned i;
		for (i = 0; i < p->num_bad_objects; i++)
			if (!hashcmp(oid->hash,
				     p->bad_object_sha1 + the_hash_algo->rawsz * i))
				return 0;
	}

	offset = find_pack_entry_one(oid->hash, p);
	if (!offset)
		return 0;

	/*
	 * We are about to tell the caller where they can locate the
	 * requested object.  We better make sure the packfile is
	 * still here and can be accessed before supplying that
	 * answer, as it may have been deleted since the index was
	 * loaded!
	 */
	if (!is_pack_valid(p))
		return 0;
	e->offset = offset;
	e->p = p;
	return 1;
}

int find_pack_entry(struct repository *r, const struct object_id *oid, struct pack_entry *e)
{
	struct list_head *pos;
	struct multi_pack_index *m;

	prepare_packed_git(r);
	if (!r->objects->packed_git && !r->objects->multi_pack_index)
		return 0;

	for (m = r->objects->multi_pack_index; m; m = m->next) {
		if (fill_midx_entry(oid, e, m))
			return 1;
	}

	list_for_each(pos, &r->objects->packed_git_mru) {
		struct packed_git *p = list_entry(pos, struct packed_git, mru);
		if (fill_pack_entry(oid, e, p)) {
			list_move(&p->mru, &r->objects->packed_git_mru);
			return 1;
		}
	}
	return 0;
}

int has_object_pack(const struct object_id *oid)
{
	struct pack_entry e;
	return find_pack_entry(the_repository, oid, &e);
}

int has_pack_index(const unsigned char *sha1)
{
	struct stat st;
	if (stat(sha1_pack_index_name(sha1), &st))
		return 0;
	return 1;
}

int for_each_object_in_pack(struct packed_git *p,
			    each_packed_object_fn cb, void *data,
			    enum for_each_object_flags flags)
{
	uint32_t i;
	int r = 0;

	if (flags & FOR_EACH_OBJECT_PACK_ORDER)
		load_pack_revindex(p);

	for (i = 0; i < p->num_objects; i++) {
		uint32_t pos;
		struct object_id oid;

		if (flags & FOR_EACH_OBJECT_PACK_ORDER)
			pos = p->revindex[i].nr;
		else
			pos = i;

		if (!nth_packed_object_oid(&oid, p, pos))
			return error("unable to get sha1 of object %u in %s",
				     pos, p->pack_name);

		r = cb(&oid, p, pos, data);
		if (r)
			break;
	}
	return r;
}

int for_each_packed_object(each_packed_object_fn cb, void *data,
			   enum for_each_object_flags flags)
{
	struct packed_git *p;
	int r = 0;
	int pack_errors = 0;

	prepare_packed_git(the_repository);
	for (p = get_all_packs(the_repository); p; p = p->next) {
		if ((flags & FOR_EACH_OBJECT_LOCAL_ONLY) && !p->pack_local)
			continue;
		if ((flags & FOR_EACH_OBJECT_PROMISOR_ONLY) &&
		    !p->pack_promisor)
			continue;
		if (open_pack_index(p)) {
			pack_errors = 1;
			continue;
		}
		r = for_each_object_in_pack(p, cb, data, flags);
		if (r)
			break;
	}
	return r ? r : pack_errors;
}

static int add_promisor_object(const struct object_id *oid,
			       struct packed_git *pack,
			       uint32_t pos,
			       void *set_)
{
	struct oidset *set = set_;
	struct object *obj = parse_object(the_repository, oid);
	if (!obj)
		return 1;

	oidset_insert(set, oid);

	/*
	 * If this is a tree, commit, or tag, the objects it refers
	 * to are also promisor objects. (Blobs refer to no objects->)
	 */
	if (obj->type == OBJ_TREE) {
		struct tree *tree = (struct tree *)obj;
		struct tree_desc desc;
		struct name_entry entry;
		if (init_tree_desc_gently(&desc, tree->buffer, tree->size))
			/*
			 * Error messages are given when packs are
			 * verified, so do not print any here.
			 */
			return 0;
		while (tree_entry_gently(&desc, &entry))
			oidset_insert(set, entry.oid);
	} else if (obj->type == OBJ_COMMIT) {
		struct commit *commit = (struct commit *) obj;
		struct commit_list *parents = commit->parents;

		oidset_insert(set, get_commit_tree_oid(commit));
		for (; parents; parents = parents->next)
			oidset_insert(set, &parents->item->object.oid);
	} else if (obj->type == OBJ_TAG) {
		struct tag *tag = (struct tag *) obj;
		oidset_insert(set, &tag->tagged->oid);
	}
	return 0;
}

int is_promisor_object(const struct object_id *oid)
{
	static struct oidset promisor_objects;
	static int promisor_objects_prepared;

	if (!promisor_objects_prepared) {
		if (repository_format_partial_clone) {
			for_each_packed_object(add_promisor_object,
					       &promisor_objects,
					       FOR_EACH_OBJECT_PROMISOR_ONLY);
		}
		promisor_objects_prepared = 1;
	}
	return oidset_contains(&promisor_objects, oid);
}<|MERGE_RESOLUTION|>--- conflicted
+++ resolved
@@ -820,14 +820,8 @@
 	struct packed_git *p;
 	size_t base_len = full_name_len;
 
-<<<<<<< HEAD
-	if (strip_suffix_mem(full_name, &base_len, ".idx")) {
-		if (data->m && midx_contains_pack(data->m, file_name))
-			return;
-=======
 	if (strip_suffix_mem(full_name, &base_len, ".idx") &&
 	    !(data->m && midx_contains_pack(data->m, file_name))) {
->>>>>>> 6a22d521
 		/* Don't reopen a pack we already have. */
 		for (p = data->r->objects->packed_git; p; p = p->next) {
 			size_t len;
@@ -847,11 +841,8 @@
 	if (!report_garbage)
 		return;
 
-<<<<<<< HEAD
-=======
 	if (!strcmp(file_name, "multi-pack-index"))
 		return;
->>>>>>> 6a22d521
 	if (ends_with(file_name, ".idx") ||
 	    ends_with(file_name, ".pack") ||
 	    ends_with(file_name, ".bitmap") ||
@@ -973,19 +964,11 @@
 
 	if (r->objects->packed_git_initialized)
 		return;
-<<<<<<< HEAD
-	prepare_multi_pack_index_one(r, r->objects->objectdir);
-	prepare_packed_git_one(r, r->objects->objectdir, 1);
-	prepare_alt_odb(r);
-	for (alt = r->objects->alt_odb_list; alt; alt = alt->next) {
-		prepare_multi_pack_index_one(r, alt->path);
-=======
 	prepare_multi_pack_index_one(r, r->objects->objectdir, 1);
 	prepare_packed_git_one(r, r->objects->objectdir, 1);
 	prepare_alt_odb(r);
 	for (alt = r->objects->alt_odb_list; alt; alt = alt->next) {
 		prepare_multi_pack_index_one(r, alt->path, 0);
->>>>>>> 6a22d521
 		prepare_packed_git_one(r, alt->path, 0);
 	}
 	rearrange_packed_git(r);
@@ -1015,8 +998,6 @@
 	return r->objects->multi_pack_index;
 }
 
-<<<<<<< HEAD
-=======
 struct packed_git *get_all_packs(struct repository *r)
 {
 	prepare_packed_git(r);
@@ -1041,7 +1022,6 @@
 	return r->objects->all_packs;
 }
 
->>>>>>> 6a22d521
 struct list_head *get_packed_git_mru(struct repository *r)
 {
 	prepare_packed_git(r);
