CONFIGURATION FILE
------------------

The Git configuration file contains a number of variables that affect
the Git commands' behavior. The `.git/config` file in each repository
is used to store the configuration for that repository, and
`$HOME/.gitconfig` is used to store a per-user configuration as
fallback values for the `.git/config` file. The file `/etc/gitconfig`
can be used to store a system-wide default configuration.

The configuration variables are used by both the Git plumbing
and the porcelains. The variables are divided into sections, wherein
the fully qualified variable name of the variable itself is the last
dot-separated segment and the section name is everything before the last
dot. The variable names are case-insensitive, allow only alphanumeric
characters and `-`, and must start with an alphabetic character.  Some
variables may appear multiple times; we say then that the variable is
multivalued.

Syntax
~~~~~~

The syntax is fairly flexible and permissive; whitespaces are mostly
ignored.  The '#' and ';' characters begin comments to the end of line,
blank lines are ignored.

The file consists of sections and variables.  A section begins with
the name of the section in square brackets and continues until the next
section begins.  Section names are case-insensitive.  Only alphanumeric
characters, `-` and `.` are allowed in section names.  Each variable
must belong to some section, which means that there must be a section
header before the first setting of a variable.

Sections can be further divided into subsections.  To begin a subsection
put its name in double quotes, separated by space from the section name,
in the section header, like in the example below:

--------
	[section "subsection"]

--------

Subsection names are case sensitive and can contain any characters except
newline (doublequote `"` and backslash can be included by escaping them
as `\"` and `\\`, respectively).  Section headers cannot span multiple
lines.  Variables may belong directly to a section or to a given subsection.
You can have `[section]` if you have `[section "subsection"]`, but you
don't need to.

There is also a deprecated `[section.subsection]` syntax. With this
syntax, the subsection name is converted to lower-case and is also
compared case sensitively. These subsection names follow the same
restrictions as section names.

All the other lines (and the remainder of the line after the section
header) are recognized as setting variables, in the form
'name = value' (or just 'name', which is a short-hand to say that
the variable is the boolean "true").
The variable names are case-insensitive, allow only alphanumeric characters
and `-`, and must start with an alphabetic character.

A line that defines a value can be continued to the next line by
ending it with a `\`; the backquote and the end-of-line are
stripped.  Leading whitespaces after 'name =', the remainder of the
line after the first comment character '#' or ';', and trailing
whitespaces of the line are discarded unless they are enclosed in
double quotes.  Internal whitespaces within the value are retained
verbatim.

Inside double quotes, double quote `"` and backslash `\` characters
must be escaped: use `\"` for `"` and `\\` for `\`.

The following escape sequences (beside `\"` and `\\`) are recognized:
`\n` for newline character (NL), `\t` for horizontal tabulation (HT, TAB)
and `\b` for backspace (BS).  Other char escape sequences (including octal
escape sequences) are invalid.


Includes
~~~~~~~~

You can include one config file from another by setting the special
`include.path` variable to the name of the file to be included. The
variable takes a pathname as its value, and is subject to tilde
expansion.

The
included file is expanded immediately, as if its contents had been
found at the location of the include directive. If the value of the
`include.path` variable is a relative path, the path is considered to be
relative to the configuration file in which the include directive was
found.  See below for examples.


Example
~~~~~~~

	# Core variables
	[core]
		; Don't trust file modes
		filemode = false

	# Our diff algorithm
	[diff]
		external = /usr/local/bin/diff-wrapper
		renames = true

	[branch "devel"]
		remote = origin
		merge = refs/heads/devel

	# Proxy settings
	[core]
		gitProxy="ssh" for "kernel.org"
		gitProxy=default-proxy ; for the rest

	[include]
		path = /path/to/foo.inc ; include by absolute path
		path = foo ; expand "foo" relative to the current file
		path = ~/foo ; expand "foo" in your `$HOME` directory


Values
~~~~~~

Values of many variables are treated as a simple string, but there
are variables that take values of specific types and there are rules
as to how to spell them.

boolean::

       When a variable is said to take a boolean value, many
       synonyms are accepted for 'true' and 'false'; these are all
       case-insensitive.

       true;; Boolean true can be spelled as `yes`, `on`, `true`,
		or `1`.  Also, a variable defined without `= <value>`
		is taken as true.

       false;; Boolean false can be spelled as `no`, `off`,
		`false`, or `0`.
+
When converting value to the canonical form using `--bool` type
specifier; 'git config' will ensure that the output is "true" or
"false" (spelled in lowercase).

integer::
       The value for many variables that specify various sizes can
       be suffixed with `k`, `M`,... to mean "scale the number by
       1024", "by 1024x1024", etc.

color::
<<<<<<< HEAD
       The value for a variables that takes a color is a list of
       colors (at most two) and attributes (at most one), separated
       by spaces.  The colors accepted are `normal`, `black`,
       `red`, `green`, `yellow`, `blue`, `magenta`, `cyan` and
       `white`; the attributes are `bold`, `dim`, `ul`, `blink` and
       `reverse`.  The first color given is the foreground; the
       second is the background.  The position of the attribute, if
       any, doesn't matter. Attributes may be turned off specifically
       by prefixing them with `no` (e.g., `noreverse`, `noul`, etc).
+
Colors (foreground and background) may also be given as numbers between
0 and 255; these use ANSI 256-color mode (but note that not all
terminals may support this).  If your terminal supports it, you may also
specify 24-bit RGB values as hex, like `#ff0ab3`.
+
The attributes are meant to be reset at the beginning of each item
in the colored output, so setting color.decorate.branch to `black`
will paint that branch name in a plain `black`, even if the previous
thing on the same output line (e.g. opening parenthesis before the
list of branch names in `log --decorate` output) is set to be
painted with `bold` or some other attribute.
=======
       The value for a variable that takes a color is a list of
       colors (at most two, one for foreground and one for background)
       and attributes (as many as you want), separated by spaces.
+
The basic colors accepted are `normal`, `black`, `red`, `green`, `yellow`,
`blue`, `magenta`, `cyan` and `white`.  The first color given is the
foreground; the second is the background.
+
Colors may also be given as numbers between 0 and 255; these use ANSI
256-color mode (but note that not all terminals may support this).  If
your terminal supports it, you may also specify 24-bit RGB values as
hex, like `#ff0ab3`.
+
The accepted attributes are `bold`, `dim`, `ul`, `blink`, `reverse`,
`italic`, and `strike` (for crossed-out or "strikethrough" letters).
The position of any attributes with respect to the colors
(before, after, or in between), doesn't matter. Specific attributes may
be turned off by prefixing them with `no` or `no-` (e.g., `noreverse`,
`no-ul`, etc).
+
For git's pre-defined color slots, the attributes are meant to be reset
at the beginning of each item in the colored output. So setting
`color.decorate.branch` to `black` will paint that branch name in a
plain `black`, even if the previous thing on the same output line (e.g.
opening parenthesis before the list of branch names in `log --decorate`
output) is set to be painted with `bold` or some other attribute.
However, custom log formats may do more complicated and layered
coloring, and the negated forms may be useful there.
>>>>>>> 6ebdac1b

pathname::
	A variable that takes a pathname value can be given a
	string that begins with "`~/`" or "`~user/`", and the usual
	tilde expansion happens to such a string: `~/`
	is expanded to the value of `$HOME`, and `~user/` to the
	specified user's home directory.


Variables
~~~~~~~~~

Note that this list is non-comprehensive and not necessarily complete.
For command-specific variables, you will find a more detailed description
in the appropriate manual page.

Other git-related tools may and do use their own variables.  When
inventing new variables for use in your own tool, make sure their
names do not conflict with those that are used by Git itself and
other popular tools, and describe them in your documentation.


advice.*::
	These variables control various optional help messages designed to
	aid new users. All 'advice.*' variables default to 'true', and you
	can tell Git that you do not need help by setting these to 'false':
+
--
	pushUpdateRejected::
		Set this variable to 'false' if you want to disable
		'pushNonFFCurrent',
		'pushNonFFMatching', 'pushAlreadyExists',
		'pushFetchFirst', and 'pushNeedsForce'
		simultaneously.
	pushNonFFCurrent::
		Advice shown when linkgit:git-push[1] fails due to a
		non-fast-forward update to the current branch.
	pushNonFFMatching::
		Advice shown when you ran linkgit:git-push[1] and pushed
		'matching refs' explicitly (i.e. you used ':', or
		specified a refspec that isn't your current branch) and
		it resulted in a non-fast-forward error.
	pushAlreadyExists::
		Shown when linkgit:git-push[1] rejects an update that
		does not qualify for fast-forwarding (e.g., a tag.)
	pushFetchFirst::
		Shown when linkgit:git-push[1] rejects an update that
		tries to overwrite a remote ref that points at an
		object we do not have.
	pushNeedsForce::
		Shown when linkgit:git-push[1] rejects an update that
		tries to overwrite a remote ref that points at an
		object that is not a commit-ish, or make the remote
		ref point at an object that is not a commit-ish.
	statusHints::
		Show directions on how to proceed from the current
		state in the output of linkgit:git-status[1], in
		the template shown when writing commit messages in
		linkgit:git-commit[1], and in the help message shown
		by linkgit:git-checkout[1] when switching branch.
	statusUoption::
		Advise to consider using the `-u` option to linkgit:git-status[1]
		when the command takes more than 2 seconds to enumerate untracked
		files.
	commitBeforeMerge::
		Advice shown when linkgit:git-merge[1] refuses to
		merge to avoid overwriting local changes.
	resolveConflict::
		Advice shown by various commands when conflicts
		prevent the operation from being performed.
	implicitIdentity::
		Advice on how to set your identity configuration when
		your information is guessed from the system username and
		domain name.
	detachedHead::
		Advice shown when you used linkgit:git-checkout[1] to
		move to the detach HEAD state, to instruct how to create
		a local branch after the fact.
	amWorkDir::
		Advice that shows the location of the patch file when
		linkgit:git-am[1] fails to apply it.
	rmHints::
		In case of failure in the output of linkgit:git-rm[1],
		show directions on how to proceed from the current state.
--

core.fileMode::
	Tells Git if the executable bit of files in the working tree
	is to be honored.
+
Some filesystems lose the executable bit when a file that is
marked as executable is checked out, or checks out an
non-executable file with executable bit on.
linkgit:git-clone[1] or linkgit:git-init[1] probe the filesystem
to see if it handles the executable bit correctly
and this variable is automatically set as necessary.
+
A repository, however, may be on a filesystem that handles
the filemode correctly, and this variable is set to 'true'
when created, but later may be made accessible from another
environment that loses the filemode (e.g. exporting ext4 via
CIFS mount, visiting a Cygwin created repository with
Git for Windows or Eclipse).
In such a case it may be necessary to set this variable to 'false'.
See linkgit:git-update-index[1].
+
The default is true (when core.filemode is not specified in the config file).

core.hideDotFiles::
	(Windows-only) If true, mark newly-created directories and files whose
	name starts with a dot as hidden.  If 'dotGitOnly', only the `.git/`
	directory is hidden, but no other files starting with a dot.  The
	default mode is 'dotGitOnly'.

core.ignoreCase::
	If true, this option enables various workarounds to enable
	Git to work better on filesystems that are not case sensitive,
	like FAT. For example, if a directory listing finds
	"makefile" when Git expects "Makefile", Git will assume
	it is really the same file, and continue to remember it as
	"Makefile".
+
The default is false, except linkgit:git-clone[1] or linkgit:git-init[1]
will probe and set core.ignoreCase true if appropriate when the repository
is created.

core.precomposeUnicode::
	This option is only used by Mac OS implementation of Git.
	When core.precomposeUnicode=true, Git reverts the unicode decomposition
	of filenames done by Mac OS. This is useful when sharing a repository
	between Mac OS and Linux or Windows.
	(Git for Windows 1.7.10 or higher is needed, or Git under cygwin 1.7).
	When false, file names are handled fully transparent by Git,
	which is backward compatible with older versions of Git.

core.protectHFS::
	If set to true, do not allow checkout of paths that would
	be considered equivalent to `.git` on an HFS+ filesystem.
	Defaults to `true` on Mac OS, and `false` elsewhere.

core.protectNTFS::
	If set to true, do not allow checkout of paths that would
	cause problems with the NTFS filesystem, e.g. conflict with
	8.3 "short" names.
	Defaults to `true` on Windows, and `false` elsewhere.

core.trustctime::
	If false, the ctime differences between the index and the
	working tree are ignored; useful when the inode change time
	is regularly modified by something outside Git (file system
	crawlers and some backup systems).
	See linkgit:git-update-index[1]. True by default.

core.untrackedCache::
	Determines what to do about the untracked cache feature of the
	index. It will be kept, if this variable is unset or set to
	`keep`. It will automatically be added if set to `true`. And
	it will automatically be removed, if set to `false`. Before
	setting it to `true`, you should check that mtime is working
	properly on your system.
	See linkgit:git-update-index[1]. `keep` by default.

core.checkStat::
	Determines which stat fields to match between the index
	and work tree. The user can set this to 'default' or
	'minimal'. Default (or explicitly 'default'), is to check
	all fields, including the sub-second part of mtime and ctime.

core.quotePath::
	The commands that output paths (e.g. 'ls-files',
	'diff'), when not given the `-z` option, will quote
	"unusual" characters in the pathname by enclosing the
	pathname in a double-quote pair and with backslashes the
	same way strings in C source code are quoted.  If this
	variable is set to false, the bytes higher than 0x80 are
	not quoted but output as verbatim.  Note that double
	quote, backslash and control characters are always
	quoted without `-z` regardless of the setting of this
	variable.

core.eol::
	Sets the line ending type to use in the working directory for
	files that have the `text` property set when core.autocrlf is false.
	Alternatives are 'lf', 'crlf' and 'native', which uses the platform's
	native line ending.  The default value is `native`.  See
	linkgit:gitattributes[5] for more information on end-of-line
	conversion.

core.safecrlf::
	If true, makes Git check if converting `CRLF` is reversible when
	end-of-line conversion is active.  Git will verify if a command
	modifies a file in the work tree either directly or indirectly.
	For example, committing a file followed by checking out the
	same file should yield the original file in the work tree.  If
	this is not the case for the current setting of
	`core.autocrlf`, Git will reject the file.  The variable can
	be set to "warn", in which case Git will only warn about an
	irreversible conversion but continue the operation.
+
CRLF conversion bears a slight chance of corrupting data.
When it is enabled, Git will convert CRLF to LF during commit and LF to
CRLF during checkout.  A file that contains a mixture of LF and
CRLF before the commit cannot be recreated by Git.  For text
files this is the right thing to do: it corrects line endings
such that we have only LF line endings in the repository.
But for binary files that are accidentally classified as text the
conversion can corrupt data.
+
If you recognize such corruption early you can easily fix it by
setting the conversion type explicitly in .gitattributes.  Right
after committing you still have the original file in your work
tree and this file is not yet corrupted.  You can explicitly tell
Git that this file is binary and Git will handle the file
appropriately.
+
Unfortunately, the desired effect of cleaning up text files with
mixed line endings and the undesired effect of corrupting binary
files cannot be distinguished.  In both cases CRLFs are removed
in an irreversible way.  For text files this is the right thing
to do because CRLFs are line endings, while for binary files
converting CRLFs corrupts data.
+
Note, this safety check does not mean that a checkout will generate a
file identical to the original file for a different setting of
`core.eol` and `core.autocrlf`, but only for the current one.  For
example, a text file with `LF` would be accepted with `core.eol=lf`
and could later be checked out with `core.eol=crlf`, in which case the
resulting file would contain `CRLF`, although the original file
contained `LF`.  However, in both work trees the line endings would be
consistent, that is either all `LF` or all `CRLF`, but never mixed.  A
file with mixed line endings would be reported by the `core.safecrlf`
mechanism.

core.autocrlf::
	Setting this variable to "true" is the same as setting
	the `text` attribute to "auto" on all files and core.eol to "crlf".
	Set to true if you want to have `CRLF` line endings in your
	working directory and the repository has LF line endings.
	This variable can be set to 'input',
	in which case no output conversion is performed.

core.symlinks::
	If false, symbolic links are checked out as small plain files that
	contain the link text. linkgit:git-update-index[1] and
	linkgit:git-add[1] will not change the recorded type to regular
	file. Useful on filesystems like FAT that do not support
	symbolic links.
+
The default is true, except linkgit:git-clone[1] or linkgit:git-init[1]
will probe and set core.symlinks false if appropriate when the repository
is created.

core.gitProxy::
	A "proxy command" to execute (as 'command host port') instead
	of establishing direct connection to the remote server when
	using the Git protocol for fetching. If the variable value is
	in the "COMMAND for DOMAIN" format, the command is applied only
	on hostnames ending with the specified domain string. This variable
	may be set multiple times and is matched in the given order;
	the first match wins.
+
Can be overridden by the `GIT_PROXY_COMMAND` environment variable
(which always applies universally, without the special "for"
handling).
+
The special string `none` can be used as the proxy command to
specify that no proxy be used for a given domain pattern.
This is useful for excluding servers inside a firewall from
proxy use, while defaulting to a common proxy for external domains.

core.sshCommand::
	If this variable is set, `git fetch` and `git push` will
	use the specified command instead of `ssh` when they need to
	connect to a remote system. The command is in the same form as
	the `GIT_SSH_COMMAND` environment variable and is overridden
	when the environment variable is set.

core.ignoreStat::
	If true, Git will avoid using lstat() calls to detect if files have
	changed by setting the "assume-unchanged" bit for those tracked files
	which it has updated identically in both the index and working tree.
+
When files are modified outside of Git, the user will need to stage
the modified files explicitly (e.g. see 'Examples' section in
linkgit:git-update-index[1]).
Git will not normally detect changes to those files.
+
This is useful on systems where lstat() calls are very slow, such as
CIFS/Microsoft Windows.
+
False by default.

core.preferSymlinkRefs::
	Instead of the default "symref" format for HEAD
	and other symbolic reference files, use symbolic links.
	This is sometimes needed to work with old scripts that
	expect HEAD to be a symbolic link.

core.bare::
	If true this repository is assumed to be 'bare' and has no
	working directory associated with it.  If this is the case a
	number of commands that require a working directory will be
	disabled, such as linkgit:git-add[1] or linkgit:git-merge[1].
+
This setting is automatically guessed by linkgit:git-clone[1] or
linkgit:git-init[1] when the repository was created.  By default a
repository that ends in "/.git" is assumed to be not bare (bare =
false), while all other repositories are assumed to be bare (bare
= true).

core.worktree::
	Set the path to the root of the working tree.
	If `GIT_COMMON_DIR` environment variable is set, core.worktree
	is ignored and not used for determining the root of working tree.
	This can be overridden by the `GIT_WORK_TREE` environment
	variable and the `--work-tree` command-line option.
	The value can be an absolute path or relative to the path to
	the .git directory, which is either specified by --git-dir
	or GIT_DIR, or automatically discovered.
	If --git-dir or GIT_DIR is specified but none of
	--work-tree, GIT_WORK_TREE and core.worktree is specified,
	the current working directory is regarded as the top level
	of your working tree.
+
Note that this variable is honored even when set in a configuration
file in a ".git" subdirectory of a directory and its value differs
from the latter directory (e.g. "/path/to/.git/config" has
core.worktree set to "/different/path"), which is most likely a
misconfiguration.  Running Git commands in the "/path/to" directory will
still use "/different/path" as the root of the work tree and can cause
confusion unless you know what you are doing (e.g. you are creating a
read-only snapshot of the same index to a location different from the
repository's usual working tree).

core.logAllRefUpdates::
	Enable the reflog. Updates to a ref <ref> is logged to the file
	"`$GIT_DIR/logs/<ref>`", by appending the new and old
	SHA-1, the date/time and the reason of the update, but
	only when the file exists.  If this configuration
	variable is set to true, missing "`$GIT_DIR/logs/<ref>`"
	file is automatically created for branch heads (i.e. under
	refs/heads/), remote refs (i.e. under refs/remotes/),
	note refs (i.e. under refs/notes/), and the symbolic ref HEAD.
+
This information can be used to determine what commit
was the tip of a branch "2 days ago".
+
This value is true by default in a repository that has
a working directory associated with it, and false by
default in a bare repository.

core.repositoryFormatVersion::
	Internal variable identifying the repository format and layout
	version.

core.sharedRepository::
	When 'group' (or 'true'), the repository is made shareable between
	several users in a group (making sure all the files and objects are
	group-writable). When 'all' (or 'world' or 'everybody'), the
	repository will be readable by all users, additionally to being
	group-shareable. When 'umask' (or 'false'), Git will use permissions
	reported by umask(2). When '0xxx', where '0xxx' is an octal number,
	files in the repository will have this mode value. '0xxx' will override
	user's umask value (whereas the other options will only override
	requested parts of the user's umask value). Examples: '0660' will make
	the repo read/write-able for the owner and group, but inaccessible to
	others (equivalent to 'group' unless umask is e.g. '0022'). '0640' is a
	repository that is group-readable but not group-writable.
	See linkgit:git-init[1]. False by default.

core.warnAmbiguousRefs::
	If true, Git will warn you if the ref name you passed it is ambiguous
	and might match multiple refs in the repository. True by default.

core.compression::
	An integer -1..9, indicating a default compression level.
	-1 is the zlib default. 0 means no compression,
	and 1..9 are various speed/size tradeoffs, 9 being slowest.
	If set, this provides a default to other compression variables,
	such as `core.looseCompression` and `pack.compression`.

core.looseCompression::
	An integer -1..9, indicating the compression level for objects that
	are not in a pack file. -1 is the zlib default. 0 means no
	compression, and 1..9 are various speed/size tradeoffs, 9 being
	slowest.  If not set,  defaults to core.compression.  If that is
	not set,  defaults to 1 (best speed).

core.packedGitWindowSize::
	Number of bytes of a pack file to map into memory in a
	single mapping operation.  Larger window sizes may allow
	your system to process a smaller number of large pack files
	more quickly.  Smaller window sizes will negatively affect
	performance due to increased calls to the operating system's
	memory manager, but may improve performance when accessing
	a large number of large pack files.
+
Default is 1 MiB if NO_MMAP was set at compile time, otherwise 32
MiB on 32 bit platforms and 1 GiB on 64 bit platforms.  This should
be reasonable for all users/operating systems.  You probably do
not need to adjust this value.
+
Common unit suffixes of 'k', 'm', or 'g' are supported.

core.packedGitLimit::
	Maximum number of bytes to map simultaneously into memory
	from pack files.  If Git needs to access more than this many
	bytes at once to complete an operation it will unmap existing
	regions to reclaim virtual address space within the process.
+
Default is 256 MiB on 32 bit platforms and 8 GiB on 64 bit platforms.
This should be reasonable for all users/operating systems, except on
the largest projects.  You probably do not need to adjust this value.
+
Common unit suffixes of 'k', 'm', or 'g' are supported.

core.deltaBaseCacheLimit::
	Maximum number of bytes to reserve for caching base objects
	that may be referenced by multiple deltified objects.  By storing the
	entire decompressed base objects in a cache Git is able
	to avoid unpacking and decompressing frequently used base
	objects multiple times.
+
Default is 96 MiB on all platforms.  This should be reasonable
for all users/operating systems, except on the largest projects.
You probably do not need to adjust this value.
+
Common unit suffixes of 'k', 'm', or 'g' are supported.

core.bigFileThreshold::
	Files larger than this size are stored deflated, without
	attempting delta compression.  Storing large files without
	delta compression avoids excessive memory usage, at the
	slight expense of increased disk usage. Additionally files
	larger than this size are always treated as binary.
+
Default is 512 MiB on all platforms.  This should be reasonable
for most projects as source code and other text files can still
be delta compressed, but larger binary media files won't be.
+
Common unit suffixes of 'k', 'm', or 'g' are supported.

core.excludesFile::
	Specifies the pathname to the file that contains patterns to
	describe paths that are not meant to be tracked, in addition
	to '.gitignore' (per-directory) and '.git/info/exclude'.
	Defaults to `$XDG_CONFIG_HOME/git/ignore`.
	If `$XDG_CONFIG_HOME` is either not set or empty, `$HOME/.config/git/ignore`
	is used instead. See linkgit:gitignore[5].

core.askPass::
	Some commands (e.g. svn and http interfaces) that interactively
	ask for a password can be told to use an external program given
	via the value of this variable. Can be overridden by the `GIT_ASKPASS`
	environment variable. If not set, fall back to the value of the
	`SSH_ASKPASS` environment variable or, failing that, a simple password
	prompt. The external program shall be given a suitable prompt as
	command-line argument and write the password on its STDOUT.

core.attributesFile::
	In addition to '.gitattributes' (per-directory) and
	'.git/info/attributes', Git looks into this file for attributes
	(see linkgit:gitattributes[5]). Path expansions are made the same
	way as for `core.excludesFile`. Its default value is
	`$XDG_CONFIG_HOME/git/attributes`. If `$XDG_CONFIG_HOME` is either not
	set or empty, `$HOME/.config/git/attributes` is used instead.

core.hooksPath::
	By default Git will look for your hooks in the
	'$GIT_DIR/hooks' directory. Set this to different path,
	e.g. '/etc/git/hooks', and Git will try to find your hooks in
	that directory, e.g. '/etc/git/hooks/pre-receive' instead of
	in '$GIT_DIR/hooks/pre-receive'.
+
The path can be either absolute or relative. A relative path is
taken as relative to the directory where the hooks are run (see
the "DESCRIPTION" section of linkgit:githooks[5]).
+
This configuration variable is useful in cases where you'd like to
centrally configure your Git hooks instead of configuring them on a
per-repository basis, or as a more flexible and centralized
alternative to having an `init.templateDir` where you've changed
default hooks.

core.editor::
	Commands such as `commit` and `tag` that lets you edit
	messages by launching an editor uses the value of this
	variable when it is set, and the environment variable
	`GIT_EDITOR` is not set.  See linkgit:git-var[1].

core.commentChar::
	Commands such as `commit` and `tag` that lets you edit
	messages consider a line that begins with this character
	commented, and removes them after the editor returns
	(default '#').
+
If set to "auto", `git-commit` would select a character that is not
the beginning character of any line in existing commit messages.

core.packedRefsTimeout::
	The length of time, in milliseconds, to retry when trying to
	lock the `packed-refs` file. Value 0 means not to retry at
	all; -1 means to try indefinitely. Default is 1000 (i.e.,
	retry for 1 second).

sequence.editor::
	Text editor used by `git rebase -i` for editing the rebase instruction file.
	The value is meant to be interpreted by the shell when it is used.
	It can be overridden by the `GIT_SEQUENCE_EDITOR` environment variable.
	When not configured the default commit message editor is used instead.

core.pager::
	Text viewer for use by Git commands (e.g., 'less').  The value
	is meant to be interpreted by the shell.  The order of preference
	is the `$GIT_PAGER` environment variable, then `core.pager`
	configuration, then `$PAGER`, and then the default chosen at
	compile time (usually 'less').
+
When the `LESS` environment variable is unset, Git sets it to `FRX`
(if `LESS` environment variable is set, Git does not change it at
all).  If you want to selectively override Git's default setting
for `LESS`, you can set `core.pager` to e.g. `less -S`.  This will
be passed to the shell by Git, which will translate the final
command to `LESS=FRX less -S`. The environment does not set the
`S` option but the command line does, instructing less to truncate
long lines. Similarly, setting `core.pager` to `less -+F` will
deactivate the `F` option specified by the environment from the
command-line, deactivating the "quit if one screen" behavior of
`less`.  One can specifically activate some flags for particular
commands: for example, setting `pager.blame` to `less -S` enables
line truncation only for `git blame`.
+
Likewise, when the `LV` environment variable is unset, Git sets it
to `-c`.  You can override this setting by exporting `LV` with
another value or setting `core.pager` to `lv +c`.

core.whitespace::
	A comma separated list of common whitespace problems to
	notice.  'git diff' will use `color.diff.whitespace` to
	highlight them, and 'git apply --whitespace=error' will
	consider them as errors.  You can prefix `-` to disable
	any of them (e.g. `-trailing-space`):
+
* `blank-at-eol` treats trailing whitespaces at the end of the line
  as an error (enabled by default).
* `space-before-tab` treats a space character that appears immediately
  before a tab character in the initial indent part of the line as an
  error (enabled by default).
* `indent-with-non-tab` treats a line that is indented with space
  characters instead of the equivalent tabs as an error (not enabled by
  default).
* `tab-in-indent` treats a tab character in the initial indent part of
  the line as an error (not enabled by default).
* `blank-at-eof` treats blank lines added at the end of file as an error
  (enabled by default).
* `trailing-space` is a short-hand to cover both `blank-at-eol` and
  `blank-at-eof`.
* `cr-at-eol` treats a carriage-return at the end of line as
  part of the line terminator, i.e. with it, `trailing-space`
  does not trigger if the character before such a carriage-return
  is not a whitespace (not enabled by default).
* `tabwidth=<n>` tells how many character positions a tab occupies; this
  is relevant for `indent-with-non-tab` and when Git fixes `tab-in-indent`
  errors. The default tab width is 8. Allowed values are 1 to 63.

core.fsyncObjectFiles::
	This boolean will enable 'fsync()' when writing object files.
+
This is a total waste of time and effort on a filesystem that orders
data writes properly, but can be useful for filesystems that do not use
journalling (traditional UNIX filesystems) or that only journal metadata
and not file contents (OS X's HFS+, or Linux ext3 with "data=writeback").

core.preloadIndex::
	Enable parallel index preload for operations like 'git diff'
+
This can speed up operations like 'git diff' and 'git status' especially
on filesystems like NFS that have weak caching semantics and thus
relatively high IO latencies.  When enabled, Git will do the
index comparison to the filesystem data in parallel, allowing
overlapping IO's.  Defaults to true.

core.createObject::
	You can set this to 'link', in which case a hardlink followed by
	a delete of the source are used to make sure that object creation
	will not overwrite existing objects.
+
On some file system/operating system combinations, this is unreliable.
Set this config setting to 'rename' there; However, This will remove the
check that makes sure that existing object files will not get overwritten.

core.notesRef::
	When showing commit messages, also show notes which are stored in
	the given ref.  The ref must be fully qualified.  If the given
	ref does not exist, it is not an error but means that no
	notes should be printed.
+
This setting defaults to "refs/notes/commits", and it can be overridden by
the `GIT_NOTES_REF` environment variable.  See linkgit:git-notes[1].

core.sparseCheckout::
	Enable "sparse checkout" feature. See section "Sparse checkout" in
	linkgit:git-read-tree[1] for more information.

core.abbrev::
	Set the length object names are abbreviated to.  If unspecified,
	many commands abbreviate to 7 hexdigits, which may not be enough
	for abbreviated object names to stay unique for sufficiently long
	time.

add.ignoreErrors::
add.ignore-errors (deprecated)::
	Tells 'git add' to continue adding files when some files cannot be
	added due to indexing errors. Equivalent to the `--ignore-errors`
	option of linkgit:git-add[1].  `add.ignore-errors` is deprecated,
	as it does not follow the usual naming convention for configuration
	variables.

alias.*::
	Command aliases for the linkgit:git[1] command wrapper - e.g.
	after defining "alias.last = cat-file commit HEAD", the invocation
	"git last" is equivalent to "git cat-file commit HEAD". To avoid
	confusion and troubles with script usage, aliases that
	hide existing Git commands are ignored. Arguments are split by
	spaces, the usual shell quoting and escaping is supported.
	A quote pair or a backslash can be used to quote them.
+
If the alias expansion is prefixed with an exclamation point,
it will be treated as a shell command.  For example, defining
"alias.new = !gitk --all --not ORIG_HEAD", the invocation
"git new" is equivalent to running the shell command
"gitk --all --not ORIG_HEAD".  Note that shell commands will be
executed from the top-level directory of a repository, which may
not necessarily be the current directory.
`GIT_PREFIX` is set as returned by running 'git rev-parse --show-prefix'
from the original current directory. See linkgit:git-rev-parse[1].

am.keepcr::
	If true, git-am will call git-mailsplit for patches in mbox format
	with parameter `--keep-cr`. In this case git-mailsplit will
	not remove `\r` from lines ending with `\r\n`. Can be overridden
	by giving `--no-keep-cr` from the command line.
	See linkgit:git-am[1], linkgit:git-mailsplit[1].

am.threeWay::
	By default, `git am` will fail if the patch does not apply cleanly. When
	set to true, this setting tells `git am` to fall back on 3-way merge if
	the patch records the identity of blobs it is supposed to apply to and
	we have those blobs available locally (equivalent to giving the `--3way`
	option from the command line). Defaults to `false`.
	See linkgit:git-am[1].

apply.ignoreWhitespace::
	When set to 'change', tells 'git apply' to ignore changes in
	whitespace, in the same way as the `--ignore-space-change`
	option.
	When set to one of: no, none, never, false tells 'git apply' to
	respect all whitespace differences.
	See linkgit:git-apply[1].

apply.whitespace::
	Tells 'git apply' how to handle whitespaces, in the same way
	as the `--whitespace` option. See linkgit:git-apply[1].

branch.autoSetupMerge::
	Tells 'git branch' and 'git checkout' to set up new branches
	so that linkgit:git-pull[1] will appropriately merge from the
	starting point branch. Note that even if this option is not set,
	this behavior can be chosen per-branch using the `--track`
	and `--no-track` options. The valid settings are: `false` -- no
	automatic setup is done; `true` -- automatic setup is done when the
	starting point is a remote-tracking branch; `always` --
	automatic setup is done when the starting point is either a
	local branch or remote-tracking
	branch. This option defaults to true.

branch.autoSetupRebase::
	When a new branch is created with 'git branch' or 'git checkout'
	that tracks another branch, this variable tells Git to set
	up pull to rebase instead of merge (see "branch.<name>.rebase").
	When `never`, rebase is never automatically set to true.
	When `local`, rebase is set to true for tracked branches of
	other local branches.
	When `remote`, rebase is set to true for tracked branches of
	remote-tracking branches.
	When `always`, rebase will be set to true for all tracking
	branches.
	See "branch.autoSetupMerge" for details on how to set up a
	branch to track another branch.
	This option defaults to never.

branch.<name>.remote::
	When on branch <name>, it tells 'git fetch' and 'git push'
	which remote to fetch from/push to.  The remote to push to
	may be overridden with `remote.pushDefault` (for all branches).
	The remote to push to, for the current branch, may be further
	overridden by `branch.<name>.pushRemote`.  If no remote is
	configured, or if you are not on any branch, it defaults to
	`origin` for fetching and `remote.pushDefault` for pushing.
	Additionally, `.` (a period) is the current local repository
	(a dot-repository), see `branch.<name>.merge`'s final note below.

branch.<name>.pushRemote::
	When on branch <name>, it overrides `branch.<name>.remote` for
	pushing.  It also overrides `remote.pushDefault` for pushing
	from branch <name>.  When you pull from one place (e.g. your
	upstream) and push to another place (e.g. your own publishing
	repository), you would want to set `remote.pushDefault` to
	specify the remote to push to for all branches, and use this
	option to override it for a specific branch.

branch.<name>.merge::
	Defines, together with branch.<name>.remote, the upstream branch
	for the given branch. It tells 'git fetch'/'git pull'/'git rebase' which
	branch to merge and can also affect 'git push' (see push.default).
	When in branch <name>, it tells 'git fetch' the default
	refspec to be marked for merging in FETCH_HEAD. The value is
	handled like the remote part of a refspec, and must match a
	ref which is fetched from the remote given by
	"branch.<name>.remote".
	The merge information is used by 'git pull' (which at first calls
	'git fetch') to lookup the default branch for merging. Without
	this option, 'git pull' defaults to merge the first refspec fetched.
	Specify multiple values to get an octopus merge.
	If you wish to setup 'git pull' so that it merges into <name> from
	another branch in the local repository, you can point
	branch.<name>.merge to the desired branch, and use the relative path
	setting `.` (a period) for branch.<name>.remote.

branch.<name>.mergeOptions::
	Sets default options for merging into branch <name>. The syntax and
	supported options are the same as those of linkgit:git-merge[1], but
	option values containing whitespace characters are currently not
	supported.

branch.<name>.rebase::
	When true, rebase the branch <name> on top of the fetched branch,
	instead of merging the default branch from the default remote when
	"git pull" is run. See "pull.rebase" for doing this in a non
	branch-specific manner.
+
When preserve, also pass `--preserve-merges` along to 'git rebase'
so that locally committed merge commits will not be flattened
by running 'git pull'.
+
When the value is `interactive`, the rebase is run in interactive mode.
+
*NOTE*: this is a possibly dangerous operation; do *not* use
it unless you understand the implications (see linkgit:git-rebase[1]
for details).

branch.<name>.description::
	Branch description, can be edited with
	`git branch --edit-description`. Branch description is
	automatically added in the format-patch cover letter or
	request-pull summary.

browser.<tool>.cmd::
	Specify the command to invoke the specified browser. The
	specified command is evaluated in shell with the URLs passed
	as arguments. (See linkgit:git-web{litdd}browse[1].)

browser.<tool>.path::
	Override the path for the given tool that may be used to
	browse HTML help (see `-w` option in linkgit:git-help[1]) or a
	working repository in gitweb (see linkgit:git-instaweb[1]).

clean.requireForce::
	A boolean to make git-clean do nothing unless given -f,
	-i or -n.   Defaults to true.

color.branch::
	A boolean to enable/disable color in the output of
	linkgit:git-branch[1]. May be set to `always`,
	`false` (or `never`) or `auto` (or `true`), in which case colors are used
	only when the output is to a terminal. Defaults to false.

color.branch.<slot>::
	Use customized color for branch coloration. `<slot>` is one of
	`current` (the current branch), `local` (a local branch),
	`remote` (a remote-tracking branch in refs/remotes/),
	`upstream` (upstream tracking branch), `plain` (other
	refs).

color.diff::
	Whether to use ANSI escape sequences to add color to patches.
	If this is set to `always`, linkgit:git-diff[1],
	linkgit:git-log[1], and linkgit:git-show[1] will use color
	for all patches.  If it is set to `true` or `auto`, those
	commands will only use color when output is to the terminal.
	Defaults to false.
+
This does not affect linkgit:git-format-patch[1] or the
'git-diff-{asterisk}' plumbing commands.  Can be overridden on the
command line with the `--color[=<when>]` option.

color.diff.<slot>::
	Use customized color for diff colorization.  `<slot>` specifies
	which part of the patch to use the specified color, and is one
	of `context` (context text - `plain` is a historical synonym),
	`meta` (metainformation), `frag`
	(hunk header), 'func' (function in hunk header), `old` (removed lines),
	`new` (added lines), `commit` (commit headers), or `whitespace`
	(highlighting whitespace errors).

color.decorate.<slot>::
	Use customized color for 'git log --decorate' output.  `<slot>` is one
	of `branch`, `remoteBranch`, `tag`, `stash` or `HEAD` for local
	branches, remote-tracking branches, tags, stash and HEAD, respectively.

color.grep::
	When set to `always`, always highlight matches.  When `false` (or
	`never`), never.  When set to `true` or `auto`, use color only
	when the output is written to the terminal.  Defaults to `false`.

color.grep.<slot>::
	Use customized color for grep colorization.  `<slot>` specifies which
	part of the line to use the specified color, and is one of
+
--
`context`;;
	non-matching text in context lines (when using `-A`, `-B`, or `-C`)
`filename`;;
	filename prefix (when not using `-h`)
`function`;;
	function name lines (when using `-p`)
`linenumber`;;
	line number prefix (when using `-n`)
`match`;;
	matching text (same as setting `matchContext` and `matchSelected`)
`matchContext`;;
	matching text in context lines
`matchSelected`;;
	matching text in selected lines
`selected`;;
	non-matching text in selected lines
`separator`;;
	separators between fields on a line (`:`, `-`, and `=`)
	and between hunks (`--`)
--

color.interactive::
	When set to `always`, always use colors for interactive prompts
	and displays (such as those used by "git-add --interactive" and
	"git-clean --interactive"). When false (or `never`), never.
	When set to `true` or `auto`, use colors only when the output is
	to the terminal. Defaults to false.

color.interactive.<slot>::
	Use customized color for 'git add --interactive' and 'git clean
	--interactive' output. `<slot>` may be `prompt`, `header`, `help`
	or `error`, for four distinct types of normal output from
	interactive commands.

color.pager::
	A boolean to enable/disable colored output when the pager is in
	use (default is true).

color.showBranch::
	A boolean to enable/disable color in the output of
	linkgit:git-show-branch[1]. May be set to `always`,
	`false` (or `never`) or `auto` (or `true`), in which case colors are used
	only when the output is to a terminal. Defaults to false.

color.status::
	A boolean to enable/disable color in the output of
	linkgit:git-status[1]. May be set to `always`,
	`false` (or `never`) or `auto` (or `true`), in which case colors are used
	only when the output is to a terminal. Defaults to false.

color.status.<slot>::
	Use customized color for status colorization. `<slot>` is
	one of `header` (the header text of the status message),
	`added` or `updated` (files which are added but not committed),
	`changed` (files which are changed but not added in the index),
	`untracked` (files which are not tracked by Git),
	`branch` (the current branch),
	`nobranch` (the color the 'no branch' warning is shown in, defaulting
	to red), or
	`unmerged` (files which have unmerged changes).

color.ui::
	This variable determines the default value for variables such
	as `color.diff` and `color.grep` that control the use of color
	per command family. Its scope will expand as more commands learn
	configuration to set a default for the `--color` option.  Set it
	to `false` or `never` if you prefer Git commands not to use
	color unless enabled explicitly with some other configuration
	or the `--color` option. Set it to `always` if you want all
	output not intended for machine consumption to use color, to
	`true` or `auto` (this is the default since Git 1.8.4) if you
	want such output to use color when written to the terminal.

column.ui::
	Specify whether supported commands should output in columns.
	This variable consists of a list of tokens separated by spaces
	or commas:
+
These options control when the feature should be enabled
(defaults to 'never'):
+
--
`always`;;
	always show in columns
`never`;;
	never show in columns
`auto`;;
	show in columns if the output is to the terminal
--
+
These options control layout (defaults to 'column').  Setting any
of these implies 'always' if none of 'always', 'never', or 'auto' are
specified.
+
--
`column`;;
	fill columns before rows
`row`;;
	fill rows before columns
`plain`;;
	show in one column
--
+
Finally, these options can be combined with a layout option (defaults
to 'nodense'):
+
--
`dense`;;
	make unequal size columns to utilize more space
`nodense`;;
	make equal size columns
--

column.branch::
	Specify whether to output branch listing in `git branch` in columns.
	See `column.ui` for details.

column.clean::
	Specify the layout when list items in `git clean -i`, which always
	shows files and directories in columns. See `column.ui` for details.

column.status::
	Specify whether to output untracked files in `git status` in columns.
	See `column.ui` for details.

column.tag::
	Specify whether to output tag listing in `git tag` in columns.
	See `column.ui` for details.

commit.cleanup::
	This setting overrides the default of the `--cleanup` option in
	`git commit`. See linkgit:git-commit[1] for details. Changing the
	default can be useful when you always want to keep lines that begin
	with comment character `#` in your log message, in which case you
	would do `git config commit.cleanup whitespace` (note that you will
	have to remove the help lines that begin with `#` in the commit log
	template yourself, if you do this).

commit.gpgSign::

	A boolean to specify whether all commits should be GPG signed.
	Use of this option when doing operations such as rebase can
	result in a large number of commits being signed. It may be
	convenient to use an agent to avoid typing your GPG passphrase
	several times.

commit.status::
	A boolean to enable/disable inclusion of status information in the
	commit message template when using an editor to prepare the commit
	message.  Defaults to true.

commit.template::
	Specify the pathname of a file to use as the template for
	new commit messages.

commit.verbose::
	A boolean or int to specify the level of verbose with `git commit`.
	See linkgit:git-commit[1].

credential.helper::
	Specify an external helper to be called when a username or
	password credential is needed; the helper may consult external
	storage to avoid prompting the user for the credentials. Note
	that multiple helpers may be defined. See linkgit:gitcredentials[7]
	for details.

credential.useHttpPath::
	When acquiring credentials, consider the "path" component of an http
	or https URL to be important. Defaults to false. See
	linkgit:gitcredentials[7] for more information.

credential.username::
	If no username is set for a network authentication, use this username
	by default. See credential.<context>.* below, and
	linkgit:gitcredentials[7].

credential.<url>.*::
	Any of the credential.* options above can be applied selectively to
	some credentials. For example "credential.https://example.com.username"
	would set the default username only for https connections to
	example.com. See linkgit:gitcredentials[7] for details on how URLs are
	matched.

credentialCache.ignoreSIGHUP::
	Tell git-credential-cache--daemon to ignore SIGHUP, instead of quitting.

include::diff-config.txt[]

difftool.<tool>.path::
	Override the path for the given tool.  This is useful in case
	your tool is not in the PATH.

difftool.<tool>.cmd::
	Specify the command to invoke the specified diff tool.
	The specified command is evaluated in shell with the following
	variables available:  'LOCAL' is set to the name of the temporary
	file containing the contents of the diff pre-image and 'REMOTE'
	is set to the name of the temporary file containing the contents
	of the diff post-image.

difftool.prompt::
	Prompt before each invocation of the diff tool.

<<<<<<< HEAD
=======
fastimport.unpackLimit::
	If the number of objects imported by linkgit:git-fast-import[1]
	is below this limit, then the objects will be unpacked into
	loose object files.  However if the number of imported objects
	equals or exceeds this limit then the pack will be stored as a
	pack.  Storing the pack from a fast-import can make the import
	operation complete faster, especially on slow filesystems.  If
	not set, the value of `transfer.unpackLimit` is used instead.

>>>>>>> 6ebdac1b
fetch.recurseSubmodules::
	This option can be either set to a boolean value or to 'on-demand'.
	Setting it to a boolean changes the behavior of fetch and pull to
	unconditionally recurse into submodules when set to true or to not
	recurse at all when set to false. When set to 'on-demand' (the default
	value), fetch and pull will only recurse into a populated submodule
	when its superproject retrieves a commit that updates the submodule's
	reference.

fetch.fsckObjects::
	If it is set to true, git-fetch-pack will check all fetched
	objects. It will abort in the case of a malformed object or a
	broken link. The result of an abort are only dangling objects.
	Defaults to false. If not set, the value of `transfer.fsckObjects`
	is used instead.

fetch.unpackLimit::
	If the number of objects fetched over the Git native
	transfer is below this
	limit, then the objects will be unpacked into loose object
	files. However if the number of received objects equals or
	exceeds this limit then the received pack will be stored as
	a pack, after adding any missing delta bases.  Storing the
	pack from a push can make the push operation complete faster,
	especially on slow filesystems.  If not set, the value of
	`transfer.unpackLimit` is used instead.

fetch.prune::
	If true, fetch will automatically behave as if the `--prune`
	option was given on the command line.  See also `remote.<name>.prune`.

<<<<<<< HEAD
=======
fetch.output::
	Control how ref update status is printed. Valid values are
	`full` and `compact`. Default value is `full`. See section
	OUTPUT in linkgit:git-fetch[1] for detail.

>>>>>>> 6ebdac1b
format.attach::
	Enable multipart/mixed attachments as the default for
	'format-patch'.  The value can also be a double quoted string
	which will enable attachments as the default and set the
	value as the boundary.  See the --attach option in
	linkgit:git-format-patch[1].

format.from::
	Provides the default value for the `--from` option to format-patch.
	Accepts a boolean value, or a name and email address.  If false,
	format-patch defaults to `--no-from`, using commit authors directly in
	the "From:" field of patch mails.  If true, format-patch defaults to
	`--from`, using your committer identity in the "From:" field of patch
	mails and including a "From:" field in the body of the patch mail if
	different.  If set to a non-boolean value, format-patch uses that
	value instead of your committer identity.  Defaults to false.

format.numbered::
	A boolean which can enable or disable sequence numbers in patch
	subjects.  It defaults to "auto" which enables it only if there
	is more than one patch.  It can be enabled or disabled for all
	messages by setting it to "true" or "false".  See --numbered
	option in linkgit:git-format-patch[1].

format.headers::
	Additional email headers to include in a patch to be submitted
	by mail.  See linkgit:git-format-patch[1].

format.to::
format.cc::
	Additional recipients to include in a patch to be submitted
	by mail.  See the --to and --cc options in
	linkgit:git-format-patch[1].

format.subjectPrefix::
	The default for format-patch is to output files with the '[PATCH]'
	subject prefix. Use this variable to change that prefix.

format.signature::
	The default for format-patch is to output a signature containing
	the Git version number. Use this variable to change that default.
	Set this variable to the empty string ("") to suppress
	signature generation.

format.signatureFile::
	Works just like format.signature except the contents of the
	file specified by this variable will be used as the signature.

format.suffix::
	The default for format-patch is to output files with the suffix
	`.patch`. Use this variable to change that suffix (make sure to
	include the dot if you want it).

format.pretty::
	The default pretty format for log/show/whatchanged command,
	See linkgit:git-log[1], linkgit:git-show[1],
	linkgit:git-whatchanged[1].

format.thread::
	The default threading style for 'git format-patch'.  Can be
	a boolean value, or `shallow` or `deep`.  `shallow` threading
	makes every mail a reply to the head of the series,
	where the head is chosen from the cover letter, the
	`--in-reply-to`, and the first patch mail, in this order.
	`deep` threading makes every mail a reply to the previous one.
	A true boolean value is the same as `shallow`, and a false
	value disables threading.

format.signOff::
	A boolean value which lets you enable the `-s/--signoff` option of
	format-patch by default. *Note:* Adding the Signed-off-by: line to a
	patch should be a conscious act and means that you certify you have
	the rights to submit this work under the same open source license.
	Please see the 'SubmittingPatches' document for further discussion.

format.coverLetter::
	A boolean that controls whether to generate a cover-letter when
	format-patch is invoked, but in addition can be set to "auto", to
	generate a cover-letter only when there's more than one patch.

format.outputDirectory::
	Set a custom directory to store the resulting files instead of the
	current working directory.

format.useAutoBase::
	A boolean value which lets you enable the `--base=auto` option of
	format-patch by default.

filter.<driver>.clean::
	The command which is used to convert the content of a worktree
	file to a blob upon checkin.  See linkgit:gitattributes[5] for
	details.

filter.<driver>.smudge::
	The command which is used to convert the content of a blob
	object to a worktree file upon checkout.  See
	linkgit:gitattributes[5] for details.

fsck.<msg-id>::
	Allows overriding the message type (error, warn or ignore) of a
	specific message ID such as `missingEmail`.
+
For convenience, fsck prefixes the error/warning with the message ID,
e.g.  "missingEmail: invalid author/committer line - missing email" means
that setting `fsck.missingEmail = ignore` will hide that issue.
+
This feature is intended to support working with legacy repositories
which cannot be repaired without disruptive changes.

fsck.skipList::
	The path to a sorted list of object names (i.e. one SHA-1 per
	line) that are known to be broken in a non-fatal way and should
	be ignored. This feature is useful when an established project
	should be accepted despite early commits containing errors that
	can be safely ignored such as invalid committer email addresses.
	Note: corrupt objects cannot be skipped with this setting.

gc.aggressiveDepth::
	The depth parameter used in the delta compression
	algorithm used by 'git gc --aggressive'.  This defaults
	to 250.

gc.aggressiveWindow::
	The window size parameter used in the delta compression
	algorithm used by 'git gc --aggressive'.  This defaults
	to 250.

gc.auto::
	When there are approximately more than this many loose
	objects in the repository, `git gc --auto` will pack them.
	Some Porcelain commands use this command to perform a
	light-weight garbage collection from time to time.  The
	default value is 6700.  Setting this to 0 disables it.

gc.autoPackLimit::
	When there are more than this many packs that are not
	marked with `*.keep` file in the repository, `git gc
	--auto` consolidates them into one larger pack.  The
	default	value is 50.  Setting this to 0 disables it.

gc.autoDetach::
	Make `git gc --auto` return immediately and run in background
	if the system supports it. Default is true.

gc.packRefs::
	Running `git pack-refs` in a repository renders it
	unclonable by Git versions prior to 1.5.1.2 over dumb
	transports such as HTTP.  This variable determines whether
	'git gc' runs `git pack-refs`. This can be set to `notbare`
	to enable it within all non-bare repos or it can be set to a
	boolean value.  The default is `true`.

gc.pruneExpire::
	When 'git gc' is run, it will call 'prune --expire 2.weeks.ago'.
	Override the grace period with this config variable.  The value
	"now" may be used to disable this grace period and always prune
	unreachable objects immediately, or "never" may be used to
	suppress pruning.

gc.worktreePruneExpire::
	When 'git gc' is run, it calls
	'git worktree prune --expire 3.months.ago'.
	This config variable can be used to set a different grace
	period. The value "now" may be used to disable the grace
	period and prune `$GIT_DIR/worktrees` immediately, or "never"
	may be used to suppress pruning.

gc.reflogExpire::
gc.<pattern>.reflogExpire::
	'git reflog expire' removes reflog entries older than
	this time; defaults to 90 days. The value "now" expires all
	entries immediately, and "never" suppresses expiration
	altogether. With "<pattern>" (e.g.
	"refs/stash") in the middle the setting applies only to
	the refs that match the <pattern>.

gc.reflogExpireUnreachable::
gc.<pattern>.reflogExpireUnreachable::
	'git reflog expire' removes reflog entries older than
	this time and are not reachable from the current tip;
	defaults to 30 days. The value "now" expires all entries
	immediately, and "never" suppresses expiration altogether.
	With "<pattern>" (e.g. "refs/stash")
	in the middle, the setting applies only to the refs that
	match the <pattern>.

gc.rerereResolved::
	Records of conflicted merge you resolved earlier are
	kept for this many days when 'git rerere gc' is run.
	The default is 60 days.  See linkgit:git-rerere[1].

gc.rerereUnresolved::
	Records of conflicted merge you have not resolved are
	kept for this many days when 'git rerere gc' is run.
	The default is 15 days.  See linkgit:git-rerere[1].

gitcvs.commitMsgAnnotation::
	Append this string to each commit message. Set to empty string
	to disable this feature. Defaults to "via git-CVS emulator".

gitcvs.enabled::
	Whether the CVS server interface is enabled for this repository.
	See linkgit:git-cvsserver[1].

gitcvs.logFile::
	Path to a log file where the CVS server interface well... logs
	various stuff. See linkgit:git-cvsserver[1].

gitcvs.usecrlfattr::
	If true, the server will look up the end-of-line conversion
	attributes for files to determine the `-k` modes to use. If
	the attributes force Git to treat a file as text,
	the `-k` mode will be left blank so CVS clients will
	treat it as text. If they suppress text conversion, the file
	will be set with '-kb' mode, which suppresses any newline munging
	the client might otherwise do. If the attributes do not allow
	the file type to be determined, then `gitcvs.allBinary` is
	used. See linkgit:gitattributes[5].

gitcvs.allBinary::
	This is used if `gitcvs.usecrlfattr` does not resolve
	the correct '-kb' mode to use. If true, all
	unresolved files are sent to the client in
	mode '-kb'. This causes the client to treat them
	as binary files, which suppresses any newline munging it
	otherwise might do. Alternatively, if it is set to "guess",
	then the contents of the file are examined to decide if
	it is binary, similar to `core.autocrlf`.

gitcvs.dbName::
	Database used by git-cvsserver to cache revision information
	derived from the Git repository. The exact meaning depends on the
	used database driver, for SQLite (which is the default driver) this
	is a filename. Supports variable substitution (see
	linkgit:git-cvsserver[1] for details). May not contain semicolons (`;`).
	Default: '%Ggitcvs.%m.sqlite'

gitcvs.dbDriver::
	Used Perl DBI driver. You can specify any available driver
	for this here, but it might not work. git-cvsserver is tested
	with 'DBD::SQLite', reported to work with 'DBD::Pg', and
	reported *not* to work with 'DBD::mysql'. Experimental feature.
	May not contain double colons (`:`). Default: 'SQLite'.
	See linkgit:git-cvsserver[1].

gitcvs.dbUser, gitcvs.dbPass::
	Database user and password. Only useful if setting `gitcvs.dbDriver`,
	since SQLite has no concept of database users and/or passwords.
	'gitcvs.dbUser' supports variable substitution (see
	linkgit:git-cvsserver[1] for details).

gitcvs.dbTableNamePrefix::
	Database table name prefix.  Prepended to the names of any
	database tables used, allowing a single database to be used
	for several repositories.  Supports variable substitution (see
	linkgit:git-cvsserver[1] for details).  Any non-alphabetic
	characters will be replaced with underscores.

All gitcvs variables except for `gitcvs.usecrlfattr` and
`gitcvs.allBinary` can also be specified as
'gitcvs.<access_method>.<varname>' (where 'access_method'
is one of "ext" and "pserver") to make them apply only for the given
access method.

gitweb.category::
gitweb.description::
gitweb.owner::
gitweb.url::
	See linkgit:gitweb[1] for description.

gitweb.avatar::
gitweb.blame::
gitweb.grep::
gitweb.highlight::
gitweb.patches::
gitweb.pickaxe::
gitweb.remote_heads::
gitweb.showSizes::
gitweb.snapshot::
	See linkgit:gitweb.conf[5] for description.

grep.lineNumber::
	If set to true, enable `-n` option by default.

grep.patternType::
	Set the default matching behavior. Using a value of 'basic', 'extended',
	'fixed', or 'perl' will enable the `--basic-regexp`, `--extended-regexp`,
	`--fixed-strings`, or `--perl-regexp` option accordingly, while the
	value 'default' will return to the default matching behavior.

grep.extendedRegexp::
	If set to true, enable `--extended-regexp` option by default. This
	option is ignored when the `grep.patternType` option is set to a value
	other than 'default'.

grep.threads::
	Number of grep worker threads to use.
	See `grep.threads` in linkgit:git-grep[1] for more information.

grep.fallbackToNoIndex::
	If set to true, fall back to git grep --no-index if git grep
	is executed outside of a git repository.  Defaults to false.

gpg.program::
	Use this custom program instead of "`gpg`" found on `$PATH` when
	making or verifying a PGP signature. The program must support the
	same command-line interface as GPG, namely, to verify a detached
	signature, "`gpg --verify $file - <$signature`" is run, and the
	program is expected to signal a good signature by exiting with
	code 0, and to generate an ASCII-armored detached signature, the
	standard input of "`gpg -bsau $key`" is fed with the contents to be
	signed, and the program is expected to send the result to its
	standard output.

gui.commitMsgWidth::
	Defines how wide the commit message window is in the
	linkgit:git-gui[1]. "75" is the default.

gui.diffContext::
	Specifies how many context lines should be used in calls to diff
	made by the linkgit:git-gui[1]. The default is "5".

gui.displayUntracked::
	Determines if linkgit:git-gui[1] shows untracked files
	in the file list. The default is "true".

gui.encoding::
	Specifies the default encoding to use for displaying of
	file contents in linkgit:git-gui[1] and linkgit:gitk[1].
	It can be overridden by setting the 'encoding' attribute
	for relevant files (see linkgit:gitattributes[5]).
	If this option is not set, the tools default to the
	locale encoding.

gui.matchTrackingBranch::
	Determines if new branches created with linkgit:git-gui[1] should
	default to tracking remote branches with matching names or
	not. Default: "false".

gui.newBranchTemplate::
	Is used as suggested name when creating new branches using the
	linkgit:git-gui[1].

gui.pruneDuringFetch::
	"true" if linkgit:git-gui[1] should prune remote-tracking branches when
	performing a fetch. The default value is "false".

gui.trustmtime::
	Determines if linkgit:git-gui[1] should trust the file modification
	timestamp or not. By default the timestamps are not trusted.

gui.spellingDictionary::
	Specifies the dictionary used for spell checking commit messages in
	the linkgit:git-gui[1]. When set to "none" spell checking is turned
	off.

gui.fastCopyBlame::
	If true, 'git gui blame' uses `-C` instead of `-C -C` for original
	location detection. It makes blame significantly faster on huge
	repositories at the expense of less thorough copy detection.

gui.copyBlameThreshold::
	Specifies the threshold to use in 'git gui blame' original location
	detection, measured in alphanumeric characters. See the
	linkgit:git-blame[1] manual for more information on copy detection.

gui.blamehistoryctx::
	Specifies the radius of history context in days to show in
	linkgit:gitk[1] for the selected commit, when the `Show History
	Context` menu item is invoked from 'git gui blame'. If this
	variable is set to zero, the whole history is shown.

guitool.<name>.cmd::
	Specifies the shell command line to execute when the corresponding item
	of the linkgit:git-gui[1] `Tools` menu is invoked. This option is
	mandatory for every tool. The command is executed from the root of
	the working directory, and in the environment it receives the name of
	the tool as `GIT_GUITOOL`, the name of the currently selected file as
	'FILENAME', and the name of the current branch as 'CUR_BRANCH' (if
	the head is detached, 'CUR_BRANCH' is empty).

guitool.<name>.needsFile::
	Run the tool only if a diff is selected in the GUI. It guarantees
	that 'FILENAME' is not empty.

guitool.<name>.noConsole::
	Run the command silently, without creating a window to display its
	output.

guitool.<name>.noRescan::
	Don't rescan the working directory for changes after the tool
	finishes execution.

guitool.<name>.confirm::
	Show a confirmation dialog before actually running the tool.

guitool.<name>.argPrompt::
	Request a string argument from the user, and pass it to the tool
	through the `ARGS` environment variable. Since requesting an
	argument implies confirmation, the 'confirm' option has no effect
	if this is enabled. If the option is set to 'true', 'yes', or '1',
	the dialog uses a built-in generic prompt; otherwise the exact
	value of the variable is used.

guitool.<name>.revPrompt::
	Request a single valid revision from the user, and set the
	`REVISION` environment variable. In other aspects this option
	is similar to 'argPrompt', and can be used together with it.

guitool.<name>.revUnmerged::
	Show only unmerged branches in the 'revPrompt' subdialog.
	This is useful for tools similar to merge or rebase, but not
	for things like checkout or reset.

guitool.<name>.title::
	Specifies the title to use for the prompt dialog. The default
	is the tool name.

guitool.<name>.prompt::
	Specifies the general prompt string to display at the top of
	the dialog, before subsections for 'argPrompt' and 'revPrompt'.
	The default value includes the actual command.

help.browser::
	Specify the browser that will be used to display help in the
	'web' format. See linkgit:git-help[1].

help.format::
	Override the default help format used by linkgit:git-help[1].
	Values 'man', 'info', 'web' and 'html' are supported. 'man' is
	the default. 'web' and 'html' are the same.

help.autoCorrect::
	Automatically correct and execute mistyped commands after
	waiting for the given number of deciseconds (0.1 sec). If more
	than one command can be deduced from the entered text, nothing
	will be executed.  If the value of this option is negative,
	the corrected command will be executed immediately. If the
	value is 0 - the command will be just shown but not executed.
	This is the default.

help.htmlPath::
	Specify the path where the HTML documentation resides. File system paths
	and URLs are supported. HTML pages will be prefixed with this path when
	help is displayed in the 'web' format. This defaults to the documentation
	path of your Git installation.

http.proxy::
	Override the HTTP proxy, normally configured using the 'http_proxy',
	'https_proxy', and 'all_proxy' environment variables (see `curl(1)`). In
	addition to the syntax understood by curl, it is possible to specify a
	proxy string with a user name but no password, in which case git will
	attempt to acquire one in the same way it does for other credentials. See
	linkgit:gitcredentials[7] for more information. The syntax thus is
	'[protocol://][user[:password]@]proxyhost[:port]'. This can be overridden
	on a per-remote basis; see remote.<name>.proxy

http.proxyAuthMethod::
	Set the method with which to authenticate against the HTTP proxy. This
	only takes effect if the configured proxy string contains a user name part
	(i.e. is of the form 'user@host' or 'user@host:port'). This can be
	overridden on a per-remote basis; see `remote.<name>.proxyAuthMethod`.
	Both can be overridden by the `GIT_HTTP_PROXY_AUTHMETHOD` environment
	variable.  Possible values are:
+
--
* `anyauth` - Automatically pick a suitable authentication method. It is
  assumed that the proxy answers an unauthenticated request with a 407
  status code and one or more Proxy-authenticate headers with supported
  authentication methods. This is the default.
* `basic` - HTTP Basic authentication
* `digest` - HTTP Digest authentication; this prevents the password from being
  transmitted to the proxy in clear text
* `negotiate` - GSS-Negotiate authentication (compare the --negotiate option
  of `curl(1)`)
* `ntlm` - NTLM authentication (compare the --ntlm option of `curl(1)`)
--

http.emptyAuth::
	Attempt authentication without seeking a username or password.  This
	can be used to attempt GSS-Negotiate authentication without specifying
	a username in the URL, as libcurl normally requires a username for
	authentication.

http.extraHeader::
	Pass an additional HTTP header when communicating with a server.  If
	more than one such entry exists, all of them are added as extra
	headers.  To allow overriding the settings inherited from the system
	config, an empty value will reset the extra headers to the empty list.

http.cookieFile::
	The pathname of a file containing previously stored cookie lines,
	which should be used
	in the Git http session, if they match the server. The file format
	of the file to read cookies from should be plain HTTP headers or
	the Netscape/Mozilla cookie file format (see `curl(1)`).
	NOTE that the file specified with http.cookieFile is used only as
	input unless http.saveCookies is set.

http.saveCookies::
	If set, store cookies received during requests to the file specified by
	http.cookieFile. Has no effect if http.cookieFile is unset.

http.sslVersion::
	The SSL version to use when negotiating an SSL connection, if you
	want to force the default.  The available and default version
	depend on whether libcurl was built against NSS or OpenSSL and the
	particular configuration of the crypto library in use. Internally
	this sets the 'CURLOPT_SSL_VERSION' option; see the libcurl
	documentation for more details on the format of this option and
	for the ssl version supported. Actually the possible values of
	this option are:

	- sslv2
	- sslv3
	- tlsv1
	- tlsv1.0
	- tlsv1.1
	- tlsv1.2

+
Can be overridden by the `GIT_SSL_VERSION` environment variable.
To force git to use libcurl's default ssl version and ignore any
explicit http.sslversion option, set `GIT_SSL_VERSION` to the
empty string.

http.sslCipherList::
  A list of SSL ciphers to use when negotiating an SSL connection.
  The available ciphers depend on whether libcurl was built against
  NSS or OpenSSL and the particular configuration of the crypto
  library in use.  Internally this sets the 'CURLOPT_SSL_CIPHER_LIST'
  option; see the libcurl documentation for more details on the format
  of this list.
+
Can be overridden by the `GIT_SSL_CIPHER_LIST` environment variable.
To force git to use libcurl's default cipher list and ignore any
explicit http.sslCipherList option, set `GIT_SSL_CIPHER_LIST` to the
empty string.

http.sslVerify::
	Whether to verify the SSL certificate when fetching or pushing
	over HTTPS. Can be overridden by the `GIT_SSL_NO_VERIFY` environment
	variable.

http.sslCert::
	File containing the SSL certificate when fetching or pushing
	over HTTPS. Can be overridden by the `GIT_SSL_CERT` environment
	variable.

http.sslKey::
	File containing the SSL private key when fetching or pushing
	over HTTPS. Can be overridden by the `GIT_SSL_KEY` environment
	variable.

http.sslCertPasswordProtected::
	Enable Git's password prompt for the SSL certificate.  Otherwise
	OpenSSL will prompt the user, possibly many times, if the
	certificate or private key is encrypted.  Can be overridden by the
	`GIT_SSL_CERT_PASSWORD_PROTECTED` environment variable.

http.sslCAInfo::
	File containing the certificates to verify the peer with when
	fetching or pushing over HTTPS. Can be overridden by the
	`GIT_SSL_CAINFO` environment variable.

http.sslCAPath::
	Path containing files with the CA certificates to verify the peer
	with when fetching or pushing over HTTPS. Can be overridden
	by the `GIT_SSL_CAPATH` environment variable.

http.pinnedpubkey::
	Public key of the https service. It may either be the filename of
	a PEM or DER encoded public key file or a string starting with
	'sha256//' followed by the base64 encoded sha256 hash of the
	public key. See also libcurl 'CURLOPT_PINNEDPUBLICKEY'. git will
	exit with an error if this option is set but not supported by
	cURL.

http.sslTry::
	Attempt to use AUTH SSL/TLS and encrypted data transfers
	when connecting via regular FTP protocol. This might be needed
	if the FTP server requires it for security reasons or you wish
	to connect securely whenever remote FTP server supports it.
	Default is false since it might trigger certificate verification
	errors on misconfigured servers.

http.maxRequests::
	How many HTTP requests to launch in parallel. Can be overridden
	by the `GIT_HTTP_MAX_REQUESTS` environment variable. Default is 5.

http.minSessions::
	The number of curl sessions (counted across slots) to be kept across
	requests. They will not be ended with curl_easy_cleanup() until
	http_cleanup() is invoked. If USE_CURL_MULTI is not defined, this
	value will be capped at 1. Defaults to 1.

http.postBuffer::
	Maximum size in bytes of the buffer used by smart HTTP
	transports when POSTing data to the remote system.
	For requests larger than this buffer size, HTTP/1.1 and
	Transfer-Encoding: chunked is used to avoid creating a
	massive pack file locally.  Default is 1 MiB, which is
	sufficient for most requests.

http.lowSpeedLimit, http.lowSpeedTime::
	If the HTTP transfer speed is less than 'http.lowSpeedLimit'
	for longer than 'http.lowSpeedTime' seconds, the transfer is aborted.
	Can be overridden by the `GIT_HTTP_LOW_SPEED_LIMIT` and
	`GIT_HTTP_LOW_SPEED_TIME` environment variables.

http.noEPSV::
	A boolean which disables using of EPSV ftp command by curl.
	This can helpful with some "poor" ftp servers which don't
	support EPSV mode. Can be overridden by the `GIT_CURL_FTP_NO_EPSV`
	environment variable. Default is false (curl will use EPSV).

http.userAgent::
	The HTTP USER_AGENT string presented to an HTTP server.  The default
	value represents the version of the client Git such as git/1.7.1.
	This option allows you to override this value to a more common value
	such as Mozilla/4.0.  This may be necessary, for instance, if
	connecting through a firewall that restricts HTTP connections to a set
	of common USER_AGENT strings (but not including those like git/1.7.1).
	Can be overridden by the `GIT_HTTP_USER_AGENT` environment variable.

http.<url>.*::
	Any of the http.* options above can be applied selectively to some URLs.
	For a config key to match a URL, each element of the config key is
	compared to that of the URL, in the following order:
+
--
. Scheme (e.g., `https` in `https://example.com/`). This field
  must match exactly between the config key and the URL.

. Host/domain name (e.g., `example.com` in `https://example.com/`).
  This field must match exactly between the config key and the URL.

. Port number (e.g., `8080` in `http://example.com:8080/`).
  This field must match exactly between the config key and the URL.
  Omitted port numbers are automatically converted to the correct
  default for the scheme before matching.

. Path (e.g., `repo.git` in `https://example.com/repo.git`). The
  path field of the config key must match the path field of the URL
  either exactly or as a prefix of slash-delimited path elements.  This means
  a config key with path `foo/` matches URL path `foo/bar`.  A prefix can only
  match on a slash (`/`) boundary.  Longer matches take precedence (so a config
  key with path `foo/bar` is a better match to URL path `foo/bar` than a config
  key with just path `foo/`).

. User name (e.g., `user` in `https://user@example.com/repo.git`). If
  the config key has a user name it must match the user name in the
  URL exactly. If the config key does not have a user name, that
  config key will match a URL with any user name (including none),
  but at a lower precedence than a config key with a user name.
--
+
The list above is ordered by decreasing precedence; a URL that matches
a config key's path is preferred to one that matches its user name. For example,
if the URL is `https://user@example.com/foo/bar` a config key match of
`https://example.com/foo` will be preferred over a config key match of
`https://user@example.com`.
+
All URLs are normalized before attempting any matching (the password part,
if embedded in the URL, is always ignored for matching purposes) so that
equivalent URLs that are simply spelled differently will match properly.
Environment variable settings always override any matches.  The URLs that are
matched against are those given directly to Git commands.  This means any URLs
visited as a result of a redirection do not participate in matching.

i18n.commitEncoding::
	Character encoding the commit messages are stored in; Git itself
	does not care per se, but this information is necessary e.g. when
	importing commits from emails or in the gitk graphical history
	browser (and possibly at other places in the future or in other
	porcelains). See e.g. linkgit:git-mailinfo[1]. Defaults to 'utf-8'.

i18n.logOutputEncoding::
	Character encoding the commit messages are converted to when
	running 'git log' and friends.

imap::
	The configuration variables in the 'imap' section are described
	in linkgit:git-imap-send[1].

index.version::
	Specify the version with which new index files should be
	initialized.  This does not affect existing repositories.

init.templateDir::
	Specify the directory from which templates will be copied.
	(See the "TEMPLATE DIRECTORY" section of linkgit:git-init[1].)

instaweb.browser::
	Specify the program that will be used to browse your working
	repository in gitweb. See linkgit:git-instaweb[1].

instaweb.httpd::
	The HTTP daemon command-line to start gitweb on your working
	repository. See linkgit:git-instaweb[1].

instaweb.local::
	If true the web server started by linkgit:git-instaweb[1] will
	be bound to the local IP (127.0.0.1).

instaweb.modulePath::
	The default module path for linkgit:git-instaweb[1] to use
	instead of /usr/lib/apache2/modules.  Only used if httpd
	is Apache.

instaweb.port::
	The port number to bind the gitweb httpd to. See
	linkgit:git-instaweb[1].

interactive.singleKey::
	In interactive commands, allow the user to provide one-letter
	input with a single key (i.e., without hitting enter).
	Currently this is used by the `--patch` mode of
	linkgit:git-add[1], linkgit:git-checkout[1], linkgit:git-commit[1],
	linkgit:git-reset[1], and linkgit:git-stash[1]. Note that this
	setting is silently ignored if portable keystroke input
	is not available; requires the Perl module Term::ReadKey.

interactive.diffFilter::
	When an interactive command (such as `git add --patch`) shows
	a colorized diff, git will pipe the diff through the shell
	command defined by this configuration variable. The command may
	mark up the diff further for human consumption, provided that it
	retains a one-to-one correspondence with the lines in the
	original diff. Defaults to disabled (no filtering).

log.abbrevCommit::
	If true, makes linkgit:git-log[1], linkgit:git-show[1], and
	linkgit:git-whatchanged[1] assume `--abbrev-commit`. You may
	override this option with `--no-abbrev-commit`.

log.date::
	Set the default date-time mode for the 'log' command.
	Setting a value for log.date is similar to using 'git log''s
	`--date` option.  See linkgit:git-log[1] for details.

log.decorate::
	Print out the ref names of any commits that are shown by the log
	command. If 'short' is specified, the ref name prefixes 'refs/heads/',
	'refs/tags/' and 'refs/remotes/' will not be printed. If 'full' is
	specified, the full ref name (including prefix) will be printed.
	If 'auto' is specified, then if the output is going to a terminal,
	the ref names are shown as if 'short' were given, otherwise no ref
	names are shown. This is the same as the `--decorate` option
	of the `git log`.

log.follow::
	If `true`, `git log` will act as if the `--follow` option was used when
	a single <path> is given.  This has the same limitations as `--follow`,
	i.e. it cannot be used to follow multiple files and does not work well
	on non-linear history.

log.showRoot::
	If true, the initial commit will be shown as a big creation event.
	This is equivalent to a diff against an empty tree.
	Tools like linkgit:git-log[1] or linkgit:git-whatchanged[1], which
	normally hide the root commit will now show it. True by default.

log.mailmap::
	If true, makes linkgit:git-log[1], linkgit:git-show[1], and
	linkgit:git-whatchanged[1] assume `--use-mailmap`.

mailinfo.scissors::
	If true, makes linkgit:git-mailinfo[1] (and therefore
	linkgit:git-am[1]) act by default as if the --scissors option
	was provided on the command-line. When active, this features
	removes everything from the message body before a scissors
	line (i.e. consisting mainly of ">8", "8<" and "-").

mailmap.file::
	The location of an augmenting mailmap file. The default
	mailmap, located in the root of the repository, is loaded
	first, then the mailmap file pointed to by this variable.
	The location of the mailmap file may be in a repository
	subdirectory, or somewhere outside of the repository itself.
	See linkgit:git-shortlog[1] and linkgit:git-blame[1].

mailmap.blob::
	Like `mailmap.file`, but consider the value as a reference to a
	blob in the repository. If both `mailmap.file` and
	`mailmap.blob` are given, both are parsed, with entries from
	`mailmap.file` taking precedence. In a bare repository, this
	defaults to `HEAD:.mailmap`. In a non-bare repository, it
	defaults to empty.

man.viewer::
	Specify the programs that may be used to display help in the
	'man' format. See linkgit:git-help[1].

man.<tool>.cmd::
	Specify the command to invoke the specified man viewer. The
	specified command is evaluated in shell with the man page
	passed as argument. (See linkgit:git-help[1].)

man.<tool>.path::
	Override the path for the given tool that may be used to
	display help in the 'man' format. See linkgit:git-help[1].

include::merge-config.txt[]

mergetool.<tool>.path::
	Override the path for the given tool.  This is useful in case
	your tool is not in the PATH.

mergetool.<tool>.cmd::
	Specify the command to invoke the specified merge tool.  The
	specified command is evaluated in shell with the following
	variables available: 'BASE' is the name of a temporary file
	containing the common base of the files to be merged, if available;
	'LOCAL' is the name of a temporary file containing the contents of
	the file on the current branch; 'REMOTE' is the name of a temporary
	file containing the contents of the file from the branch being
	merged; 'MERGED' contains the name of the file to which the merge
	tool should write the results of a successful merge.

mergetool.<tool>.trustExitCode::
	For a custom merge command, specify whether the exit code of
	the merge command can be used to determine whether the merge was
	successful.  If this is not set to true then the merge target file
	timestamp is checked and the merge assumed to have been successful
	if the file has been updated, otherwise the user is prompted to
	indicate the success of the merge.

mergetool.meld.hasOutput::
	Older versions of `meld` do not support the `--output` option.
	Git will attempt to detect whether `meld` supports `--output`
	by inspecting the output of `meld --help`.  Configuring
	`mergetool.meld.hasOutput` will make Git skip these checks and
	use the configured value instead.  Setting `mergetool.meld.hasOutput`
	to `true` tells Git to unconditionally use the `--output` option,
	and `false` avoids using `--output`.

mergetool.keepBackup::
	After performing a merge, the original file with conflict markers
	can be saved as a file with a `.orig` extension.  If this variable
	is set to `false` then this file is not preserved.  Defaults to
	`true` (i.e. keep the backup files).

mergetool.keepTemporaries::
	When invoking a custom merge tool, Git uses a set of temporary
	files to pass to the tool. If the tool returns an error and this
	variable is set to `true`, then these temporary files will be
	preserved, otherwise they will be removed after the tool has
	exited. Defaults to `false`.

mergetool.writeToTemp::
	Git writes temporary 'BASE', 'LOCAL', and 'REMOTE' versions of
	conflicting files in the worktree by default.  Git will attempt
	to use a temporary directory for these files when set `true`.
	Defaults to `false`.

mergetool.prompt::
	Prompt before each invocation of the merge resolution program.

notes.mergeStrategy::
	Which merge strategy to choose by default when resolving notes
	conflicts.  Must be one of `manual`, `ours`, `theirs`, `union`, or
	`cat_sort_uniq`.  Defaults to `manual`.  See "NOTES MERGE STRATEGIES"
	section of linkgit:git-notes[1] for more information on each strategy.

notes.<name>.mergeStrategy::
	Which merge strategy to choose when doing a notes merge into
	refs/notes/<name>.  This overrides the more general
	"notes.mergeStrategy".  See the "NOTES MERGE STRATEGIES" section in
	linkgit:git-notes[1] for more information on the available strategies.

notes.displayRef::
	The (fully qualified) refname from which to show notes when
	showing commit messages.  The value of this variable can be set
	to a glob, in which case notes from all matching refs will be
	shown.  You may also specify this configuration variable
	several times.  A warning will be issued for refs that do not
	exist, but a glob that does not match any refs is silently
	ignored.
+
This setting can be overridden with the `GIT_NOTES_DISPLAY_REF`
environment variable, which must be a colon separated list of refs or
globs.
+
The effective value of "core.notesRef" (possibly overridden by
GIT_NOTES_REF) is also implicitly added to the list of refs to be
displayed.

notes.rewrite.<command>::
	When rewriting commits with <command> (currently `amend` or
	`rebase`) and this variable is set to `true`, Git
	automatically copies your notes from the original to the
	rewritten commit.  Defaults to `true`, but see
	"notes.rewriteRef" below.

notes.rewriteMode::
	When copying notes during a rewrite (see the
	"notes.rewrite.<command>" option), determines what to do if
	the target commit already has a note.  Must be one of
	`overwrite`, `concatenate`, `cat_sort_uniq`, or `ignore`.
	Defaults to `concatenate`.
+
This setting can be overridden with the `GIT_NOTES_REWRITE_MODE`
environment variable.

notes.rewriteRef::
	When copying notes during a rewrite, specifies the (fully
	qualified) ref whose notes should be copied.  The ref may be a
	glob, in which case notes in all matching refs will be copied.
	You may also specify this configuration several times.
+
Does not have a default value; you must configure this variable to
enable note rewriting.  Set it to `refs/notes/commits` to enable
rewriting for the default commit notes.
+
This setting can be overridden with the `GIT_NOTES_REWRITE_REF`
environment variable, which must be a colon separated list of refs or
globs.

pack.window::
	The size of the window used by linkgit:git-pack-objects[1] when no
	window size is given on the command line. Defaults to 10.

pack.depth::
	The maximum delta depth used by linkgit:git-pack-objects[1] when no
	maximum depth is given on the command line. Defaults to 50.

pack.windowMemory::
	The maximum size of memory that is consumed by each thread
	in linkgit:git-pack-objects[1] for pack window memory when
	no limit is given on the command line.  The value can be
	suffixed with "k", "m", or "g".  When left unconfigured (or
	set explicitly to 0), there will be no limit.

pack.compression::
	An integer -1..9, indicating the compression level for objects
	in a pack file. -1 is the zlib default. 0 means no
	compression, and 1..9 are various speed/size tradeoffs, 9 being
	slowest.  If not set,  defaults to core.compression.  If that is
	not set,  defaults to -1, the zlib default, which is "a default
	compromise between speed and compression (currently equivalent
	to level 6)."
+
Note that changing the compression level will not automatically recompress
all existing objects. You can force recompression by passing the -F option
to linkgit:git-repack[1].

pack.deltaCacheSize::
	The maximum memory in bytes used for caching deltas in
	linkgit:git-pack-objects[1] before writing them out to a pack.
	This cache is used to speed up the writing object phase by not
	having to recompute the final delta result once the best match
	for all objects is found.  Repacking large repositories on machines
	which are tight with memory might be badly impacted by this though,
	especially if this cache pushes the system into swapping.
	A value of 0 means no limit. The smallest size of 1 byte may be
	used to virtually disable this cache. Defaults to 256 MiB.

pack.deltaCacheLimit::
	The maximum size of a delta, that is cached in
	linkgit:git-pack-objects[1]. This cache is used to speed up the
	writing object phase by not having to recompute the final delta
	result once the best match for all objects is found. Defaults to 1000.

pack.threads::
	Specifies the number of threads to spawn when searching for best
	delta matches.  This requires that linkgit:git-pack-objects[1]
	be compiled with pthreads otherwise this option is ignored with a
	warning. This is meant to reduce packing time on multiprocessor
	machines. The required amount of memory for the delta search window
	is however multiplied by the number of threads.
	Specifying 0 will cause Git to auto-detect the number of CPU's
	and set the number of threads accordingly.

pack.indexVersion::
	Specify the default pack index version.  Valid values are 1 for
	legacy pack index used by Git versions prior to 1.5.2, and 2 for
	the new pack index with capabilities for packs larger than 4 GB
	as well as proper protection against the repacking of corrupted
	packs.  Version 2 is the default.  Note that version 2 is enforced
	and this config option ignored whenever the corresponding pack is
	larger than 2 GB.
+
If you have an old Git that does not understand the version 2 `*.idx` file,
cloning or fetching over a non native protocol (e.g. "http")
that will copy both `*.pack` file and corresponding `*.idx` file from the
other side may give you a repository that cannot be accessed with your
older version of Git. If the `*.pack` file is smaller than 2 GB, however,
you can use linkgit:git-index-pack[1] on the *.pack file to regenerate
the `*.idx` file.

pack.packSizeLimit::
	The maximum size of a pack.  This setting only affects
	packing to a file when repacking, i.e. the git:// protocol
	is unaffected.  It can be overridden by the `--max-pack-size`
	option of linkgit:git-repack[1].  Reaching this limit results
	in the creation of multiple packfiles; which in turn prevents
	bitmaps from being created.
	The minimum size allowed is limited to 1 MiB.
	The default is unlimited.
	Common unit suffixes of 'k', 'm', or 'g' are
	supported.

pack.useBitmaps::
	When true, git will use pack bitmaps (if available) when packing
	to stdout (e.g., during the server side of a fetch). Defaults to
	true. You should not generally need to turn this off unless
	you are debugging pack bitmaps.

pack.writeBitmaps (deprecated)::
	This is a deprecated synonym for `repack.writeBitmaps`.

pack.writeBitmapHashCache::
	When true, git will include a "hash cache" section in the bitmap
	index (if one is written). This cache can be used to feed git's
	delta heuristics, potentially leading to better deltas between
	bitmapped and non-bitmapped objects (e.g., when serving a fetch
	between an older, bitmapped pack and objects that have been
	pushed since the last gc). The downside is that it consumes 4
	bytes per object of disk space, and that JGit's bitmap
	implementation does not understand it, causing it to complain if
	Git and JGit are used on the same repository. Defaults to false.

pager.<cmd>::
	If the value is boolean, turns on or off pagination of the
	output of a particular Git subcommand when writing to a tty.
	Otherwise, turns on pagination for the subcommand using the
	pager specified by the value of `pager.<cmd>`.  If `--paginate`
	or `--no-pager` is specified on the command line, it takes
	precedence over this option.  To disable pagination for all
	commands, set `core.pager` or `GIT_PAGER` to `cat`.

pretty.<name>::
	Alias for a --pretty= format string, as specified in
	linkgit:git-log[1]. Any aliases defined here can be used just
	as the built-in pretty formats could. For example,
	running `git config pretty.changelog "format:* %H %s"`
	would cause the invocation `git log --pretty=changelog`
	to be equivalent to running `git log "--pretty=format:* %H %s"`.
	Note that an alias with the same name as a built-in format
	will be silently ignored.

pull.ff::
	By default, Git does not create an extra merge commit when merging
	a commit that is a descendant of the current commit. Instead, the
	tip of the current branch is fast-forwarded. When set to `false`,
	this variable tells Git to create an extra merge commit in such
	a case (equivalent to giving the `--no-ff` option from the command
	line). When set to `only`, only such fast-forward merges are
	allowed (equivalent to giving the `--ff-only` option from the
	command line). This setting overrides `merge.ff` when pulling.

pull.rebase::
	When true, rebase branches on top of the fetched branch, instead
	of merging the default branch from the default remote when "git
	pull" is run. See "branch.<name>.rebase" for setting this on a
	per-branch basis.
+
When preserve, also pass `--preserve-merges` along to 'git rebase'
so that locally committed merge commits will not be flattened
by running 'git pull'.
+
When the value is `interactive`, the rebase is run in interactive mode.
+
*NOTE*: this is a possibly dangerous operation; do *not* use
it unless you understand the implications (see linkgit:git-rebase[1]
for details).

pull.octopus::
	The default merge strategy to use when pulling multiple branches
	at once.

pull.twohead::
	The default merge strategy to use when pulling a single branch.

push.default::
	Defines the action `git push` should take if no refspec is
	explicitly given.  Different values are well-suited for
	specific workflows; for instance, in a purely central workflow
	(i.e. the fetch source is equal to the push destination),
	`upstream` is probably what you want.  Possible values are:
+
--

* `nothing` - do not push anything (error out) unless a refspec is
  explicitly given. This is primarily meant for people who want to
  avoid mistakes by always being explicit.

* `current` - push the current branch to update a branch with the same
  name on the receiving end.  Works in both central and non-central
  workflows.

* `upstream` - push the current branch back to the branch whose
  changes are usually integrated into the current branch (which is
  called `@{upstream}`).  This mode only makes sense if you are
  pushing to the same repository you would normally pull from
  (i.e. central workflow).

* `simple` - in centralized workflow, work like `upstream` with an
  added safety to refuse to push if the upstream branch's name is
  different from the local one.
+
When pushing to a remote that is different from the remote you normally
pull from, work as `current`.  This is the safest option and is suited
for beginners.
+
This mode has become the default in Git 2.0.

* `matching` - push all branches having the same name on both ends.
  This makes the repository you are pushing to remember the set of
  branches that will be pushed out (e.g. if you always push 'maint'
  and 'master' there and no other branches, the repository you push
  to will have these two branches, and your local 'maint' and
  'master' will be pushed there).
+
To use this mode effectively, you have to make sure _all_ the
branches you would push out are ready to be pushed out before
running 'git push', as the whole point of this mode is to allow you
to push all of the branches in one go.  If you usually finish work
on only one branch and push out the result, while other branches are
unfinished, this mode is not for you.  Also this mode is not
suitable for pushing into a shared central repository, as other
people may add new branches there, or update the tip of existing
branches outside your control.
+
This used to be the default, but not since Git 2.0 (`simple` is the
new default).

--

push.followTags::
	If set to true enable `--follow-tags` option by default.  You
	may override this configuration at time of push by specifying
	`--no-follow-tags`.

push.gpgSign::
	May be set to a boolean value, or the string 'if-asked'. A true
	value causes all pushes to be GPG signed, as if `--signed` is
	passed to linkgit:git-push[1]. The string 'if-asked' causes
	pushes to be signed if the server supports it, as if
	`--signed=if-asked` is passed to 'git push'. A false value may
	override a value from a lower-priority config file. An explicit
	command-line flag always overrides this config option.

push.recurseSubmodules::
	Make sure all submodule commits used by the revisions to be pushed
	are available on a remote-tracking branch. If the value is 'check'
	then Git will verify that all submodule commits that changed in the
	revisions to be pushed are available on at least one remote of the
	submodule. If any commits are missing, the push will be aborted and
	exit with non-zero status. If the value is 'on-demand' then all
	submodules that changed in the revisions to be pushed will be
	pushed. If on-demand was not able to push all necessary revisions
	it will also be aborted and exit with non-zero status. If the value
	is 'no' then default behavior of ignoring submodules when pushing
	is retained. You may override this configuration at time of push by
	specifying '--recurse-submodules=check|on-demand|no'.

rebase.stat::
	Whether to show a diffstat of what changed upstream since the last
	rebase. False by default.

rebase.autoSquash::
	If set to true enable `--autosquash` option by default.

rebase.autoStash::
	When set to true, automatically create a temporary stash
	before the operation begins, and apply it after the operation
	ends.  This means that you can run rebase on a dirty worktree.
	However, use with care: the final stash application after a
	successful rebase might result in non-trivial conflicts.
	Defaults to false.

rebase.missingCommitsCheck::
	If set to "warn", git rebase -i will print a warning if some
	commits are removed (e.g. a line was deleted), however the
	rebase will still proceed. If set to "error", it will print
	the previous warning and stop the rebase, 'git rebase
	--edit-todo' can then be used to correct the error. If set to
	"ignore", no checking is done.
	To drop a commit without warning or error, use the `drop`
	command in the todo-list.
	Defaults to "ignore".

rebase.instructionFormat
	A format string, as specified in linkgit:git-log[1], to be used for
	the instruction list during an interactive rebase.  The format will automatically
	have the long commit hash prepended to the format.

receive.advertiseAtomic::
	By default, git-receive-pack will advertise the atomic push
<<<<<<< HEAD
	capability to its clients. If you don't want to this capability
	to be advertised, set this variable to false.
=======
	capability to its clients. If you don't want to advertise this
	capability, set this variable to false.

receive.advertisePushOptions::
	By default, git-receive-pack will advertise the push options
	capability to its clients. If you don't want to advertise this
	capability, set this variable to false.
>>>>>>> 6ebdac1b

receive.autogc::
	By default, git-receive-pack will run "git-gc --auto" after
	receiving data from git-push and updating refs.  You can stop
	it by setting this variable to false.

receive.certNonceSeed::
	By setting this variable to a string, `git receive-pack`
	will accept a `git push --signed` and verifies it by using
	a "nonce" protected by HMAC using this string as a secret
	key.

receive.certNonceSlop::
	When a `git push --signed` sent a push certificate with a
	"nonce" that was issued by a receive-pack serving the same
	repository within this many seconds, export the "nonce"
	found in the certificate to `GIT_PUSH_CERT_NONCE` to the
	hooks (instead of what the receive-pack asked the sending
	side to include).  This may allow writing checks in
	`pre-receive` and `post-receive` a bit easier.  Instead of
	checking `GIT_PUSH_CERT_NONCE_SLOP` environment variable
	that records by how many seconds the nonce is stale to
	decide if they want to accept the certificate, they only
	can check `GIT_PUSH_CERT_NONCE_STATUS` is `OK`.

receive.fsckObjects::
	If it is set to true, git-receive-pack will check all received
	objects. It will abort in the case of a malformed object or a
	broken link. The result of an abort are only dangling objects.
	Defaults to false. If not set, the value of `transfer.fsckObjects`
	is used instead.

receive.fsck.<msg-id>::
	When `receive.fsckObjects` is set to true, errors can be switched
	to warnings and vice versa by configuring the `receive.fsck.<msg-id>`
	setting where the `<msg-id>` is the fsck message ID and the value
	is one of `error`, `warn` or `ignore`. For convenience, fsck prefixes
	the error/warning with the message ID, e.g. "missingEmail: invalid
	author/committer line - missing email" means that setting
	`receive.fsck.missingEmail = ignore` will hide that issue.
+
This feature is intended to support working with legacy repositories
which would not pass pushing when `receive.fsckObjects = true`, allowing
the host to accept repositories with certain known issues but still catch
other issues.

receive.fsck.skipList::
	The path to a sorted list of object names (i.e. one SHA-1 per
	line) that are known to be broken in a non-fatal way and should
	be ignored. This feature is useful when an established project
	should be accepted despite early commits containing errors that
	can be safely ignored such as invalid committer email addresses.
	Note: corrupt objects cannot be skipped with this setting.
<<<<<<< HEAD
=======

receive.keepAlive::
	After receiving the pack from the client, `receive-pack` may
	produce no output (if `--quiet` was specified) while processing
	the pack, causing some networks to drop the TCP connection.
	With this option set, if `receive-pack` does not transmit
	any data in this phase for `receive.keepAlive` seconds, it will
	send a short keepalive packet.  The default is 5 seconds; set
	to 0 to disable keepalives entirely.
>>>>>>> 6ebdac1b

receive.unpackLimit::
	If the number of objects received in a push is below this
	limit then the objects will be unpacked into loose object
	files. However if the number of received objects equals or
	exceeds this limit then the received pack will be stored as
	a pack, after adding any missing delta bases.  Storing the
	pack from a push can make the push operation complete faster,
	especially on slow filesystems.  If not set, the value of
	`transfer.unpackLimit` is used instead.

receive.denyDeletes::
	If set to true, git-receive-pack will deny a ref update that deletes
	the ref. Use this to prevent such a ref deletion via a push.

receive.denyDeleteCurrent::
	If set to true, git-receive-pack will deny a ref update that
	deletes the currently checked out branch of a non-bare repository.

receive.denyCurrentBranch::
	If set to true or "refuse", git-receive-pack will deny a ref update
	to the currently checked out branch of a non-bare repository.
	Such a push is potentially dangerous because it brings the HEAD
	out of sync with the index and working tree. If set to "warn",
	print a warning of such a push to stderr, but allow the push to
	proceed. If set to false or "ignore", allow such pushes with no
	message. Defaults to "refuse".
+
Another option is "updateInstead" which will update the working
tree if pushing into the current branch.  This option is
intended for synchronizing working directories when one side is not easily
accessible via interactive ssh (e.g. a live web site, hence the requirement
that the working directory be clean). This mode also comes in handy when
developing inside a VM to test and fix code on different Operating Systems.
+
By default, "updateInstead" will refuse the push if the working tree or
the index have any difference from the HEAD, but the `push-to-checkout`
hook can be used to customize this.  See linkgit:githooks[5].

receive.denyNonFastForwards::
	If set to true, git-receive-pack will deny a ref update which is
	not a fast-forward. Use this to prevent such an update via a push,
	even if that push is forced. This configuration variable is
	set when initializing a shared repository.

receive.hideRefs::
	This variable is the same as `transfer.hideRefs`, but applies
	only to `receive-pack` (and so affects pushes, but not fetches).
	An attempt to update or delete a hidden ref by `git push` is
	rejected.

receive.updateServerInfo::
	If set to true, git-receive-pack will run git-update-server-info
	after receiving data from git-push and updating refs.

receive.shallowUpdate::
	If set to true, .git/shallow can be updated when new refs
	require new shallow roots. Otherwise those refs are rejected.

remote.pushDefault::
	The remote to push to by default.  Overrides
	`branch.<name>.remote` for all branches, and is overridden by
	`branch.<name>.pushRemote` for specific branches.

remote.<name>.url::
	The URL of a remote repository.  See linkgit:git-fetch[1] or
	linkgit:git-push[1].

remote.<name>.pushurl::
	The push URL of a remote repository.  See linkgit:git-push[1].

remote.<name>.proxy::
	For remotes that require curl (http, https and ftp), the URL to
	the proxy to use for that remote.  Set to the empty string to
	disable proxying for that remote.

remote.<name>.proxyAuthMethod::
	For remotes that require curl (http, https and ftp), the method to use for
	authenticating against the proxy in use (probably set in
	`remote.<name>.proxy`). See `http.proxyAuthMethod`.

remote.<name>.fetch::
	The default set of "refspec" for linkgit:git-fetch[1]. See
	linkgit:git-fetch[1].

remote.<name>.push::
	The default set of "refspec" for linkgit:git-push[1]. See
	linkgit:git-push[1].

remote.<name>.mirror::
	If true, pushing to this remote will automatically behave
	as if the `--mirror` option was given on the command line.

remote.<name>.skipDefaultUpdate::
	If true, this remote will be skipped by default when updating
	using linkgit:git-fetch[1] or the `update` subcommand of
	linkgit:git-remote[1].

remote.<name>.skipFetchAll::
	If true, this remote will be skipped by default when updating
	using linkgit:git-fetch[1] or the `update` subcommand of
	linkgit:git-remote[1].

remote.<name>.receivepack::
	The default program to execute on the remote side when pushing.  See
	option --receive-pack of linkgit:git-push[1].

remote.<name>.uploadpack::
	The default program to execute on the remote side when fetching.  See
	option --upload-pack of linkgit:git-fetch-pack[1].

remote.<name>.tagOpt::
	Setting this value to --no-tags disables automatic tag following when
	fetching from remote <name>. Setting it to --tags will fetch every
	tag from remote <name>, even if they are not reachable from remote
	branch heads. Passing these flags directly to linkgit:git-fetch[1] can
	override this setting. See options --tags and --no-tags of
	linkgit:git-fetch[1].

remote.<name>.vcs::
	Setting this to a value <vcs> will cause Git to interact with
	the remote with the git-remote-<vcs> helper.

remote.<name>.prune::
	When set to true, fetching from this remote by default will also
	remove any remote-tracking references that no longer exist on the
	remote (as if the `--prune` option was given on the command line).
	Overrides `fetch.prune` settings, if any.

remotes.<group>::
	The list of remotes which are fetched by "git remote update
	<group>".  See linkgit:git-remote[1].

repack.useDeltaBaseOffset::
	By default, linkgit:git-repack[1] creates packs that use
	delta-base offset. If you need to share your repository with
	Git older than version 1.4.4, either directly or via a dumb
	protocol such as http, then you need to set this option to
	"false" and repack. Access from old Git versions over the
	native protocol are unaffected by this option.

repack.packKeptObjects::
	If set to true, makes `git repack` act as if
	`--pack-kept-objects` was passed. See linkgit:git-repack[1] for
	details. Defaults to `false` normally, but `true` if a bitmap
	index is being written (either via `--write-bitmap-index` or
	`repack.writeBitmaps`).

repack.writeBitmaps::
	When true, git will write a bitmap index when packing all
	objects to disk (e.g., when `git repack -a` is run).  This
	index can speed up the "counting objects" phase of subsequent
	packs created for clones and fetches, at the cost of some disk
	space and extra time spent on the initial repack.  This has
	no effect if multiple packfiles are created.
	Defaults to false.

rerere.autoUpdate::
	When set to true, `git-rerere` updates the index with the
	resulting contents after it cleanly resolves conflicts using
	previously recorded resolution.  Defaults to false.

rerere.enabled::
	Activate recording of resolved conflicts, so that identical
	conflict hunks can be resolved automatically, should they be
	encountered again.  By default, linkgit:git-rerere[1] is
	enabled if there is an `rr-cache` directory under the
	`$GIT_DIR`, e.g. if "rerere" was previously used in the
	repository.

sendemail.identity::
	A configuration identity. When given, causes values in the
	'sendemail.<identity>' subsection to take precedence over
	values in the 'sendemail' section. The default identity is
	the value of `sendemail.identity`.

sendemail.smtpEncryption::
	See linkgit:git-send-email[1] for description.  Note that this
	setting is not subject to the 'identity' mechanism.

sendemail.smtpssl (deprecated)::
	Deprecated alias for 'sendemail.smtpEncryption = ssl'.

sendemail.smtpsslcertpath::
	Path to ca-certificates (either a directory or a single file).
	Set it to an empty string to disable certificate verification.

sendemail.<identity>.*::
	Identity-specific versions of the 'sendemail.*' parameters
	found below, taking precedence over those when the this
	identity is selected, through command-line or
	`sendemail.identity`.

sendemail.aliasesFile::
sendemail.aliasFileType::
sendemail.annotate::
sendemail.bcc::
sendemail.cc::
sendemail.ccCmd::
sendemail.chainReplyTo::
sendemail.confirm::
sendemail.envelopeSender::
sendemail.from::
sendemail.multiEdit::
sendemail.signedoffbycc::
sendemail.smtpPass::
sendemail.suppresscc::
sendemail.suppressFrom::
sendemail.to::
sendemail.smtpDomain::
sendemail.smtpServer::
sendemail.smtpServerPort::
sendemail.smtpServerOption::
sendemail.smtpUser::
sendemail.thread::
sendemail.transferEncoding::
sendemail.validate::
sendemail.xmailer::
	See linkgit:git-send-email[1] for description.

sendemail.signedoffcc (deprecated)::
	Deprecated alias for `sendemail.signedoffbycc`.

showbranch.default::
	The default set of branches for linkgit:git-show-branch[1].
	See linkgit:git-show-branch[1].

status.relativePaths::
	By default, linkgit:git-status[1] shows paths relative to the
	current directory. Setting this variable to `false` shows paths
	relative to the repository root (this was the default for Git
	prior to v1.5.4).

status.short::
	Set to true to enable --short by default in linkgit:git-status[1].
	The option --no-short takes precedence over this variable.

status.branch::
	Set to true to enable --branch by default in linkgit:git-status[1].
	The option --no-branch takes precedence over this variable.

status.displayCommentPrefix::
	If set to true, linkgit:git-status[1] will insert a comment
	prefix before each output line (starting with
	`core.commentChar`, i.e. `#` by default). This was the
	behavior of linkgit:git-status[1] in Git 1.8.4 and previous.
	Defaults to false.

status.showUntrackedFiles::
	By default, linkgit:git-status[1] and linkgit:git-commit[1] show
	files which are not currently tracked by Git. Directories which
	contain only untracked files, are shown with the directory name
	only. Showing untracked files means that Git needs to lstat() all
	the files in the whole repository, which might be slow on some
	systems. So, this variable controls how the commands displays
	the untracked files. Possible values are:
+
--
* `no` - Show no untracked files.
* `normal` - Show untracked files and directories.
* `all` - Show also individual files in untracked directories.
--
+
If this variable is not specified, it defaults to 'normal'.
This variable can be overridden with the -u|--untracked-files option
of linkgit:git-status[1] and linkgit:git-commit[1].

status.submoduleSummary::
	Defaults to false.
	If this is set to a non zero number or true (identical to -1 or an
	unlimited number), the submodule summary will be enabled and a
	summary of commits for modified submodules will be shown (see
	--summary-limit option of linkgit:git-submodule[1]). Please note
	that the summary output command will be suppressed for all
	submodules when `diff.ignoreSubmodules` is set to 'all' or only
	for those submodules where `submodule.<name>.ignore=all`. The only
	exception to that rule is that status and commit will show staged
	submodule changes. To
	also view the summary for ignored submodules you can either use
	the --ignore-submodules=dirty command-line option or the 'git
	submodule summary' command, which shows a similar output but does
	not honor these settings.

stash.showPatch::
	If this is set to true, the `git stash show` command without an
	option will show the stash in patch form.  Defaults to false.
	See description of 'show' command in linkgit:git-stash[1].

stash.showStat::
	If this is set to true, the `git stash show` command without an
	option will show diffstat of the stash.  Defaults to true.
	See description of 'show' command in linkgit:git-stash[1].

submodule.<name>.path::
submodule.<name>.url::
	The path within this project and URL for a submodule. These
	variables are initially populated by 'git submodule init'. See
	linkgit:git-submodule[1] and linkgit:gitmodules[5] for
	details.

submodule.<name>.update::
	The default update procedure for a submodule. This variable
	is populated by `git submodule init` from the
	linkgit:gitmodules[5] file. See description of 'update'
	command in linkgit:git-submodule[1].

submodule.<name>.branch::
	The remote branch name for a submodule, used by `git submodule
	update --remote`.  Set this option to override the value found in
	the `.gitmodules` file.  See linkgit:git-submodule[1] and
	linkgit:gitmodules[5] for details.

submodule.<name>.fetchRecurseSubmodules::
	This option can be used to control recursive fetching of this
	submodule. It can be overridden by using the --[no-]recurse-submodules
	command-line option to "git fetch" and "git pull".
	This setting will override that from in the linkgit:gitmodules[5]
	file.

submodule.<name>.ignore::
	Defines under what circumstances "git status" and the diff family show
	a submodule as modified. When set to "all", it will never be considered
	modified (but it will nonetheless show up in the output of status and
	commit when it has been staged), "dirty" will ignore all changes
	to the submodules work tree and
	takes only differences between the HEAD of the submodule and the commit
	recorded in the superproject into account. "untracked" will additionally
	let submodules with modified tracked files in their work tree show up.
	Using "none" (the default when this option is not set) also shows
	submodules that have untracked files in their work tree as changed.
	This setting overrides any setting made in .gitmodules for this submodule,
	both settings can be overridden on the command line by using the
	"--ignore-submodules" option. The 'git submodule' commands are not
	affected by this setting.

submodule.fetchJobs::
	Specifies how many submodules are fetched/cloned at the same time.
	A positive integer allows up to that number of submodules fetched
	in parallel. A value of 0 will give some reasonable default.
	If unset, it defaults to 1.

tag.forceSignAnnotated::
	A boolean to specify whether annotated tags created should be GPG signed.
	If `--annotate` is specified on the command line, it takes
	precedence over this option.

tag.sort::
	This variable controls the sort ordering of tags when displayed by
	linkgit:git-tag[1]. Without the "--sort=<value>" option provided, the
	value of this variable will be used as the default.

tar.umask::
	This variable can be used to restrict the permission bits of
	tar archive entries.  The default is 0002, which turns off the
	world write bit.  The special value "user" indicates that the
	archiving user's umask will be used instead.  See umask(2) and
	linkgit:git-archive[1].

transfer.fsckObjects::
	When `fetch.fsckObjects` or `receive.fsckObjects` are
	not set, the value of this variable is used instead.
	Defaults to false.

transfer.hideRefs::
	String(s) `receive-pack` and `upload-pack` use to decide which
	refs to omit from their initial advertisements.  Use more than
	one definition to specify multiple prefix strings. A ref that is
	under the hierarchies listed in the value of this variable is
	excluded, and is hidden when responding to `git push` or `git
	fetch`.  See `receive.hideRefs` and `uploadpack.hideRefs` for
	program-specific versions of this config.
+
You may also include a `!` in front of the ref name to negate the entry,
explicitly exposing it, even if an earlier entry marked it as hidden.
If you have multiple hideRefs values, later entries override earlier ones
(and entries in more-specific config files override less-specific ones).
+
If a namespace is in use, the namespace prefix is stripped from each
reference before it is matched against `transfer.hiderefs` patterns.
For example, if `refs/heads/master` is specified in `transfer.hideRefs` and
the current namespace is `foo`, then `refs/namespaces/foo/refs/heads/master`
is omitted from the advertisements but `refs/heads/master` and
`refs/namespaces/bar/refs/heads/master` are still advertised as so-called
"have" lines. In order to match refs before stripping, add a `^` in front of
the ref name. If you combine `!` and `^`, `!` must be specified first.

transfer.unpackLimit::
	When `fetch.unpackLimit` or `receive.unpackLimit` are
	not set, the value of this variable is used instead.
	The default value is 100.

uploadarchive.allowUnreachable::
	If true, allow clients to use `git archive --remote` to request
	any tree, whether reachable from the ref tips or not. See the
	discussion in the `SECURITY` section of
	linkgit:git-upload-archive[1] for more details. Defaults to
	`false`.

uploadpack.hideRefs::
	This variable is the same as `transfer.hideRefs`, but applies
	only to `upload-pack` (and so affects only fetches, not pushes).
	An attempt to fetch a hidden ref by `git fetch` will fail.  See
	also `uploadpack.allowTipSHA1InWant`.

uploadpack.allowTipSHA1InWant::
	When `uploadpack.hideRefs` is in effect, allow `upload-pack`
	to accept a fetch request that asks for an object at the tip
	of a hidden ref (by default, such a request is rejected).
	see also `uploadpack.hideRefs`.

uploadpack.allowReachableSHA1InWant::
	Allow `upload-pack` to accept a fetch request that asks for an
	object that is reachable from any ref tip. However, note that
	calculating object reachability is computationally expensive.
	Defaults to `false`.

uploadpack.keepAlive::
	When `upload-pack` has started `pack-objects`, there may be a
	quiet period while `pack-objects` prepares the pack. Normally
	it would output progress information, but if `--quiet` was used
	for the fetch, `pack-objects` will output nothing at all until
	the pack data begins. Some clients and networks may consider
	the server to be hung and give up. Setting this option instructs
	`upload-pack` to send an empty keepalive packet every
	`uploadpack.keepAlive` seconds. Setting this option to 0
	disables keepalive packets entirely. The default is 5 seconds.

<<<<<<< HEAD
=======
uploadpack.packObjectsHook::
	If this option is set, when `upload-pack` would run
	`git pack-objects` to create a packfile for a client, it will
	run this shell command instead.  The `pack-objects` command and
	arguments it _would_ have run (including the `git pack-objects`
	at the beginning) are appended to the shell command. The stdin
	and stdout of the hook are treated as if `pack-objects` itself
	was run. I.e., `upload-pack` will feed input intended for
	`pack-objects` to the hook, and expects a completed packfile on
	stdout.
+
Note that this configuration variable is ignored if it is seen in the
repository-level config (this is a safety measure against fetching from
untrusted repositories).

>>>>>>> 6ebdac1b
url.<base>.insteadOf::
	Any URL that starts with this value will be rewritten to
	start, instead, with <base>. In cases where some site serves a
	large number of repositories, and serves them with multiple
	access methods, and some users need to use different access
	methods, this feature allows people to specify any of the
	equivalent URLs and have Git automatically rewrite the URL to
	the best alternative for the particular user, even for a
	never-before-seen repository on the site.  When more than one
	insteadOf strings match a given URL, the longest match is used.

url.<base>.pushInsteadOf::
	Any URL that starts with this value will not be pushed to;
	instead, it will be rewritten to start with <base>, and the
	resulting URL will be pushed to. In cases where some site serves
	a large number of repositories, and serves them with multiple
	access methods, some of which do not allow push, this feature
	allows people to specify a pull-only URL and have Git
	automatically use an appropriate URL to push, even for a
	never-before-seen repository on the site.  When more than one
	pushInsteadOf strings match a given URL, the longest match is
	used.  If a remote has an explicit pushurl, Git will ignore this
	setting for that remote.

user.email::
	Your email address to be recorded in any newly created commits.
	Can be overridden by the `GIT_AUTHOR_EMAIL`, `GIT_COMMITTER_EMAIL`, and
	`EMAIL` environment variables.  See linkgit:git-commit-tree[1].

user.name::
	Your full name to be recorded in any newly created commits.
	Can be overridden by the `GIT_AUTHOR_NAME` and `GIT_COMMITTER_NAME`
	environment variables.  See linkgit:git-commit-tree[1].

user.useConfigOnly::
	Instruct Git to avoid trying to guess defaults for `user.email`
	and `user.name`, and instead retrieve the values only from the
	configuration. For example, if you have multiple email addresses
	and would like to use a different one for each repository, then
	with this configuration option set to `true` in the global config
	along with a name, Git will prompt you to set up an email before
	making new commits in a newly cloned repository.
	Defaults to `false`.

user.signingKey::
	If linkgit:git-tag[1] or linkgit:git-commit[1] is not selecting the
	key you want it to automatically when creating a signed tag or
	commit, you can override the default selection with this variable.
	This option is passed unchanged to gpg's --local-user parameter,
	so you may specify a key using any method that gpg supports.

versionsort.prereleaseSuffix::
	When version sort is used in linkgit:git-tag[1], prerelease
	tags (e.g. "1.0-rc1") may appear after the main release
	"1.0". By specifying the suffix "-rc" in this variable,
	"1.0-rc1" will appear before "1.0".
+
This variable can be specified multiple times, once per suffix. The
order of suffixes in the config file determines the sorting order
(e.g. if "-pre" appears before "-rc" in the config file then 1.0-preXX
is sorted before 1.0-rcXX). The sorting order between different
suffixes is undefined if they are in multiple config files.

web.browser::
	Specify a web browser that may be used by some commands.
	Currently only linkgit:git-instaweb[1] and linkgit:git-help[1]
	may use it.<|MERGE_RESOLUTION|>--- conflicted
+++ resolved
@@ -150,29 +150,6 @@
        1024", "by 1024x1024", etc.
 
 color::
-<<<<<<< HEAD
-       The value for a variables that takes a color is a list of
-       colors (at most two) and attributes (at most one), separated
-       by spaces.  The colors accepted are `normal`, `black`,
-       `red`, `green`, `yellow`, `blue`, `magenta`, `cyan` and
-       `white`; the attributes are `bold`, `dim`, `ul`, `blink` and
-       `reverse`.  The first color given is the foreground; the
-       second is the background.  The position of the attribute, if
-       any, doesn't matter. Attributes may be turned off specifically
-       by prefixing them with `no` (e.g., `noreverse`, `noul`, etc).
-+
-Colors (foreground and background) may also be given as numbers between
-0 and 255; these use ANSI 256-color mode (but note that not all
-terminals may support this).  If your terminal supports it, you may also
-specify 24-bit RGB values as hex, like `#ff0ab3`.
-+
-The attributes are meant to be reset at the beginning of each item
-in the colored output, so setting color.decorate.branch to `black`
-will paint that branch name in a plain `black`, even if the previous
-thing on the same output line (e.g. opening parenthesis before the
-list of branch names in `log --decorate` output) is set to be
-painted with `bold` or some other attribute.
-=======
        The value for a variable that takes a color is a list of
        colors (at most two, one for foreground and one for background)
        and attributes (as many as you want), separated by spaces.
@@ -201,7 +178,6 @@
 output) is set to be painted with `bold` or some other attribute.
 However, custom log formats may do more complicated and layered
 coloring, and the negated forms may be useful there.
->>>>>>> 6ebdac1b
 
 pathname::
 	A variable that takes a pathname value can be given a
@@ -1225,8 +1201,6 @@
 difftool.prompt::
 	Prompt before each invocation of the diff tool.
 
-<<<<<<< HEAD
-=======
 fastimport.unpackLimit::
 	If the number of objects imported by linkgit:git-fast-import[1]
 	is below this limit, then the objects will be unpacked into
@@ -1236,7 +1210,6 @@
 	operation complete faster, especially on slow filesystems.  If
 	not set, the value of `transfer.unpackLimit` is used instead.
 
->>>>>>> 6ebdac1b
 fetch.recurseSubmodules::
 	This option can be either set to a boolean value or to 'on-demand'.
 	Setting it to a boolean changes the behavior of fetch and pull to
@@ -1268,14 +1241,11 @@
 	If true, fetch will automatically behave as if the `--prune`
 	option was given on the command line.  See also `remote.<name>.prune`.
 
-<<<<<<< HEAD
-=======
 fetch.output::
 	Control how ref update status is printed. Valid values are
 	`full` and `compact`. Default value is `full`. See section
 	OUTPUT in linkgit:git-fetch[1] for detail.
 
->>>>>>> 6ebdac1b
 format.attach::
 	Enable multipart/mixed attachments as the default for
 	'format-patch'.  The value can also be a double quoted string
@@ -2467,10 +2437,6 @@
 
 receive.advertiseAtomic::
 	By default, git-receive-pack will advertise the atomic push
-<<<<<<< HEAD
-	capability to its clients. If you don't want to this capability
-	to be advertised, set this variable to false.
-=======
 	capability to its clients. If you don't want to advertise this
 	capability, set this variable to false.
 
@@ -2478,7 +2444,6 @@
 	By default, git-receive-pack will advertise the push options
 	capability to its clients. If you don't want to advertise this
 	capability, set this variable to false.
->>>>>>> 6ebdac1b
 
 receive.autogc::
 	By default, git-receive-pack will run "git-gc --auto" after
@@ -2532,8 +2497,6 @@
 	should be accepted despite early commits containing errors that
 	can be safely ignored such as invalid committer email addresses.
 	Note: corrupt objects cannot be skipped with this setting.
-<<<<<<< HEAD
-=======
 
 receive.keepAlive::
 	After receiving the pack from the client, `receive-pack` may
@@ -2543,7 +2506,6 @@
 	any data in this phase for `receive.keepAlive` seconds, it will
 	send a short keepalive packet.  The default is 5 seconds; set
 	to 0 to disable keepalives entirely.
->>>>>>> 6ebdac1b
 
 receive.unpackLimit::
 	If the number of objects received in a push is below this
@@ -2971,8 +2933,6 @@
 	`uploadpack.keepAlive` seconds. Setting this option to 0
 	disables keepalive packets entirely. The default is 5 seconds.
 
-<<<<<<< HEAD
-=======
 uploadpack.packObjectsHook::
 	If this option is set, when `upload-pack` would run
 	`git pack-objects` to create a packfile for a client, it will
@@ -2988,7 +2948,6 @@
 repository-level config (this is a safety measure against fetching from
 untrusted repositories).
 
->>>>>>> 6ebdac1b
 url.<base>.insteadOf::
 	Any URL that starts with this value will be rewritten to
 	start, instead, with <base>. In cases where some site serves a
