--- conflicted
+++ resolved
@@ -183,11 +183,8 @@
 	const char *def;
 	void (*tweak)(struct rev_info *, struct setup_revision_opt *);
 	const char *submodule;
-<<<<<<< HEAD
 	int assume_dashdash;
-=======
 	unsigned revarg_opt;
->>>>>>> 31ffd0c0
 };
 
 extern void init_revisions(struct rev_info *revs, const char *prefix);
