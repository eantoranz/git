--- conflicted
+++ resolved
@@ -51,10 +51,7 @@
 struct packed_git *get_packed_git(struct repository *r);
 struct list_head *get_packed_git_mru(struct repository *r);
 struct multi_pack_index *get_multi_pack_index(struct repository *r);
-<<<<<<< HEAD
-=======
 struct packed_git *get_all_packs(struct repository *r);
->>>>>>> 6a22d521
 
 /*
  * Give a rough count of objects in the repository. This sacrifices accuracy
